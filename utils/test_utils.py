--- conflicted
+++ resolved
@@ -1,18 +1,10 @@
-<<<<<<< HEAD
 import functools
 import os
 import urlparse
 
 import mock
 from nose.plugins import Plugin
-from django_nose.runner import NoseTestSuiteRunner
-=======
-import datetime
-import urlparse
-
-from uuid import uuid4
-
->>>>>>> 8e3b31c2
+
 
 REQUEST_CALLBACKS = []
 
@@ -84,7 +76,6 @@
                     (text, messages)
                 )
 
-<<<<<<< HEAD
 save_thumbnail_in_s3 = mock.Mock()
 update_team_video = mock.Mock()
 update_search_index = mock.Mock()
@@ -163,8 +154,13 @@
     except KeyError:
         # We should have data stored for video_id, but we don't.  Run a quick
         # query so that it's easy to add.
-        from videos.types import youtube
-        entry = youtube.yt_service.GetYouTubeVideoEntry(video_id=str(video_id))
+        from videos.types import youtube, VideoTypeError
+        from gdata.service import RequestError
+        try:
+            entry = youtube.yt_service.GetYouTubeVideoEntry(video_id=str(video_id))
+        except RequestError as e:
+            err = e[0].get('body', 'Undefined error')
+            raise VideoTypeError('Youtube error: %s' % err)
         raise ValueError("Don't know how to handle youtube video: %s\n"
                          "query result: (%r, %r, %r)" %
                          (video_id, entry.media.title.text,
@@ -177,6 +173,7 @@
     entry = mock.Mock()
     mock_author = mock.Mock()
     mock_author.name.text = author
+    mock_author.uri.text = author
     entry.author = [mock_author]
     entry.media.title.text = title
     entry.media.description.text = description
@@ -242,60 +239,4 @@
             # we used to call reset_mock() here, but this works better.  It
             # also resets the things like return_value and side_effect to
             # their initial value.
-            mock_obj.__dict__ = initial_data.copy()
-=======
-def add_subs(video, language_code, num_subs, is_synced=True,
-             language_is_complete=True, language_is_original=False,
-             translated_from=None, user=None, datetime_started=None):
-    from apps.auth.models import CustomUser
-    from apps.videos.models import (
-        SubtitleLanguage, SubtitleVersion, Subtitle
-        )
-    language, created = SubtitleLanguage.objects.get_or_create(
-        video=video,  language=language_code)
-    language.is_complete = language_is_complete
-    language.is_original = language_is_original
-    translated_from_language = None
-    if translated_from:
-        translated_from_language = video.subtitlelanguage_set.get(language=translated_from)
-    language.standard_language = translated_from_language
-    if not translated_from_language:
-        language.is_forked = True
-    language.save()
-    sv = None
-    if num_subs:
-        user = user if user else CustomUser.objects.get_or_create(username='test-user')[0]
-        previous_version =  language.version(public_only=False)
-        sv = SubtitleVersion.objects.create(
-            version_no = previous_version.version_no +1 if previous_version else 1,
-            language = language,
-            user = user,
-            datetime_started = datetime_started or datetime.datetime.now(),
-            is_forked=language.is_forked,
-
-        )
-        source_subtiles = None
-        if translated_from:
-            source_subtiles = list(translated_from_language.version(public_only=False).subtitle_set.all())
-        elif previous_version:
-            source_subtiles = list(previous_version.subtitle_set.all())
-
-        for sub_index in xrange(0, num_subs):
-
-            if source_subtiles and len(source_subtiles) >= sub_index:
-                id_ = source_subtiles[sub_index].subtitle_id
-            else:
-                id_ = str(uuid4())
-            start_time = sub_index * 1000 if is_synced else None
-            end_time = (sub_index * 1000) + 900 if is_synced else None
-            Subtitle.objects.create(
-                version = sv,
-                subtitle_id = id_,
-                subtitle_text = "Sub %s #%s" % (language_code, sub_index),
-                subtitle_order = sub_index,
-                start_time = start_time,
-                end_time = end_time
-            )
-
-    return language, sv
->>>>>>> 8e3b31c2
+            mock_obj.__dict__ = initial_data.copy()