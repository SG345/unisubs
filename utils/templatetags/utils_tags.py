from django import template
from django.db import connection
from django.utils.translation import ugettext
from django.contrib.sites.models import Site
from django.template.defaulttags import URLNode, url

register = template.Library()

@register.simple_tag
def form_field_as_list(GET_vars, bounded_field, count=0):
    getvars = '?'
    
    if len(GET_vars.keys()) > 0:
        getvars = "?%s&" % GET_vars.urlencode()
    
    output = []
    
    data = bounded_field.data or bounded_field.field.initial

    for i, choice in enumerate(bounded_field.field.choices):
        if choice[0] == data:
            li_attrs = u'class="active"'
        else:
            li_attrs = u''
        
        href = u'%s%s=%s' % (getvars, bounded_field.name, choice[0])
        li = {
            'attrs': li_attrs,
            'href': href,
            'value': choice[0],
            'fname': bounded_field.html_name,
            'name': choice[1]
        }
        
        if count and choice[0] == data and i >= count:
            output.insert(count - 1, li)
        else:
            output.append(li)

    if count:
        li = {
            'attrs': u'class="more-link"',
            'href': '#',
            'name': ugettext(u'more...'),
            'fname': '',
            'value': ''
        }        
        output.insert(count, li)
        
        for i in xrange(len(output[count+1:])):
            output[count+i+1]['attrs'] += u' style="display: none"'

    content = [u'<ul>']
    for item in output:
        content.append(u'<li %(attrs)s><a href="%(href)s" name="%(fname)s" value="%(value)s"><span>%(name)s</span></a></li>' % item) 
    content.append(u'</ul>')
    
    return u''.join(content)



def parse_tokens(parser, bits):
    """
    Parse a tag bits (split tokens) and return a list on kwargs (from bits of the  fu=bar) and a list of arguments.
    """

    kwargs = {}
    args = []
    for bit in bits[1:]:
        try:
            try:
                pair = bit.split('=')
                kwargs[str(pair[0])] = parser.compile_filter(pair[1])
            except IndexError:
                args.append(parser.compile_filter(bit))
        except TypeError:
            raise template.TemplateSyntaxError('Bad argument "%s" for tag "%s"' % (bit, bits[0]))

    return args, kwargs

class ZipLongestNode(template.Node):
    """
    Zip multiple lists into one using the longest to determine the size

    Usage: {% zip_longest list1 list2 <list3...> as items %}
    """
    def __init__(self, *args, **kwargs):
        self.lists = args
        self.varname = kwargs['varname']

    def render(self, context):
        lists = [e.resolve(context) for e in self.lists]

        if self.varname is not None:
            context[self.varname] = [i for i in map(lambda *a: a, *lists)]
        return ''

@register.tag
def zip_longest(parser, token):
    bits = token.contents.split()
    varname = None
    if bits[-2] == 'as':
        varname = bits[-1]
        del bits[-2:]
    else:
        # raise exception
        pass
    args, kwargs = parse_tokens(parser, bits)

    if varname:
        kwargs['varname'] = varname

<<<<<<< HEAD
    return ZipLongestNode(*args, **kwargs)
=======
    return ZipLongestNode(*args, **kwargs)

# from http://djangosnippets.org/snippets/1518/
# watchout, if you change the site domain this value will get stale
domain = "http://%s" % Site.objects.get_current().domain

class AbsoluteURLNode(URLNode):
    def render(self, context):
        if self.asvar:  
            context[self.asvar]= urlparse.urljoin(domain, context[self.asvar])  
            return ''  
        else:  
            return urlparse.urljoin(domain, path)
        path = super(AbsoluteURLNode, self).render(context)
        domain = "http://%s" % Site.objects.get_current().domain
        return urlparse.urljoin(domain, path)

def absurl(parser, token, node_cls=AbsoluteURLNode):
    """Just like {% url %} but ads the domain of the current site."""
    node_instance = url(parser, token)
    return node_cls(view_name=node_instance.view_name,
        args=node_instance.args,
        kwargs=node_instance.kwargs,
        asvar=node_instance.asvar)
absurl = register.tag(absurl)        

>>>>>>> 609d30e0
<|MERGE_RESOLUTION|>--- conflicted
+++ resolved
@@ -110,9 +110,6 @@
     if varname:
         kwargs['varname'] = varname
 
-<<<<<<< HEAD
-    return ZipLongestNode(*args, **kwargs)
-=======
     return ZipLongestNode(*args, **kwargs)
 
 # from http://djangosnippets.org/snippets/1518/
@@ -137,6 +134,4 @@
         args=node_instance.args,
         kwargs=node_instance.kwargs,
         asvar=node_instance.asvar)
-absurl = register.tag(absurl)        
-
->>>>>>> 609d30e0
+absurl = register.tag(absurl)        