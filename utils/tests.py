# -*- coding: utf-8 -*-
# Amara, universalsubtitles.org
#
# Copyright (C) 2012 Participatory Culture Foundation
#
# This program is free software: you can redistribute it and/or modify
# it under the terms of the GNU Affero General Public License as
# published by the Free Software Foundation, either version 3 of the
# License, or (at your option) any later version.
#
# This program is distributed in the hope that it will be useful,
# but WITHOUT ANY WARRANTY; without even the implied warranty of
# MERCHANTABILITY or FITNESS FOR A PARTICULAR PURPOSE. See the
# GNU Affero General Public License for more details.
#
# You should have received a copy of the GNU Affero General Public License
# along with this program. If not, see
# http://www.gnu.org/licenses/agpl-3.0.html.

from string import printable as chars
from random import randint, choice

from django.test import TestCase
from videos.models import Video
from utils.multi_query_set import MultiQuerySet
from utils.compress import compress, decompress
from utils.chunkediter import chunkediter


class MultiQuerySetTest(TestCase):
    fixtures = ['test.json']

    def test_full(self):
        self.assertEqual(list(Video.objects.all()),
                         list(MultiQuerySet(Video.objects.all())),
                         "Full, single MQS didn't match full QS.")

        self.assertEqual(list(Video.objects.all()),
                         list(MultiQuerySet(Video.objects.none(),
                                            Video.objects.all(),
                                            Video.objects.none())),
                         "Full MQS with blanks didn't match full QS.")

        self.assertEqual(list(Video.objects.all()) + list(Video.objects.all()),
                         list(MultiQuerySet(Video.objects.none(),
                                            Video.objects.all(),
                                            Video.objects.none(),
                                            Video.objects.all())),
                         "Double MQS with blanks didn't match double full QS.")

    def test_slice(self):
        qs = Video.objects.all()
        mqs = MultiQuerySet(Video.objects.all())

        self.assertEqual(list(qs[0:1]),
                         list(mqs[0:1]),
                         "MQS[:1] failed.")

        self.assertEqual(list(qs[0:2]),
                         list(mqs[0:2]),
                         "MQS[:2] failed.")

        self.assertEqual(list(qs[0:3]),
                         list(mqs[0:3]),
                         "MQS[:3] (out-of-bounds endpoint) failed.")

        self.assertEqual(list(qs[1:3]),
                         list(mqs[1:3]),
                         "MQS[1:3] failed.")

        self.assertEqual(list(qs[2:3]),
                         list(mqs[2:3]),
                         "MQS[2:3] failed.")

        self.assertEqual(list(qs[1:1]),
                         list(mqs[1:1]),
                         "MQS[1:1] (empty slice) failed.")

    def test_slice_multiple(self):
        qs = list(Video.objects.all())
        qs = qs + qs + qs
        mqs = MultiQuerySet(Video.objects.all(),
                            Video.objects.all(),
                            Video.objects.all())

        self.assertEqual(qs[0:3],
                         list(mqs[0:3]),
                         "MQS[:3] failed.")

        self.assertEqual(qs[0:6],
                         list(mqs[0:6]),
                         "MQS[:6] (entire range) failed.")

        self.assertEqual(qs[0:7],
                         list(mqs[0:7]),
                         "MQS[:7] (out-of-bounds endpoint) failed.")

        self.assertEqual(qs[1:3],
                         list(mqs[1:3]),
                         "MQS[1:3] failed.")

        self.assertEqual(qs[1:6],
                         list(mqs[1:6]),
                         "MQS[1:6] (entire range) failed.")

        self.assertEqual(qs[1:7],
                         list(mqs[1:7]),
                         "MQS[1:7] (out-of-bounds endpoint) failed.")

        self.assertEqual(qs[3:3],
                         list(mqs[3:3]),
                         "MQS[3:3] failed.")

        self.assertEqual(qs[3:6],
                         list(mqs[3:6]),
                         "MQS[3:6] (entire range) failed.")

        self.assertEqual(qs[3:7],
                         list(mqs[3:7]),
                         "MQS[3:7] (out-of-bounds endpoint) failed.")


<<<<<<< HEAD

class CompressTest(TestCase):
    def test_compression(self):
        # Make sure the empty string is handled.
        self.assertEqual('', decompress(compress('')))

        # Make sure a bunch of random ASCII data compresses correctly.
        for _ in xrange(100):
            l = randint(1, 4096)
            data = ''.join(choice(chars) for _ in xrange(l))
            self.assertEqual(data, decompress(compress(data)))

        # Make sure a bunch of random bytes compress correctly.
        for _ in xrange(100):
            l = randint(1, 4096)
            data = ''.join(chr(randint(0, 255)) for _ in xrange(l))
            self.assertEqual(data, decompress(compress(data)))

        # Make sure a bunch of random Unicode data compresses correctly.
        for _ in xrange(100):
            l = randint(1, 1024)
            data = ''.join(choice(u'☃ಠ_ಠ✿☺☻☹♣♠♥♦⌘⌥✔★☆™※±×~≈÷≠π'
                                  u'αßÁáÀàÅåÄäÆæÇçÉéÈèÊêÍíÌìÎîÑñ'
                                  u'ÓóÒòÔôÖöØøÚúÙùÜüŽž')
                           for _ in xrange(l))

            encoded_data = data.encode('utf-8')
            round_tripped = decompress(compress(encoded_data)).decode('utf-8')

            self.assertEqual(data, round_tripped)


# TODO: Test chunking somehow.
class ChunkedIterTest(TestCase):
    def test_iterate(self):
        data = [1, 10, 100, 1000, 10000]

        sum = 0
        for i in chunkediter(data):
            sum += i
        self.assertEqual(sum, 11111)

        sum = 0
        for i in chunkediter(data, 2):
            sum += i
        self.assertEqual(sum, 11111)

        sum = 0
        for i in chunkediter(data, 1):
            sum += i
        self.assertEqual(sum, 11111)

    def test_empty(self):
        data = []

        sum = 0
        for i in chunkediter(data):
            sum += i
        self.assertEqual(sum, 0)

        sum = 0
        for i in chunkediter(data, 1):
            sum += i
        self.assertEqual(sum, 0)


=======
class BleachSanityTest(TestCase):

    def test_weird_input(self):
        import bleach
        html = "<b>hello</b>"
        value = bleach.clean(html, strip=True, tags=[], attributes=[])
        self.assertEquals(u"hello", value)

        html = "<b></b>"
        value = bleach.clean(html, strip=True, tags=[], attributes=[])
        self.assertEquals(u"", value)

        html = '<p><iframe frameborder="0" height="315" src="http://www.youtube.com/embed/6ydeY0tTtF4" width="560"></iframe></p>'
        value = bleach.clean(html, strip=True, tags=[], attributes=[])
        self.assertEquals(u"", value)
>>>>>>> 2efaa4cc
<|MERGE_RESOLUTION|>--- conflicted
+++ resolved
@@ -119,8 +119,6 @@
                          list(mqs[3:7]),
                          "MQS[3:7] (out-of-bounds endpoint) failed.")
 
-
-<<<<<<< HEAD
 
 class CompressTest(TestCase):
     def test_compression(self):
@@ -187,7 +185,6 @@
         self.assertEqual(sum, 0)
 
 
-=======
 class BleachSanityTest(TestCase):
 
     def test_weird_input(self):
@@ -202,5 +199,4 @@
 
         html = '<p><iframe frameborder="0" height="315" src="http://www.youtube.com/embed/6ydeY0tTtF4" width="560"></iframe></p>'
         value = bleach.clean(html, strip=True, tags=[], attributes=[])
-        self.assertEquals(u"", value)
->>>>>>> 2efaa4cc
+        self.assertEquals(u"", value)