{% extends "jstesting/base_test.html" %}
{% block testscript %}

var MS_eventHandler = new goog.events.EventHandler();
var MS_updatedCaptions = [];
var MS_cleared = false;

function MS_updateListener(event) {
    MS_updatedCaptions.push(event.target);
}
function MS_clearListener(event) {
    MS_cleared = true;
}
/* A couple helper functions. */
function captionJSON(start_time, end_time, caption_id, sub_order) {
    return {'start_time' : start_time, 
            'end_time': end_time, 
            'caption_id': caption_id, 
            'sub_order': sub_order};
}

function listenToCaption(editableCaption) {
    MS_eventHandler.listen(
        editableCaption,
        unisubs.subtitle.EditableCaption.CHANGE,
        MS_updateListener);
}

function addNewCaption(set) {
    var c = set.addNewCaption();
    listenToCaption(c);
    return c;
}

function createSet(existingCaptions) {    
    var captionSet = new unisubs.subtitle.EditableCaptionSet(
        existingCaptions);
    for (var i = 0; i < captionSet.count(); i++)
        listenToCaption(captionSet.caption(i));
    MS_eventHandler.listen(
        captionSet, 
        unisubs.subtitle.EditableCaptionSet.EventType.CLEAR_ALL,
        MS_clearListener);
    return captionSet;
};

function setUp() {
    unisubs.REPORT_ANALYTICS = false;
    unisubs.SubTracker.getInstance().start(false);
}

function tearDown() {
    MS_eventHandler.removeAll();
    MS_updatedCaptions = [];
    MS_cleared = false;
}

function testBasicAdd() {
    var set = createSet([]);
    addNewCaption(set);
    addNewCaption(set);
    addNewCaption(set);
    assertEquals(3, set.count());
}

function testBasicSetTime() {
    var set = createSet([]);
    var caption0 = addNewCaption(set);
    var caption1 = addNewCaption(set);
    var minLength = unisubs.subtitle.EditableCaption.MIN_LENGTH;
    assertEquals(0, MS_updatedCaptions.length);
    caption0.setStartTime(0.3);
    assertEquals(1, MS_updatedCaptions.length);
    assertEquals(0.3, caption0.getStartTime());
    assertTrue(caption0.getEndTime() == -1);
    assertEquals(-1, caption1.getStartTime());
    assertEquals(caption0, MS_updatedCaptions[0]);
}

function testSetTimeTooClose() {
    var set = createSet([]);
    var caption0 = addNewCaption(set);
    var caption1 = addNewCaption(set);
    var FIRSTTIME = 0.3;
    caption0.setStartTime(FIRSTTIME);
    // imitates hitting spacebar too early in sync view.
    caption1.setStartTime(
        FIRSTTIME + unisubs.subtitle.EditableCaption.MIN_LENGTH / 2);
    assertEquals(FIRSTTIME, caption0.getStartTime());
    assertEquals(FIRSTTIME + unisubs.subtitle.EditableCaption.MIN_LENGTH,
                 caption0.getEndTime());
    assertEquals(caption0.getEndTime(), caption1.getStartTime());
    assertTrue(caption1.getEndTime() == -1);
    assertEquals(3, MS_updatedCaptions.length);
}

function assertMinMaxTimes(caption, minStart, maxStart, minEnd, maxEnd) {
    assertEquals(minStart, caption.getMinStartTime());
    if (maxStart == null)
        assertTrue(caption.getMaxStartTime() > 9999);
    else
        assertEquals(maxStart, caption.getMaxStartTime());
    assertEquals(minEnd, caption.getMinEndTime());
    if (maxEnd == null)
        assertTrue(caption.getMaxEndTime() > 9999);
    else
        assertEquals(maxEnd, caption.getMaxEndTime());
}

function testMinMaxTimes() {
    // set times, make sure min/max times make sense.
    var set = createSet([]);
    var caption0 = addNewCaption(set);
    var caption1 = addNewCaption(set);
    var caption2 = addNewCaption(set);
    var minLength = unisubs.subtitle.EditableCaption.MIN_LENGTH;
    
    var T0 = 1.8, T1 = 5.6, T2 = 9.2;

    caption0.setStartTime(T0);
    assertMinMaxTimes(caption0, 0, null, T0 + minLength, null);
    assertEquals(1, MS_updatedCaptions.length);

    caption1.setStartTime(T1);
    assertMinMaxTimes(caption0, 0, T1 - minLength, T0 + minLength, null);
    assertMinMaxTimes(caption1, T0 + minLength, null, T1 + minLength, null);
    assertEquals(T1 + minLength, caption2.getMinStartTime());
    assertEquals(3, MS_updatedCaptions.length);

    caption2.setStartTime(T2);
    assertMinMaxTimes(caption0, 0, T1 - minLength, 
                      T0 + minLength, T2 - minLength);
    assertMinMaxTimes(caption1, T0 + minLength, T2 - minLength, 
                      T1 + minLength, null);
    assertMinMaxTimes(caption2, T1 + minLength, null, T2 + minLength, null);
    assertEquals(5, MS_updatedCaptions.length);
}

function testExistingCaptions() {
    var T0 = 1.8, T1 = 5.6, T2 = 9.2;
    var set = createSet([
        captionJSON(T0, T1, 1, 1),
        captionJSON(T1, T2, 2, 2), 
        captionJSON(T2, -1, 3, 3)]);
    var minLength = unisubs.subtitle.EditableCaption.MIN_LENGTH;
    assertMinMaxTimes(set.caption(0), 0, T1 - minLength, 
                      T0 + minLength, T2 - minLength);
    assertMinMaxTimes(set.caption(1), T0 + minLength, T2 - minLength, 
                      T1 + minLength, null);
    assertMinMaxTimes(set.caption(2), T1 + minLength, null, 
                      T2 + minLength, null);
    assertEquals(0, MS_updatedCaptions.length);
}

function testInsertSubAtStart() {
    var minLength = unisubs.subtitle.EditableCaption.MIN_LENGTH;
    var T0 = minLength / 2, T1 = T0 + minLength, T2 = T1 + minLength;
    var set = createSet([
        captionJSON(T0, T1, 1, 1),
        captionJSON(T1, T2, 2, 2), 
        captionJSON(T2, 99999, 3, 3)]);
    var inserted = set.insertCaption(1);
    assertEquals(0, inserted.getStartTime());
    assertEquals(minLength, inserted.getEndTime());
    assertEquals(minLength, set.caption(1).getStartTime());
    assertNull(inserted.getPreviousCaption());
    assertEquals(set.caption(1), inserted.getNextCaption());
}

function testCreateNewInsertAtStart() {
    var set = createSet([]);
    var caption0 = addNewCaption(set);
    var caption1 = addNewCaption(set);
    var caption2 = addNewCaption(set);
    var inserted = set.insertCaption(caption0.getSubOrder());
    assertTrue(0 < inserted.getSubOrder())
    assertTrue(inserted.getSubOrder() < caption0.getSubOrder())
}

function testInsertSubInMiddle() {
    var minLength = unisubs.subtitle.EditableCaption.MIN_LENGTH;
    var T0 = minLength / 2, T1 = T0 + minLength, T2 = T1 + minLength;
    var set = createSet([
        captionJSON(T0, T1, 1, 1),
        captionJSON(T1, T2, 2, 2), 
        captionJSON(T2, 99999, 3, 3)]);
    var inserted = set.insertCaption(2);
    assertEquals(set.caption(1), inserted);
    assertEquals(T0, set.caption(0).getStartTime());
    assertEquals(T1, inserted.getStartTime());
    assertEquals(T2, inserted.getEndTime());
    assertEquals(T2, set.caption(2).getStartTime());
}

function testInsertSubInMiddleUnconstrained() {
    var minLength = unisubs.subtitle.EditableCaption.MIN_LENGTH;
    var T0 = minLength / 2, T1 = T0 + minLength * 3, T2 = T1 + minLength;
    var set = createSet([
        captionJSON(T0, T1, 1, 1),
        captionJSON(T1, T2, 2, 2), 
        captionJSON(T2, 99999, 3, 3)]);
    var inserted = set.insertCaption(1);
    assertEquals(set.caption(0), inserted);
    assertEquals(T0, inserted.getStartTime());
    assertEquals((T0 + T1) / 2, inserted.getEndTime());
    assertEquals((T0 + T1) / 2, set.caption(1).getStartTime());
    assertEquals(T1, set.caption(1).getEndTime());
}

function testInsertSubInMiddleOfUntimed() {
    var set = createSet([]);
    var caption0 = addNewCaption(set);
    var caption1 = addNewCaption(set);
    var caption2 = addNewCaption(set);
    var minLength = unisubs.subtitle.EditableCaption.MIN_LENGTH;
    var inserted = set.insertCaption(set.caption(1).getSubOrder());
    assertEquals(set.caption(1), inserted);
    assertEquals(set.caption(0), inserted.getPreviousCaption());
    assertEquals(set.caption(2), inserted.getNextCaption());
    assertEquals(-1, inserted.getStartTime());
    assertEquals(-1, inserted.getEndTime());
}

function testInsertSubFirstUntimed() {
    var set = createSet([captionJSON(0.5, 2, 1, 1),
			 captionJSON(2, 3, 2, 2),
			 captionJSON(3, -1, 3, 3),
                         captionJSON(-1, -1, 4, 4)]);
    var inserted = set.insertCaption(set.caption(3).getSubOrder());
    assertEquals(-1, inserted.getStartTime());
    assertEquals(-1, inserted.getEndTime());
}

function testSpacebarHold() {
    var T0 = 1.8, T1 = 5.6, T2 = 9.2;
    var set = createSet([
        captionJSON(T0, T1, 1, 1),
        captionJSON(T1, T2, 2, 2), 
        captionJSON(T2, 99999, 3, 3)]);
    var minLength = unisubs.subtitle.EditableCaption.MIN_LENGTH;
    // imitating space bar held in middle of first caption.
    set.caption(0).setEndTime(T2 + 2);
    assertEquals(T0, set.caption(0).getStartTime());
    assertEquals(T2 + 2, set.caption(0).getEndTime());
    assertEquals(T2 + 2, set.caption(1).getStartTime());
    assertEquals(T2 + 2 + minLength, set.caption(1).getEndTime());
    assertEquals(T2 + 2 + minLength, set.caption(2).getStartTime());
    assertTrue(set.caption(2).getEndTime() > 9999);
    assertEquals(3, MS_updatedCaptions.length);
}

function testSpacebarHoldForFirst() {
    var T0 = 1.8, T1 = 5.6, T2 = 8.2;
    var set = createSet([
        captionJSON(T0, T1, 1, 1),
        captionJSON(T1, T2, 2, 2), 
        captionJSON(T2, 99999, 3, 3)]);
    var minLength = unisubs.subtitle.EditableCaption.MIN_LENGTH;
    // imitating space bar held before start of first caption.
    set.caption(0).setStartTime(T1 + 2);
    assertEquals(T1 + 2, set.caption(0).getStartTime());
    assertEquals(T1 + 2 + minLength, set.caption(0).getEndTime());
    assertEquals(T1 + 2 + minLength, set.caption(1).getStartTime());
    assertEquals(Math.max(T1 + 2 + minLength * 2, T2), 
                 set.caption(1).getEndTime());
    assertEquals(Math.max(T1 + 2 + minLength * 2, T2), 
                 set.caption(2).getStartTime()) ;
    assertTrue(set.caption(2).getEndTime() > 9999);
    assertEquals(3, MS_updatedCaptions.length);
}

function testClearAll() {
    var T0 = 1.8, T1 = 5.6, T2 = 9.2;
    var set = createSet([
        captionJSON(T0, T1, 1, 1),
        captionJSON(T1, T2, 2, 2), 
        captionJSON(T2, 99999, 3, 3)]);
    set.clear();
    assertEquals(0, set.count());
    assertTrue(MS_cleared);
}

function testWithNullTimes() {
<<<<<<< HEAD
    var editableCaption = new mirosubs.subtitle.EditableCaption(
=======
    var editableCaption = new unisubs.subtitle.EditableCaption(
>>>>>>> 609d30e0
        1, 
        { 'subtitle_id': 'a', 
          'text': 'whatever',
          'start_time': null,
          'end_time': null,
          'sub_order': 1.0 });
    assertEquals(-1, editableCaption.getStartTime());
    assertEquals(-1, editableCaption.getEndTime());
}

{% endblock %}<|MERGE_RESOLUTION|>--- conflicted
+++ resolved
@@ -281,11 +281,7 @@
 }
 
 function testWithNullTimes() {
-<<<<<<< HEAD
-    var editableCaption = new mirosubs.subtitle.EditableCaption(
-=======
     var editableCaption = new unisubs.subtitle.EditableCaption(
->>>>>>> 609d30e0
         1, 
         { 'subtitle_id': 'a', 
           'text': 'whatever',
