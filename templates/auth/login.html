{% extends "base.html" %}

{% load i18n teams_tags %}

{% block body_attrs %}id="login"{% endblock %}

{% block main_content %}
<div class="left_column">
<h2>{% trans 'Log In to Your Existing Account' %}</h2>
  <form action="{% url auth:login_post %}" method="post">
    {% csrf_token %}
    {{ login_form.as_p }}
    <button type="submit" class="green_button big" value="login">{% trans 'Log In' %}</button>
    <a class="forgot" href="{% url password_reset %}">{% trans 'Forgot password?' %}</a>
    <input type="hidden" name="next" value="{{ next }}" />
  </form>
  <p style="clear: both; padding: 1em 0;">{% trans 'You can also log in using' %}</p>
    <a class="provider" id="twitter" href="{% url thirdpartyaccounts:twitter_login %}?next={{ next }}"> twitter</a> 
    <a class="provider" id="open-id" href="{% url socialauth_openid_login %}?next={{ next }}">openid</a>
    <a class="provider" id="google" href="{% url socialauth_google_login %}?next={{ next }}">gmail</a>
    <a class="provider" id="facebook" href="{% url thirdpartyaccounts:facebook_login %}?next={{ next }}">facebook</a>
<<<<<<< HEAD
    <a class="provider" id="ted" href="{{ ted_auth.url }}">ted</a>
    <a class="" id="stanford" href="{{ stanford_auth.url }}">stanford</a>
=======
    {% if 'ted'|team_is_visible %}
      <a class="provider" id="ted" href="{{ ted_auth.url }}">ted</a>
    {% endif %}
    <a class="provider" id="coursera" href="{{ stanford_auth.url }}">coursera</a>
>>>>>>> 80e91bf1
</div>
<div class="right_column">
<h2>{% trans 'Create an Account' %}</h2>
  <form action="{% url auth:create_user %}" method="post">
    {% csrf_token %}
    {{ creation_form.as_p }}
    <button type="submit" value="create account"  class="green_button big"><span>{% trans 'Create Account' %}</span></button>
    <input type="hidden" name="next" value="{{ next }}" />
  </form>
</div>
{% endblock %}<|MERGE_RESOLUTION|>--- conflicted
+++ resolved
@@ -19,15 +19,8 @@
     <a class="provider" id="open-id" href="{% url socialauth_openid_login %}?next={{ next }}">openid</a>
     <a class="provider" id="google" href="{% url socialauth_google_login %}?next={{ next }}">gmail</a>
     <a class="provider" id="facebook" href="{% url thirdpartyaccounts:facebook_login %}?next={{ next }}">facebook</a>
-<<<<<<< HEAD
     <a class="provider" id="ted" href="{{ ted_auth.url }}">ted</a>
-    <a class="" id="stanford" href="{{ stanford_auth.url }}">stanford</a>
-=======
-    {% if 'ted'|team_is_visible %}
-      <a class="provider" id="ted" href="{{ ted_auth.url }}">ted</a>
-    {% endif %}
     <a class="provider" id="coursera" href="{{ stanford_auth.url }}">coursera</a>
->>>>>>> 80e91bf1
 </div>
 <div class="right_column">
 <h2>{% trans 'Create an Account' %}</h2>
