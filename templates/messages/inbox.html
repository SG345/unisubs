{% extends "messages/base.html" %}

{% load paginator i18n query_string %}
{% load url from future %}

{% block title %}
    {% trans 'Messages - Inbox' %} | Amara
{% endblock %}

{% block html_attrs %}id="messages_list"{% endblock %}

{% block scripts %}
    {{ block.super }}
    <script src="{% url "messages:rpc_api" %}" type="text/javascript"></script>
    <script type="text/javascript">
        window.REPLY_MSG_DATA = {% if reply_msg %}{{ reply_msg.json_data|safe }}{% else %}null{% endif %};
        window.STATIC_URL = '{{ STATIC_URL }}';
        // TODO
        // Every single translation that goes to a JS variable needs to be |escapejs'd.
        window.DELETE_MESSAGE_CONFIRM = '{% trans 'Do you really wish to delete this message?' %}';
        window.DELETE_MESSAGES_CONFIRM = '{% trans 'Do you really wish to delete these messages?' %}';
        window.MESSAGE_SUCCESSFULLY_SENT = '{% trans "The message has been successfully sent." %}';
    </script>
{% endblock %}

{% block view_content %}
<<<<<<< HEAD
    <div class="tools">
=======
    <div class="tools group">
>>>>>>> 316864f9
      <span class="bulk-actions">
	<input type="checkbox" class="bulk-select" name="bulk"><a href="" class="bulk-select">{% trans "Select/Deselect all" %}</a>
      </span>
      <a href="#" class="button delete-selected" id="delete-selected">{% trans "Delete selected" %}</a>
      <a href="#" class="button mark-as-read" id="mark-as-read">{% trans "Mark as read" %}</a>
<<<<<<< HEAD
=======
<!--
      <a href="#filter" id="sort-filter">
        {% trans 'Filter' %}
        <span></span>
      </a>
-->
>>>>>>> 316864f9
    </div>
    <form class="filters group no-ajax{% if filtered %} active{% endif %}" action="" method="GET">
      <input type="hidden" name="q" value="{{ query }}" />
      <button class="reduced" id="update">Update</button>
      {% if filtered %}
      <a href="{% url "messages:inbox" %}{% if query %}?q={{ query }}{% endif %}" class="button cancel">Clear</a>
      {% endif %}
      <div class="group">
        <div class="filter-chunk">
          <span class="inner">{% trans 'Type:' %}</span>
          <select name="type" id="type">
            <option value="any"{% if type_filter == None %} selected="selected"{% endif %}>{% trans 'any' %}</option>
            <option {% if type_filter == "M" %}selected="selected"{% endif %} value="M">{% trans 'Regular Message' %}</option>
            <option {% if type_filter == "S" %}selected="selected"{% endif %} value="S">{% trans 'System Notification' %}</option>
          </select>
        </div>
      </div>
    </form>

    {% if message_list %}
        {% if is_paginated %}{% paginator %}{% endif %}

        <p class="view-notice">
            You <strong>are {% if not user_info.notify_by_email %}not {% endif %}receiving</strong> message notifications via email. <a href="{% url "profiles:account" %}">Edit preferences</a>.
        </p>
        <ul class="listing messages">
            {% for msg in message_list %}
            <li class="message {% if not msg.read %}unread{% endif %} {% if msg.message_type == "S" %}notification{% endif %}">
	      <a href="{% url "messages:message" msg.id %}">
                <h3>
                  {{ msg }}
                </h3>
	      </a>
                    {% if msg.author %}
                        <p>
                            From <a href="{{ msg.author.get_absolute_url }}">{{ msg.author }}</a>
                        </p>
                    {% endif %}
                    <p>{{ msg.get_content|safe }}</p>
                    <input class="bulkable" type="checkbox" value="{{msg.id}}">
                    {% if msg.author %}
                        <a class="thumb" href="{{ msg.author.get_absolute_url }}" title="View {{ msg.author }}'s profile">
                            {% with msg.author.small_avatar as author_avatar_url %}
                                {% if author_avatar_url %}
                                    <img src="{{ author_avatar_url }}" alt="{{ msg.author }}"/>
                                {% else %}
                                    <img src="{{ STATIC_URL }}/images/default_thumb_small.png" alt="{{ msg.author }}"/>
                                {% endif %}
                            {% endwith %}
                        </a>
                    {% endif %}
<<<<<<< HEAD
			<span class="timestamp">{% if not msg.read %}<span class="unread">Unread</span>{% endif %}{{ msg.created|timesince }} {% trans 'ago' %}<br>{{ msg.message_type }}</span>
=======
			<span class="timestamp">{% if not msg.read %}<span class="unread">Unread</span>{% endif %}{{ msg.created|timesince }} {% trans 'ago' %}</span>
>>>>>>> 316864f9
                    <ul class="admin-controls">
                        {% if not msg.read %}
                        <li>
                            <a href="#" data="{{ msg.json_data }}" class="mark-read">{% trans "Mark Read" %}</a>
                        </li>
                        {% endif %}
                        {% if msg.author != None and msg.author != request.user %}
                            <li>
                                <a class="reply open-modal" href="#msg_modal" data-modal="msg_modal" data="{{ msg.json_data }}">{% trans "Reply" %}</a>
                            </li>
                        {% endif %}
                    </ul>
                </li>
            {% endfor %}
        </ul>

        {% if is_paginated %}{% paginator %}{% endif %}
    {% else %}
        <p class="empty">
          {% trans 'You have no messages.' %}
        </p>
    {% endif %}

    <div class="bootstrap">
        <div id="msg_modal" class="modal">
            <form action="" method="post" accept-charset="utf-8" id="send-message-form">
                <div class="modal-header">
                    <a href="#" class="close action-close">x</a>
                    <h3>Reply</h3>
                </div>
                <div class="modal-body">
                    <div class="clearfix reply-container">
                        <div class="global-errors"></div>
                        <style>
                            #message_form_id_content {
                                max-width: 355px;
                            }
                        </style>
                        {{ send_message_form.as_p }}
                    </div>
                </div>
                <div class="modal-footer">
                    <button type="submit" class="pull-right btn-primary">{% trans "Send Message" %}</button>
                </div>
            </form>
        </div>
    </div>
{% endblock %}

{% block oldmodal %}{% endblock %}<|MERGE_RESOLUTION|>--- conflicted
+++ resolved
@@ -24,25 +24,18 @@
 {% endblock %}
 
 {% block view_content %}
-<<<<<<< HEAD
-    <div class="tools">
-=======
     <div class="tools group">
->>>>>>> 316864f9
       <span class="bulk-actions">
 	<input type="checkbox" class="bulk-select" name="bulk"><a href="" class="bulk-select">{% trans "Select/Deselect all" %}</a>
       </span>
       <a href="#" class="button delete-selected" id="delete-selected">{% trans "Delete selected" %}</a>
       <a href="#" class="button mark-as-read" id="mark-as-read">{% trans "Mark as read" %}</a>
-<<<<<<< HEAD
-=======
 <!--
       <a href="#filter" id="sort-filter">
         {% trans 'Filter' %}
         <span></span>
       </a>
 -->
->>>>>>> 316864f9
     </div>
     <form class="filters group no-ajax{% if filtered %} active{% endif %}" action="" method="GET">
       <input type="hidden" name="q" value="{{ query }}" />
@@ -94,11 +87,7 @@
                             {% endwith %}
                         </a>
                     {% endif %}
-<<<<<<< HEAD
-			<span class="timestamp">{% if not msg.read %}<span class="unread">Unread</span>{% endif %}{{ msg.created|timesince }} {% trans 'ago' %}<br>{{ msg.message_type }}</span>
-=======
 			<span class="timestamp">{% if not msg.read %}<span class="unread">Unread</span>{% endif %}{{ msg.created|timesince }} {% trans 'ago' %}</span>
->>>>>>> 316864f9
                     <ul class="admin-controls">
                         {% if not msg.read %}
                         <li>
