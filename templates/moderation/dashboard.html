{% extends "settings.html" %}
{% load i18n teams_tags paginator moderation utils_tags media_compressor %}

{% block css %}
{{ block.super }}
    {% include_bundle "video_history" %}
{% endblock %}

{% block scripts %}
    {{ block.super }}
    <script src="{% url videos:rpc_api %}" type="text/javascript"></script>
    <script src="{% url search:rpc_api %}" type="text/javascript"></script> 
    {% include_bundle "js-moderation-dashboard" 0 %}

{% endblock %}


{% block body_attrs %}id="teams"{% endblock %}

{% block title %}
    {{ team }} {% trans 'Team Videos' %} | Universal Subtitles
{% endblock %}

{% block settings_content %}
  <div class="hd">
    <h2>{{ team.name }}</h2>
    <a href="{{ team.get_absolute_url }}" class="heading_button">{% trans 'View Team' %}</a>
    {% with "moderation" as active %}
    
        {% include 'teams/_edit_top_navigation.html' %}
    {% endwith %}
  </div>
  <div class="actions">
    <form class="moderation-dashboard" action="{% url moderation:get-pending-videos team_id=team.pk %}" method="GET">
<<<<<<< HEAD
        <fieldset>
          {{form.to_langs.label_tag}}
          {{form.to_langs}}
        </fieldset>
        <fieldset>
          {{form.from_langs.label_tag}}
          {{form.from_langs}}
        </fieldset>
        <fieldset>
          {{form.sort.label_tag}}
          {{form.sort}}
        </fieldset>
        <fieldset>
          {{form.q.label_tag}}
          {{form.q}}
        </fieldset>
          <input id="filter_submit" type="submit" name="submit" value="Apply"/>
=======
      <label>Batch Actions</label>
      <div class="dev-button-container">
        <input type="checkbox" class="select-all-languages" name="select-all-languages"/>
        <a class="batch-approve-selected-button unisubs-green-button small"> Approve  </a>
        <a class="batch-reject-selected-button unisubs-green-button small dev-button-sequence"> Unapprove </a>
      </div>
      
      <br>
      {{form.to_langs.label}}
      {{form.to_langs}}

      <br>
      {{form.from_langs.label}}
      {{form.from_langs}}

      <br>
      {{form.sort.label}}
      {{form.sort}}

      <br>
        {{form.q.label}} 
       {{form.q}} 
    <input type="SUBMIT" name="Go!"/>
>>>>>>> b8326547
    </form>
  </div>
  <div class="moderation-list-container">
    <div style="text-align: center; padding: 75px">
      <img align="absmiddle" src="{{ MEDIA_URL }}/images/ajax-loader.gif"/>
    </div>
  </div>
  <div class="ft">
      <div class="dev-button-container">
        <a class="batch-approve-selected-button green_button small">{% trans "Approve Selected" %}</a>
        <a class="batch-reject-selected-button red_button small dev-button-sequence">{% trans "Reject Selected" %}</a>
      </div>
  </div>
<script type="text/javascript">
    {% include 'moderation/moderation-buttons.js' %}
    {% include 'moderation/dashboard.js' %}
</script>
{% endblock %}<|MERGE_RESOLUTION|>--- conflicted
+++ resolved
@@ -32,7 +32,6 @@
   </div>
   <div class="actions">
     <form class="moderation-dashboard" action="{% url moderation:get-pending-videos team_id=team.pk %}" method="GET">
-<<<<<<< HEAD
         <fieldset>
           {{form.to_langs.label_tag}}
           {{form.to_langs}}
@@ -50,31 +49,6 @@
           {{form.q}}
         </fieldset>
           <input id="filter_submit" type="submit" name="submit" value="Apply"/>
-=======
-      <label>Batch Actions</label>
-      <div class="dev-button-container">
-        <input type="checkbox" class="select-all-languages" name="select-all-languages"/>
-        <a class="batch-approve-selected-button unisubs-green-button small"> Approve  </a>
-        <a class="batch-reject-selected-button unisubs-green-button small dev-button-sequence"> Unapprove </a>
-      </div>
-      
-      <br>
-      {{form.to_langs.label}}
-      {{form.to_langs}}
-
-      <br>
-      {{form.from_langs.label}}
-      {{form.from_langs}}
-
-      <br>
-      {{form.sort.label}}
-      {{form.sort}}
-
-      <br>
-        {{form.q.label}} 
-       {{form.q}} 
-    <input type="SUBMIT" name="Go!"/>
->>>>>>> b8326547
     </form>
   </div>
   <div class="moderation-list-container">
