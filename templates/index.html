{% extends "base.html" %}
{% load i18n media_compressor feedback recent_activity widget i18n announcement_tags messages_tags profiles_tags %}
{% block body_attrs %}id="index"{% endblock %}

{% block css %}
{% include_bundle "base" %}
{% include_bundle "new_home" %}
{% endblock %}<!-- // css -->

{% block scripts %}
{% include_bundle "unisubs-onsite-compiled" %}
<script src="{% url videos:rpc_api %}" type="text/javascript"></script>  
{% endblock %}<!-- // scripts -->

{% block main_content %}
    
    <div id="home-blurb">
      <h1>{% trans "The easiest way to caption and translate any video." %}</h1>
      <p>{% trans "Subtitles make videos more powerful, more global, and more searchable." %}</p>
    </div>
    
    
    <div id="home-left">
      <div id="subtitle" class="clearfix">
        <form action="{% url videos:create %}" method="POST">
          <h2>{% trans "Subtitle a Video Now" %}</h2>
          <input type="text" name="video_url" />
          <button class="button" type="submit">{% trans "Subtitle" %}</button>
          <p>{% trans "Works with YouTube, Vimeo, HTML5, and more." %}</p>
        </form>
        
        <div id="features">
          <h3>{% trans "Features" %}</h3>
          <ul>
            <li>{% trans "Embed the video anywhere" %}</li>
            <li>{% trans "Add subtitles yourself or ask viewers to help." %}</li>
            <li>{% trans "Full site integration" %}</li>
          </ul>
        </div>
      </div> <!-- end #subtitle -->
      
      <div>
        <h2>{% trans "Volunteers Needed" %}</h2>
        <p>
          {% blocktrans %}
            Our deaf and hard of hearing users and non-profits request help for videos that need captions or translations. 
          {% endblocktrans %}
          {% comment %}<a href="{% url videos:volunteer_category category='requested' %}">{% trans "See the most requested videos." %}</a>{% endcomment %}
        </p>
      </div>
      
      <div>
        <h2>{% trans "Complete Subtitling Solutions" %}</h2>
        <p>
          {% blocktrans %}
            Increase viewership with transcription, captioning, and translation services, and flexible API and integration options. Improve SEO, reach a global audience, and build a managed volunteer community.
          {% endblocktrans %}
          <a href="{% url services_page %}">{% trans "See our enterprise services." %}</a>
        </p>
      </div>
    </div> <!-- end #home-left -->
    
    <div id="home-right">
       {% block widget_container %}
            <div id="widget_div" class="unisubs-widget"></div> 
            <script type="text/javascript"> 
              var widget_widget_div = unisubs.widget.SameDomainEmbed.embed(
                  document.getElementById('widget_div'), 
                  { 
                      base_state: {},
                      video_config: {
                          poster: "http://s3.www.universalsubtitles.org/images/about-poster.png",
                          style: "width:470px;height:353px;",
                          play_to_click: true
                      },
                      video_url: "http://blip.tv/file/get/Miropcf-AboutUniversalSubtitles847.ogv",
                      alternate_video_urls: 
                    [{ url: "http://blip.tv/file/get/Miropcf-AboutUniversalSubtitles715.mp4", 
                       config: {poster: "http://s3.www.universalsubtitles.org/images/about-poster.png"}}, 
                     "http://www.youtube.com/watch?v=Y2IJb1YnAmQ"]});
            </script>
         {% endblock %}
    </div>
    
    <div class="clearfix"></div>
    <div id="benefits" class="clearfix">
      <a class="button" href="{% url services_page %}#benefits">{% trans "6 key benefits" %}</a>
      <h2>{% trans "The largest, most powerful captioning and translation platform in the world." %}</h2>
    </div> <!-- end #benefits -->
    
    <div id="partners">
      <ul class="clearfix">
        <li>
          <a target="_blank" href="http://mozillalabs.com/chromeless/?p=26">
          <span style="height: 120px; display: block;"><img src="{{ STATIC_URL }}images/new_partner_mozilla.png"/></span>
          <span class="url">{% trans "Mozilla Example" %}</span>
            </a>
        </li>
        <li>
          <a target="_blank" href="http://gigaom.com/video/khan-academy-universal-subtitles/">
          <span style="height: 120px; display: block;"><img src="{{ STATIC_URL }}images/new_partner_khan.png"/></span>
          <span class="url">{% trans "Khan Integration" %}</span>
          </a>
        </li>
        <li>
          <a target="_blank" href="http://drupal.org/drupal-7.0#video">
          <span style="height: 120px; display: block;"><img src="{{ STATIC_URL }}images/new_partner_drupal.png"/></span>
          <span class="url">{% trans "Drupal Example" %}</span>
          </a>
        </li>
        <li>
          <a target="_blank" href="http://www.universalsubtitles.org/en/teams/al-jazeera/">
          <span style="height: 120px; display: block;"><img src="{{ STATIC_URL }}images/new_partner_aj.png"/></span>
          <span class="url">{% trans "Al Jazeera Team" %}</span>
          </a>
        </li>
        <li>
          <a target="_blank" href="http://blog.universalsubtitles.org/translating-state-of-the-union-2011/">
          <span style="height: 120px; display: block;"><img src="{{ STATIC_URL }}images/new_partner_pbs.png"/></span>
          <span class="url">{% trans "NewsHour Example" %}</span>
          </a>
        </li>
      </ul>
    </div> <!-- // partners -->
    
    {% comment %}
    <p id="enterprise">
      Interested in deep integration or a volunteer translation team? Want crowdsourcing with quality control?
      <a class="button grey" href="#">Take a look at our enterprise services</a>
    </p>
    {% endcomment %}
    
    <div id="most-popular" class="featured">
      <a class="more" href="{% url videos:popular_videos %}">{% trans "More Popular" %}</a>
      <h2>{% trans "Most Popular Today" %}</h2>
      
      <p class="links">
        <a href="{% url videos:popular_videos %}#?sort=month">{% trans "Top this month" %}</a>
        <a href="{% url videos:popular_videos %}#?sort=total">{% trans "Top all-time" %}</a>
      </p>
            {% with popular_videos as video_list %}
                {% include 'videos/_watch_page.html' with display_views='today' %}
            {% endwith %}    
    </div><!-- // most_popular -->
    
    <div id="featured-videos" class="featured">
      <a class="more" href="{% url videos:featured_videos %}">{% trans "More Featured" %}</a>
      <h2>{% trans "Featured Videos" %}</h2>
      
      <p class="links">
<<<<<<< HEAD
        {% comment %}<a href="{% url videos:volunteer_category category='requested' %}">{% trans "Top volunteer needs" %}</a>{% endcomment %}
=======
        &nbsp;
        {% comment %}
        <a href="{% url videos:volunteer_category category='requested' %}">{% trans "Top volunteer needs" %}</a>
>>>>>>> 94974fd0
        <a href="{% url teams:index %}">{% trans "Translation teams" %}</a>
        {% endcomment %}
      </p>
            {% with featured_videos as video_list %}
                {% include 'videos/_watch_page.html' %}
            {% endwith %}
    </div><!-- // featured_videos -->

    <div id="funders" class="clearboth">
      <p>Universal Subtitles is generously supported by<br />
      <a href="http://www.mozilla.org/"><img src="{{ STATIC_URL }}images/funders/mozilla.png" alt="Mozilla Foundation"/></a></p>
      <p>With additional funding by<br />
      <a href="http://www.macfound.org/"><img src="{{ STATIC_URL }}images/funders/macarthur.png" alt="MacArthur Foundation"/></a>
      <a href="http://www.soros.org/"><img src="{{ STATIC_URL }}images/funders/opensociety.png" alt="Open Society Foundations"/></a></p>
    </div>
{% endblock %}<!-- // main_content --><|MERGE_RESOLUTION|>--- conflicted
+++ resolved
@@ -148,13 +148,9 @@
       <h2>{% trans "Featured Videos" %}</h2>
       
       <p class="links">
-<<<<<<< HEAD
-        {% comment %}<a href="{% url videos:volunteer_category category='requested' %}">{% trans "Top volunteer needs" %}</a>{% endcomment %}
-=======
         &nbsp;
         {% comment %}
         <a href="{% url videos:volunteer_category category='requested' %}">{% trans "Top volunteer needs" %}</a>
->>>>>>> 94974fd0
         <a href="{% url teams:index %}">{% trans "Translation teams" %}</a>
         {% endcomment %}
       </p>
