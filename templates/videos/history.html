--- conflicted
+++ resolved
@@ -91,10 +91,8 @@
     
     <div class="clear">&nbsp;</div>
     
-<<<<<<< HEAD
-=======
+
     <h2 class="floatleft margin-top">Recent Revisions <a class="whats_this" href="{% url faq_page %}#revisions">(What's This?)</a></h2>
->>>>>>> a7ebcba1
     
     <ul class="video_tabs">
       <li><a href="#">English Transcript</a></li>
