{% extends "base.html" %}

{% load escapejs paginator widget comments i18n %}

{% block css %}
    {{ block.super }}
    <link href="{{ MEDIA_URL }}css/mirosubs-widget.css" media="all" type="text/css" rel="stylesheet" />

    <style>
        div.mirosubs-widget {
            position: relative;
        }
        
        .mirosubs-videoDiv {
            text-align: center;
        }
        
        .mirosubs-videoDiv video {
            width: 460px;
        }
        
        #embed {
            white-space: pre;
            background: #eee;
            boder: #666;
        }
    </style>
{% endblock %}

{% block scripts %}
    {{ block.super }}
    {% include "widget/_js_onsite_dependencies.html" %}
    <script type="text/javascript">
        //create url template
        var DIFFING_URL = function(){
            var url = '{% block diffing_link %}{% url videos:diffing 11111 22222 %}{% endblock %}';
            return url.replace(/11111/, '<<first_pk>>').replace(/22222/, '<<second_pk>>');
        }();
        
        function get_compare_link(first_pk, second_pk){
            //set values from arguents
            return DIFFING_URL.replace(/<<first_pk>>/, first_pk).replace(/<<second_pk>>/, second_pk);
        }
        
        jQuery(document).ready(function($){
            $('.version_checkbox:first').attr('checked', 'checked');
            
            $('.version_checkbox').change(function(){
                var $this = $(this);
                var checked_length = $('.version_checkbox:checked').length;
                
                if ($this.attr('checked') && (checked_length > 2)) {
                    $this.attr('checked', '');
                }
            });
            
            $('.compare_versions_button').click(function(){
                var $checked = $('.version_checkbox:checked');
                if ($checked.length !== 2) {
                    alert('Select two revisions for compare, please');
                }
                else {
                    var url = get_compare_link($checked[0].value, $checked[1].value);
                    window.location.replace(url);
                }
            });
            //******** Tabs ********//
            var $last_active_tab = $($('.video_tabs li.active a').attr('href'));
            $('.video_tabs a').click(function(){
                var href = $(this).attr('href')
                $last_active_tab.hide();
                $last_active_tab = $(href).show();
                $('.video_tabs li').removeClass('active');
                $(this).parent('li').addClass('active');
                document.location.hash = href.split('-')[0];
                return false;
            });
                        
            if (document.location.hash){
                var tab_name = document.location.hash.split('-', 1)
                if (tab_name){
                    $('a[href='+tab_name+'-tab]').click();
                    document.location.href = document.location.href;
                }
            }

            $('#edit_subtitles').click(function() {
                widget_widget_div.selectMenuItem(
                    mirosubs.MainMenu.Selection.EDIT_SUBTITLES);
                return false;
              });

            $('#add_translation').click(function() {
                widget_widget_div.selectMenuItem(
                    mirosubs.MainMenu.Selection.ADD_NEW_LANGUAGE);
                return false;
            });
        });
    </script>
{% endblock %}

{% block title %}
    {{ video.title_display }} with Original subtitles | Universal Subtitles
{% endblock %}

{% block main_content %}
    <h2><a href="{% url videos:video video_id=video.video_id %}">{{ video }}</a></h2>
    <p class="what_lang">
        {% block lang_display %} 
            in Original Language
        {% endblock %}
        {% block translation_list %}
            {% if translations %}
                <p class="other_lang">
                    Other Languages:
                        {% for item in translations %}
                            <a href="{% url videos:translation_history video.video_id item.language %}">{{ item.get_language_display }}</a>{% if not forloop.last %}, {% endif %}
                        {% endfor %}
                 </p>
            {% endif %}
        {% endblock %}        
    </p>
    <div class="left_column">
        {% widget widget_params %}
    </div>
    <div class="right_column">
<<<<<<< HEAD
        {% include '_sharing_widget.html' %}
    </div>
=======
        {% include '_share_widget.html' %}
         </div>
>>>>>>> 61a3112f
    
    <div class="clearboth">&nbsp;</div>


    <div class="sub_actions">
      
      <a class="button" id="edit_subtitles" href="#"><span>Edit Subtitles</span></a>
      <a class="button" id="add_translation" href="#"><span>Add Translation</span></a>
      

      <div class="up_down">
    {% with translations|length as has_translations %}
        {% include 'videos/_upload_subtitles.html' %}
    {% endwith %}
        <a href="#" class="upload">Upload Subtitles</a> | 
      
        {% block donwload_subtitles %}
            {% if video.captions %}
              <span class="download">Download Subtitles</span> <a href="{% url download_srt %}?video_id={{ video.video_id }}">SRT</a> / 
              <a href="{% url download_ssa %}?video_id={{ video.video_id }}">SSA</a> /
              <a href="{% url download_ttml %}?video_id={{ video.video_id }}">TTML</a>
            {% endif %}
        {% endblock %}

      </div>
    </div>


    <ul class="video_tabs">
      <li class="active">
          <a href="#transcripts-tab">
            {% block trascripts_tab %}Original Language Subtitles{% endblock %}
          </a>
      </li>
      <li><a href="#comments-tab">Comments ({% get_comment_count commented_object %})</a></li>
      <li><a href="#revisions-tab">History ({{ hits }})</a></li>
    </ul>
    

    <div style="display: none" id="revisions-tab" class="tab">
        {% if revision_list|length > 1 %}
            <button class="compare_versions_button">
                <span>Compare Revisions</span>
            </button>
        {% endif %}
        
        {% if revision_list %}
           {% if is_paginated %}{% ordered_paginator 3 '#revisions' %}{% endif %} 

           {% block table %}
            <ul class="table_head">
                <li class="grid_4">
                    {% ordered_column "date" "Most Recent" #revisions %}
                </li>
                <li class="grid_4">
                    {% ordered_column "user" "User" #revisions %}
                </li>
                <li class="grid_2">
                    {% ordered_column "note" "Note" #revisions %}
                </li>
                <li class="grid_1">
                    {% ordered_column "time" "Time" #revisions %}
                </li>
                <li class="grid_1 grid_last">
                    {% ordered_column "text" "Text" #revisions %}
                </li>
            </ul>
            
            <ul class="table_body">
                {% for item in revision_list %}
                <li {% cycle 'class="even"' '' %}>

                        <span class="grid_4">
                            <input type="checkbox" class="version_checkbox" value="{{ item.pk }}"/><a href="{% url videos:revision pk=item.pk %}">#{{ item.version_no}}</a> ({{ item.revision_time }})
                        </span>
                        <span class="grid_4">
                            <a href="{% url profiles:profile item.user.pk %}">{{ item.user }}</a>
                        </span>
                        <span class="grid_2">
                            {% if item.note %}{{ item.note }}{% else %}&nbsp;{% endif %}
                        </span>
                        <span class="grid_1">
                            {{ item.time_change_display }}
                        </span>
                        <span class="grid_1 grid_last">
                            {{ item.text_change_display }}
                        </span>

                </li>
                {% endfor %}
            </ul>
            
            <div style="clear: both"></div>
           {% endblock %}
       {% else %}
            <div class="nothing">
                <strong>{% trans 'No subtitles for this language.' %}</strong><br />
                {% trans 'Either no subtitles have been entered, or they were deleted.' %}
            </div>
       {% endif %}
   </div>
   
   <div style="display: none" id="comments-tab" class="tab">
       {% render_comment_form commented_object %}
       {% render_comment_list commented_object %}
       <div style="clear: both"></div>     
   </div>

   <div id="transcripts-tab" class="tab">
        {% if last_version.captions %}
        <ul class="table_body"> 
            {% for item in last_version.captions %}
                <li class="table_transcript {% cycle 'even' '' %}">
                    {{ item.display_time }} - {{ item.display_end_time }} &gt; {{ item.text }}
                </li>
            {% endfor %}
        </ul>
        {% else %}
            <p class="no_subs">{% trans 'No subtitles yet.  Make some!' %}</p>
        {% endif %}
       <div style="clear: both"></div>   
   </div>
{% endblock %}
<|MERGE_RESOLUTION|>--- conflicted
+++ resolved
@@ -124,17 +124,10 @@
         {% widget widget_params %}
     </div>
     <div class="right_column">
-<<<<<<< HEAD
-        {% include '_sharing_widget.html' %}
-    </div>
-=======
         {% include '_share_widget.html' %}
          </div>
->>>>>>> 61a3112f
     
     <div class="clearboth">&nbsp;</div>
-
-
     <div class="sub_actions">
       
       <a class="button" id="edit_subtitles" href="#"><span>Edit Subtitles</span></a>
