{% extends "base.html" %}

{% load escapejs paginator widget comments i18n %}

{% block css %}
    {{ block.super }}
    <link href="{{ MEDIA_URL }}css/mirosubs-widget.css" media="all" type="text/css" rel="stylesheet" />

    <style>
        div.mirosubs-widget {
            position: relative;
        }
        
        .mirosubs-videoDiv {
            text-align: center;
        }
        
        .mirosubs-widget video {
            width: 460px;
        }
        
        #embed {
            white-space: pre;
            background: #eee;
            boder: #666;
        }
    </style>
  <link href="{{ MEDIA_URL }}css/nyroModal.css" media="all" type="text/css" rel="stylesheet" />
    <style>
        .error_list {
            color: #fa6343;
        }
        
        .success-message {
            color: #5ae26b;
            margin: 5px 0 0;
        }
    </style>
{% endblock %}

{% block scripts %}
    {{ block.super }}
    {% include "widget/_js_onsite_dependencies.html" %}
    <script type="text/javascript">
        //create url template
        var DIFFING_URL = function(){
            var url = '{% block diffing_link %}{% url videos:diffing 11111 22222 %}{% endblock %}';
            return url.replace(/11111/, '<<first_pk>>').replace(/22222/, '<<second_pk>>');
        }();
        
        function get_compare_link(first_pk, second_pk){
            //set values from arguents
            return DIFFING_URL.replace(/<<first_pk>>/, first_pk).replace(/<<second_pk>>/, second_pk);
        }
        
        jQuery(document).ready(function($){
            $('.version_checkbox:first').attr('checked', 'checked');
            
            $('.version_checkbox').change(function(){
                var $this = $(this);
                var checked_length = $('.version_checkbox:checked').length;
                
                if ($this.attr('checked') && (checked_length > 2)) {
                    $this.attr('checked', '');
                }
            });
            
            $('.compare_versions_button').click(function(){
                var $checked = $('.version_checkbox:checked');
                if ($checked.length !== 2) {
                    alert('Select two revisions for compare, please');
                }
                else {
                    var url = get_compare_link($checked[0].value, $checked[1].value);
                    window.location.replace(url);
                }
            });
            //******** Tabs ********//
            var $last_active_tab = $($('.video_tabs li.active a').attr('href'));
            $('.video_tabs a').click(function(){
                var href = $(this).attr('href')
                $last_active_tab.hide();
                $last_active_tab = $(href).show();
                $('.video_tabs li').removeClass('active');
                $(this).parent('li').addClass('active');
                document.location.hash = href.split('-')[0];
                return false;
            });
                        
            if (document.location.hash){
                var tab_name = document.location.hash.split('-', 1)
                if (tab_name){
                    $('a[href='+tab_name+'-tab]').click();
                    document.location.href = document.location.href;
                }
            }

            $('#edit_subtitles').click(function() {
                widget_widget_div.selectMenuItem(
                    mirosubs.MainMenu.Selection.EDIT_SUBTITLES);
                return false;
              });

            $('#add_translation').click(function() {
                widget_widget_div.selectMenuItem(
                    mirosubs.MainMenu.Selection.ADD_NEW_LANGUAGE);
                return false;
            });
            
            $('.time_link').click(function() {
                widget_widget_div.playAt(parseFloat(
                    $(this).find('.data').text()));
                return false;
            });              
        });
    </script>
  <script src="{{ MEDIA_URL }}js/jquery.nyroModal-1.6.2.pack.js" type="text/javascript"></script>
{% endblock %}

{% block title %}
    {{ video.title_display }} with Original subtitles | Universal Subtitles
{% endblock %}

{% block main_content %}
    <h2 class="main-title"><a href="{% url videos:video video_id=video.video_id %}">{{ video }}</a></h2>

    <ul class="breadcrumb"> 
      <li><a href="#">English Subtitles</a></li>
      <li><a href="#">Revision History</a></li>
      <li><a href="#">Revision #5</a></li>
    </ul>


    <p class="what_lang">
        {% block lang_display %} 
            in Original Language.
            {% if translations %}
                Other Languages:
                    {% for item in translations %}
                        <a href="{% url videos:translation_history video.video_id item.language %}">{{ item.get_language_display }}</a>{% if not forloop.last %}, {% endif %}
                    {% endfor %}
            {% endif %}
        {% endblock %}      
    </p>
    <div class="left_column">
        {% widget widget_params %}
    </div>
    <div class="right_column">

        {% include '_sharing_widget.html' %}
    </div>
    
   
<hr />
    <div class="sub_actions">
      
      <a class="button" id="edit_subtitles" href="#"><span>Edit Subtitles</span></a>
      <a class="button" id="add_translation" href="#"><span>Add Translation</span></a>
      

      <div class="up_down">
        {% block upload_subtitles %}
            {% with translations|length as has_translations %}
                {% include 'videos/_upload_subtitles.html' %}
            {% endwith %}
        {% endblock %}
        
        {% block download_subtitles %}
            {% if video.captions %}
              <span class="download">Download Subtitles</span> 
              <a href="{% url download_srt %}?video_id={{ video.video_id }}">SRT</a> / 
              <a href="{% url download_ssa %}?video_id={{ video.video_id }}">SSA</a> /
              <a href="{% url download_ttml %}?video_id={{ video.video_id }}">TTML</a>
            {% endif %}
        {% endblock %}
      </div>
    </div>


    <ul class="video_tabs">
      <li class="active">
          <a href="#transcripts-tab">
            {% block trascripts_tab %}Original Language Subtitles{% endblock %}
          </a>
      </li>
      <li><a href="#comments-tab">Comments ({% get_comment_count commented_object %})</a></li>
      <li><a href="#revisions-tab">History ({{ hits }})</a></li>
    </ul>
    

    <div style="display: none" id="revisions-tab" class="tab">
        {% if revision_list|length > 1 %}
            <button class="compare_versions_button small_button">
                <span>Compare Revisions</span>
            </button>
        {% endif %}        
        {% if revision_list %}
           {% if is_paginated %}{% ordered_paginator 3 '#revisions' %}{% endif %} 

           {% block table %}
            <table cellpadding="0" cellspacing="0">
            <thead>
              <tr>
                <th>
                    {% ordered_column "date" "Most Recent" #revisions %}
                </th>
                <th>
                    {% ordered_column "user" "User" #revisions %}
                </th>
                <th>
                    {% ordered_column "note" "Note" #revisions %}
                </th>
                <th>
                    {% ordered_column "time" "Time" #revisions %}
                </th>
                <th class="last">
                    {% ordered_column "text" "Text" #revisions %}
                </th>
              </tr> 
            </thead>
            
            <tbody>
                {% for item in revision_list %}
                
                <tr {% cycle 'class="even"' '' %}>

                  <td>
                      <input type="checkbox" class="version_checkbox" value="{{ item.pk }}"/><a href="{% url videos:revision pk=item.pk %}">#{{ item.version_no}}</a> ({{ item.revision_time }})
                  </td>
                  <td>
                      <a href="{% url profiles:profile item.user.pk %}">{{ item.user }}</a>
                  </td>
                  <td>
                      {% if item.note %}{{ item.note }}{% else %}&nbsp;{% endif %}
                  </td>
                  <td>
                      {{ item.time_change_display }}
                  </td>
                  <td class="last">
                      {{ item.text_change_display }}
                  </td>

                </tr>
                {% endfor %}
              </tbody>
            </table>
            
            <div style="clear: both"></div>
           {% endblock %}
       {% else %}
            <div class="nothing">
                <strong>{% trans 'No subtitles for this language.' %}</strong><br />
                {% trans 'Either no subtitles have been entered, or they were deleted.' %}
            </div>
       {% endif %}
   </div>
   
   <div style="display: none" id="comments-tab" class="tab">
       {% render_comment_form commented_object %}
       {% render_comment_list commented_object %}
       <div style="clear: both"></div>     
   </div>

   <div id="transcripts-tab" class="tab">
      <table cellpadding="0" cellspacing="0"> 
        {% if last_version.captions %}
<<<<<<< HEAD
  
        {% for item in last_version.captions %}
          <tr class="{% cycle 'even' '' %}">      
            <td class="last">
              {% if item.display_time %}
                <span class="time-span">
                <span class="badgy start">{{ item.display_time }}</span>{% if item.display_end_time %}<span class="connector"></span><span class="badgy end">{{ item.display_end_time }}</span> 
                {% endif %}
                </span>
              {% else %}  
                <span class="time-span"><span class="badgy no-sync">Not Synced</span></span> 
              {% endif %}
              {{ item.text|linebreaksbr }}
            </td>
          </tr>
        {% endfor %}
=======
        <ul class="table_body"> 
            {% for item in last_version.captions %}
                <li class="table_transcript {% cycle 'even' '' %}">
                    <a href="#" class="time_link">
                        <span class="data" style="display: none">{{item.start_time}}</span>
                        {{ item.display_time }} - {{ item.display_end_time }}
                    </a> 
                    &gt; {{ item.text|linebreaksbr }}
                </li>
            {% endfor %}
        </ul>
>>>>>>> 5667e013
        {% else %}
            <p class="no_subs">{% trans 'No subtitles yet.  Make some!' %}</p>
        {% endif %}
      </table>

       <div style="clear: both"></div>   
   </div>
{% endblock %}
<|MERGE_RESOLUTION|>--- conflicted
+++ resolved
@@ -264,7 +264,6 @@
    <div id="transcripts-tab" class="tab">
       <table cellpadding="0" cellspacing="0"> 
         {% if last_version.captions %}
-<<<<<<< HEAD
   
         {% for item in last_version.captions %}
           <tr class="{% cycle 'even' '' %}">      
@@ -281,19 +280,7 @@
             </td>
           </tr>
         {% endfor %}
-=======
-        <ul class="table_body"> 
-            {% for item in last_version.captions %}
-                <li class="table_transcript {% cycle 'even' '' %}">
-                    <a href="#" class="time_link">
-                        <span class="data" style="display: none">{{item.start_time}}</span>
-                        {{ item.display_time }} - {{ item.display_end_time }}
-                    </a> 
-                    &gt; {{ item.text|linebreaksbr }}
-                </li>
-            {% endfor %}
-        </ul>
->>>>>>> 5667e013
+
         {% else %}
             <p class="no_subs">{% trans 'No subtitles yet.  Make some!' %}</p>
         {% endif %}
