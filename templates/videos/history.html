{% extends "base.html" %}

{% block body_attrs %}id="video"{% endblock %}

{% load escapejs paginator widget comments i18n %}

{% block css %}
    {{ block.super }}
    <link href="{{ MEDIA_URL }}css/mirosubs-widget.css" media="all" type="text/css" rel="stylesheet" />

    <style>
        div.mirosubs-widget {
            position: relative;
        }
        
        .mirosubs-videoDiv {
            text-align: center;
        }
        
        .mirosubs-widget video {
            width: 460px;
        }
        
        #embed {
            white-space: pre;
            background: #eee;
            boder: #666;
        }
    </style>
  <link href="{{ MEDIA_URL }}css/nyroModal.css" media="all" type="text/css" rel="stylesheet" />
    <style>
        .error_list {
            color: #fa6343;
        }
        
        .success-message {
            color: #5ae26b;
            margin: 5px 0 0;
        }
    </style>
{% endblock %}

{% block scripts %}
    {{ block.super }}
    {% include "widget/_js_onsite_dependencies.html" %}
    <script type="text/javascript">
        //create url template
        var DIFFING_URL = function(){
            var url = '{% block diffing_link %}{% url videos:diffing 11111 22222 %}{% endblock %}';
            return url.replace(/11111/, '<<first_pk>>').replace(/22222/, '<<second_pk>>');
        }();
        
        function get_compare_link(first_pk, second_pk){
            //set values from arguents
            return DIFFING_URL.replace(/<<first_pk>>/, first_pk).replace(/<<second_pk>>/, second_pk);
        }
        
        jQuery(document).ready(function($){
            $('.version_checkbox:first').attr('checked', 'checked');
            
            $('.version_checkbox').change(function(){
                var $this = $(this);
                var checked_length = $('.version_checkbox:checked').length;
                
                if ($this.attr('checked') && (checked_length > 2)) {
                    $this.attr('checked', '');
                }
            });
            
            $('.compare_versions_button').click(function(){
                var $checked = $('.version_checkbox:checked');
                if ($checked.length !== 2) {
                    alert('{% trans "Select two revisions for compare, please" %}');
                }
                else {
                    var url = get_compare_link($checked[0].value, $checked[1].value);
                    window.location.replace(url);
                }
            });
            //******** Tabs ********//
            var $last_active_tab = $($('.inline_tabs li.active a').attr('href'));
            $('.inline_tabs a, a.link_to_tab').click(function(){
                var href = $(this).attr('href')
                $last_active_tab.hide();
                $last_active_tab = $(href).show();
                $('.inline_tabs li').removeClass('active');
                $('.inline_tabs a[href='+href+']').parent('li').addClass('active');
                document.location.hash = href.split('-')[0];
                return false;
            });
                        
            if (document.location.hash){
                var tab_name = document.location.hash.split('-', 1)
                if (tab_name){
                    $('a[href='+tab_name+'-tab]').click();
                    document.location.href = document.location.href;
                }
            }

            $('#add_subtitles, #edit_subtitles').click(function() {
                widget_widget_div.selectMenuItem(
                    mirosubs.widget.DropDown.Selection.IMPROVE_SUBTITLES);
                return false;
            });

            $('#add_translation').click(function() {
                widget_widget_div.selectMenuItem(
                    mirosubs.widget.DropDown.Selection.ADD_TRANSLATION);
                return false;
            });
            
            $('.time_link').click(function() {
                widget_widget_div.playAt(parseFloat(
                    $(this).find('.data').text()));
                return false;
            });              
        });
    </script>
  <script src="{{ MEDIA_URL }}js/jquery.nyroModal-1.6.2.pack.js" type="text/javascript"></script>
{% endblock %}

{% block title %}
    {% if language.is_original %}
        {% blocktrans with video.title_display as title %}
            {{ title }} with subtitles | Universal Subtitles
        {% endblocktrans %}
    {% else %}
        {% blocktrans with video.title_display as title and language.get_language_display as language %}
            {{ title }} with {{ language }} subtitles | Universal Subtitles
        {% endblocktrans %}
    {% endif %}
{% endblock %}

{% block main_content %}
    <h2 class="main-title"><a href="{{ video.get_absolute_url }}">{{ video }}</a></h2>

    <div class="left_column">
        {% widget widget_params %}
    </div>
    <div class="right_column">
        {% include '_sharing_widget.html' %}
    </div>
    
    <hr />

<!-- Start Transcript -->

  <div class="grid_3 left_nav_wrapper alpha">
    <ul class="left_nav">
        {% if video.subtitle_language %}
            <li {% if language.is_original %}class="active"{% endif %}><a href="{{ video.subtitle_language.get_absolute_url }}">{{ video.subtitle_language.get_language_display }}</a></li>
        {% endif %}
        <li><a href="{{ video.get_absolute_url }}">{% trans 'Video Info' %}</a></li>
        {% if translations %} 
          {% for item in translations %}  
             <li {% if language == item %}class="active"{% endif %}><a href="{{ item.get_absolute_url }}">{{ item.get_language_display }}</a></li>
          {% endfor %} 
        {% endif %}
    </ul>
    {% if video.latest_finished_version %}
    <a class="green_button small" id="add_translation" href="#">{% trans 'Add Translation' %}</a>
    {% endif %}    
  </div>

  <div class="wrap grid_9 omega">  
    <div id="languages-tab" class="grid_9 alpha omega">  

            {% if last_version.subtitles %}
            <div class="sort_button floatright">
              <div class='arrow'></div>
              <span class="sort_label">
                <strong>{% trans 'Download Subtitles' %}</strong>
              </span>
              <ul>
                <li><a href="{% url widget:download_srt %}?video_id={{ video.video_id }}{% if not language.is_original %}&lang_code={{ language.language }}{% endif %}">SRT</a></li>
                <li><a href="{% url widget:download_ssa %}?video_id={{ video.video_id }}{% if not language.is_original %}&lang_code={{ language.language }}{% endif %}">SSA</a></li>
                <li><a href="{% url widget:download_ttml %}?video_id={{ video.video_id }}{% if not language.is_original %}&lang_code={{ language.language }}{% endif %}">TTML</a></li>
                <li><a href="{% url widget:download_txt %}?video_id={{ video.video_id }}{% if not language.is_original %}&lang_code={{ language.language }}{% endif %}">TXT</a></li>
                <li><a href="{% url widget:download_sbv %}?video_id={{ video.video_id }}{% if not language.is_original %}&lang_code={{ language.language }}{% endif %}">SBV</a></li>
              </ul>
            </div>
            {% endif %}

      <h4 class="inline">{{ language.get_language_display }}</h4> 
      <ul class="inline_tabs">
          <li class="active">
              <a href="#transcripts-tab">
<<<<<<< HEAD
                <span class="inline_text">
                {% if language.is_original %}
=======
                {% if language.is_original and not language.language %}
>>>>>>> 24a35181
                    {% trans 'Original Language Subtitles' %}
                {% else %}
                    {{ language.get_language_display }} {% trans 'Subtitles' %}
                {% endif %}
                </span>
              </a>
          </li>
          <li class="bull">&bull;</li>
          <li><a href="#comments-tab"><span class="inline_text">{% trans 'Comments' %}</span> <span class="badgy_out"><span class="badgy">{% get_comment_count language %}</span></span></a></li>
          <li class="bull">&bull;</li>
          <li><a href="#revisions-tab"><span class="inline_text">{% trans 'History' %}</span> <span class="badgy_out"><span class="badgy">{{ hits }}</span></span></a></li>
      </ul>

      <div id="transcripts-tab">
          <div class="action_buttons grid_9 alpha omega">

    
            <a href="#" class="blue_button small"  id="edit_subtitles">{% trans 'Edit Subtitles' %}</a>
            {% if language.is_original %}
                {% with translations|length as has_translations %}
                    {% include 'videos/_upload_subtitles.html' %}
                {% endwith %}
            {% endif %}
            <div class="clear">&nbsp;</div>
          </div>

         <table cellpadding="0" cellspacing="0">
            {% if last_version.subtitles %}
                {% for item in last_version.ordered_subtitles %}
                  <tr class="even">      
                    <td class="last">
                      {% if item.display_time %}
                          <span class="time-span time_link">
                            <span class="data">{{ item.start_time }}</span>
                            <span class="badgy start">
                                <span class="stamp_text">{{ item.display_time }}</span>
                            </span>
                            {% if item.display_end_time %}
                                <span class="connector"></span>
                                <span class="badgy end"><span class="stamp_text">{{ item.display_end_time }}</span></span> 
                            {% endif %}
                          </span>
                      {% else %}  
                          <span class="time-span"><span class="badgy no-sync">{% trans 'Not Synced' %}</span></span> 
                      {% endif %}
                      {{ item.subtitle_text|linebreaksbr }}
                    </td>
                  </tr>
                {% endfor %}
            {% else %}
                {% if revision_list|length > 1 %}
                    <p class="no_subs">
                        {% blocktrans %}
                        The most recent revision for this language is blank, but there are older
                        revisions that contain subtitles.
                        {% endblocktrans %} 
                        <a href="#revisions-tab" class="link_to_tab">{% trans 'View revision history' %}</a>
                    </p>
                {% else %}
                    <p class="no_subs">{% trans 'No subtitles yet.' %} <a href="#" id="add_subtitles">{% trans 'Make some!' %}</a></p>
                {% endif %}
            {% endif %}
          </table>
        </div>
        
        <div id="comments-tab"  style="display: none" class="grid_9 alpha omega">
          {% render_comment_form language %}
          {% render_comment_list language %}
        </div>

        <div style="display: none" id="revisions-tab" class="action_buttons grid_9 alpha omega">
            {% if revision_list|length > 1 %}
                <button class="compare_versions_button blue_button small">
                    <span>{% trans 'Compare Revisions' %}</span>
                </button>
            {% endif %}        
            {% if revision_list %}
               {% if is_paginated %}{% ordered_paginator 3 '#revisions' %}{% endif %} 
    
                <table cellpadding="0" cellspacing="0">
                <thead>
                  <tr>
                    <th>
                        {% ordered_column "date" _("Most Recent") #revisions %}
                    </th>
                    <th>
                        {% ordered_column "user" _("User") #revisions %}
                    </th>
                    <th>
                        {% ordered_column "note" _("Note") #revisions %}
                    </th>
                    <th>
                        {% ordered_column "time" _("Time") #revisions %}
                    </th>
                    <th class="last">
                        {% ordered_column "text" _("Text") #revisions %}
                    </th>
                  </tr> 
                </thead>
                
                <tbody>
                    {% for item in revision_list %}
                    
                    <tr {% cycle 'class="even"' '' %}>
    
                      <td>
                          <input type="checkbox" class="version_checkbox" value="{{ item.pk }}"/><a href="{% url videos:revision pk=item.pk %}">#{{ item.version_no}}</a> ({{ item.revision_time }})
                      </td>
                      <td>
                          <a href="{% url profiles:profile item.user.pk %}">{{ item.user }}</a>
                      </td>
                      <td>
                          {% if item.note %}{{ item.note }}{% else %}&nbsp;{% endif %}
                      </td>
                      <td>
                          {{ item.time_change_display }}
                      </td>
                      <td class="last">
                          {{ item.text_change_display }}
                      </td>
                    </tr>
                    {% endfor %}
                  </tbody>
                </table>
                
                <div style="clear: both"></div>
           {% else %}
                <div class="nothing">
                    <strong>{% trans 'No subtitles for this language.' %}</strong><br />
                    {% trans 'Either no subtitles have been entered, or they were deleted.' %}
                </div>
           {% endif %}
       </div>
                  
        <div style="clear: both"></div>
    </div>
  </div>
{% endblock %}
<|MERGE_RESOLUTION|>--- conflicted
+++ resolved
@@ -185,12 +185,16 @@
       <ul class="inline_tabs">
           <li class="active">
               <a href="#transcripts-tab">
-<<<<<<< HEAD
                 <span class="inline_text">
                 {% if language.is_original %}
-=======
+
+
+
+
                 {% if language.is_original and not language.language %}
->>>>>>> 24a35181
+
+
+
                     {% trans 'Original Language Subtitles' %}
                 {% else %}
                     {{ language.get_language_display }} {% trans 'Subtitles' %}
