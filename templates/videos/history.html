{% extends "base.html" %}

{% load escapejs paginator widget comments i18n %}

{% block css %}
    {{ block.super }}
    <link href="{{ MEDIA_URL }}css/mirosubs-widget.css" media="all" type="text/css" rel="stylesheet" />

    <style>
        div.mirosubs-widget {
            position: relative;
        }
        
        .mirosubs-videoDiv {
            text-align: center;
        }
        
        .mirosubs-videoDiv video {
            width: 460px;
        }
        
        #embed {
            white-space: pre;
            background: #eee;
            boder: #666;
        }
    </style>
  <link href="{{ MEDIA_URL }}css/nyroModal.css" media="all" type="text/css" rel="stylesheet" />
    <style>
        .error_list {
            color: #fa6343;
        }
        
        .success-message {
            color: #5ae26b;
            margin: 5px 0 0;
        }
    </style>
{% endblock %}

{% block scripts %}
    {{ block.super }}
    {% include "widget/_js_onsite_dependencies.html" %}
    <script type="text/javascript">
        //create url template
        var DIFFING_URL = function(){
            var url = '{% block diffing_link %}{% url videos:diffing 11111 22222 %}{% endblock %}';
            return url.replace(/11111/, '<<first_pk>>').replace(/22222/, '<<second_pk>>');
        }();
        
        function get_compare_link(first_pk, second_pk){
            //set values from arguents
            return DIFFING_URL.replace(/<<first_pk>>/, first_pk).replace(/<<second_pk>>/, second_pk);
        }
        
        jQuery(document).ready(function($){
            $('.version_checkbox:first').attr('checked', 'checked');
            
            $('.version_checkbox').change(function(){
                var $this = $(this);
                var checked_length = $('.version_checkbox:checked').length;
                
                if ($this.attr('checked') && (checked_length > 2)) {
                    $this.attr('checked', '');
                }
            });
            
            $('.compare_versions_button').click(function(){
                var $checked = $('.version_checkbox:checked');
                if ($checked.length !== 2) {
                    alert('Select two revisions for compare, please');
                }
                else {
                    var url = get_compare_link($checked[0].value, $checked[1].value);
                    window.location.replace(url);
                }
            });
            //******** Tabs ********//
            var $last_active_tab = $($('.video_tabs li.active a').attr('href'));
            $('.video_tabs a').click(function(){
                var href = $(this).attr('href')
                $last_active_tab.hide();
                $last_active_tab = $(href).show();
                $('.video_tabs li').removeClass('active');
                $(this).parent('li').addClass('active');
                document.location.hash = href.split('-')[0];
                return false;
            });
                        
            if (document.location.hash){
                var tab_name = document.location.hash.split('-', 1)
                if (tab_name){
                    $('a[href='+tab_name+'-tab]').click();
                    document.location.href = document.location.href;
                }
            }

            $('#edit_subtitles').click(function() {
                widget_widget_div.selectMenuItem(
                    mirosubs.MainMenu.Selection.EDIT_SUBTITLES);
                return false;
              });

            $('#add_translation').click(function() {
                widget_widget_div.selectMenuItem(
                    mirosubs.MainMenu.Selection.ADD_NEW_LANGUAGE);
                return false;
            });
        });
    </script>
  <script src="{{ MEDIA_URL }}/js/jquery.nyroModal-1.6.2.pack.js" type="text/javascript"></script>
{% endblock %}

{% block title %}
    {{ video.title_display }} with Original subtitles | Universal Subtitles
{% endblock %}

{% block main_content %}
    <h2><a href="{% url videos:video video_id=video.video_id %}">{{ video }}</a></h2>
    <p class="what_lang">
        {% block lang_display %} 
            in Original Language
        {% endblock %}
        {% block translation_list %}
            {% if translations %}
                <p class="other_lang">
                    Other Languages:
                        {% for item in translations %}
                            <a href="{% url videos:translation_history video.video_id item.language %}">{{ item.get_language_display }}</a>{% if not forloop.last %}, {% endif %}
                        {% endfor %}
                 </p>
            {% endif %}
        {% endblock %}        
    </p>
    <div class="left_column">
        {% widget widget_params %}
    </div>
    <div class="right_column">
<<<<<<< HEAD
        {% include '_share_widget.html' %}
         </div>
=======
        {% include '_sharing_widget.html' %}
    </div>
>>>>>>> 64a3de82
    
    <div class="clearboth">&nbsp;</div>


    <div class="sub_actions">
      
      <a class="button" id="edit_subtitles" href="#"><span>Edit Subtitles</span></a>
      <a class="button" id="add_translation" href="#"><span>Add Translation</span></a>
      

      <div class="up_down">
        {% block upload_subtitles %}
            {% with translations|length as has_translations %}
                {% include 'videos/_upload_subtitles.html' %}
            {% endwith %}
        {% endblock %}
        
        {% block donwload_subtitles %}
            {% if video.captions %}
              <span class="download">Download Subtitles</span> <a href="{% url download_srt %}?video_id={{ video.video_id }}">SRT</a> / 
              <a href="{% url download_ssa %}?video_id={{ video.video_id }}">SSA</a> /
              <a href="{% url download_ttml %}?video_id={{ video.video_id }}">TTML</a>
            {% endif %}
        {% endblock %}

      </div>
    </div>



    <ul class="video_tabs">
      <li class="active">
          <a href="#transcripts-tab">
            {% block trascripts_tab %}Original Language Subtitles{% endblock %}
          </a>
      </li>
      <li><a href="#comments-tab">Comments ({% get_comment_count commented_object %})</a></li>
      <li><a href="#revisions-tab">History ({{ hits }})</a></li>
    </ul>
    

    <div style="display: none" id="revisions-tab" class="tab">
        {% if revision_list|length > 1 %}
            <button class="compare_versions_button">
                <span>Compare Revisions</span>
            </button>
        {% endif %}
        
        {% if revision_list %}
           {% if is_paginated %}{% ordered_paginator 3 '#revisions' %}{% endif %} 

           {% block table %}
            <ul class="table_head">
                <li class="grid_4">
                    {% ordered_column "date" "Most Recent" #revisions %}
                </li>
                <li class="grid_4">
                    {% ordered_column "user" "User" #revisions %}
                </li>
                <li class="grid_2">
                    {% ordered_column "note" "Note" #revisions %}
                </li>
                <li class="grid_1">
                    {% ordered_column "time" "Time" #revisions %}
                </li>
                <li class="grid_1 grid_last">
                    {% ordered_column "text" "Text" #revisions %}
                </li>
            </ul>
            
            <ul class="table_body">
                {% for item in revision_list %}
                <li {% cycle 'class="even"' '' %}>

                        <span class="grid_4">
                            <input type="checkbox" class="version_checkbox" value="{{ item.pk }}"/><a href="{% url videos:revision pk=item.pk %}">#{{ item.version_no}}</a> ({{ item.revision_time }})
                        </span>
                        <span class="grid_4">
                            <a href="{% url profiles:profile item.user.pk %}">{{ item.user }}</a>
                        </span>
                        <span class="grid_2">
                            {% if item.note %}{{ item.note }}{% else %}&nbsp;{% endif %}
                        </span>
                        <span class="grid_1">
                            {{ item.time_change_display }}
                        </span>
                        <span class="grid_1 grid_last">
                            {{ item.text_change_display }}
                        </span>

                </li>
                {% endfor %}
            </ul>
            
            <div style="clear: both"></div>
           {% endblock %}
       {% else %}
            <div class="nothing">
                <strong>{% trans 'No subtitles for this language.' %}</strong><br />
                {% trans 'Either no subtitles have been entered, or they were deleted.' %}
            </div>
       {% endif %}
   </div>
   
   <div style="display: none" id="comments-tab" class="tab">
       {% render_comment_form commented_object %}
       {% render_comment_list commented_object %}
       <div style="clear: both"></div>     
   </div>

   <div id="transcripts-tab" class="tab">
        {% if last_version.captions %}
        <ul class="table_body"> 
            {% for item in last_version.captions %}
                <li class="table_transcript {% cycle 'even' '' %}">
                    {{ item.display_time }} - {{ item.display_end_time }} &gt; {{ item.text }}
                </li>
            {% endfor %}
        </ul>
        {% else %}
            <p class="no_subs">{% trans 'No subtitles yet.  Make some!' %}</p>
        {% endif %}
       <div style="clear: both"></div>   
   </div>
{% endblock %}
<|MERGE_RESOLUTION|>--- conflicted
+++ resolved
@@ -136,13 +136,9 @@
         {% widget widget_params %}
     </div>
     <div class="right_column">
-<<<<<<< HEAD
-        {% include '_share_widget.html' %}
-         </div>
-=======
+
         {% include '_sharing_widget.html' %}
     </div>
->>>>>>> 64a3de82
     
     <div class="clearboth">&nbsp;</div>
 
