{% extends "base.html" %}

{% load escapejs paginator widget %}

{% block css %}
  {{ block.super }}
  <link href="{{ MEDIA_URL }}css/mirosubs-widget.css" media="all" type="text/css" rel="stylesheet" />
  <style>
    div.mirosubs-widget {
        position: relative;    
    }
    .mirosubs-videoDiv {
        text-align: center;
    }
    .mirosubs-videoDiv video {
        width: 460px;
    }
    
    #embed{
      white-space: pre;
      background: #eee;
      boder: #666;
    }
  </style>
{% endblock %}

{% block scripts %}
  {{ block.super }}
  {% include "widget/_js_onsite_dependencies.html" %}
  <script type="text/javascript">
        //create url template
        var DIFFING_URL = function(){
            var url = '{% block diffing_link %}{% url videos:diffing 11111 22222 %}{% endblock %}';
            return url.replace(/11111/, '<<first_pk>>').replace(/22222/, '<<second_pk>>');
        }();
        
        function get_compare_link(first_pk, second_pk){
            //set values from arguents
            return DIFFING_URL.replace(/<<first_pk>>/, first_pk).replace(/<<second_pk>>/, second_pk);
        }

        jQuery(document).ready(function($){
            $('.version_checkbox:first').attr('checked', 'checked');
            
            $('.version_checkbox').change(function(){
                var $this = $(this);
                var checked_length = $('.version_checkbox:checked').length;
                
                if($this.attr('checked') && (checked_length > 2)){
                    $this.attr('checked', '');
                }
            });
            
            $('.compare_versions_button').click(function(){
                var $checked = $('.version_checkbox:checked');
                if ($checked.length !== 2){
                    alert('Select two revisions for compare, please');
                }else{
                    var url = get_compare_link($checked[0].value, $checked[1].value);
                    window.location.replace(url);
                }
            });
        });
    </script>
{% endblock %}

{% block main_content %}
    <h2>{{ video }}</h2>
    <p class="what_lang">
        {% block lang_display %}
            in <a href="{% url videos:video video_id=video.video_id %}">Original Language</a>
        {% endblock %}
    </p>
    
    <div class="left_column">
        {% widget video.get_video_url %}
    </div>
    
    <div class="right_column">
        {% block translation_list %}
            {% if translations %}
                <p class="other_lang">
                    Other Languages:
                        {% for item in translations %}
                            <a href="{% url videos:translation_history video.video_id item.language %}">{{ item.get_language_display }}</a>{% if not forloop.last %}, {% endif %}
                        {% endfor %}
                 </p>             
            {% endif %}
        {% endblock %}
    </div>
    
    <div class="clear">&nbsp;</div>
        <button class="compare_versions_button"><span>Compare Revisions</span></button>

    <h2 class="floatleft margin-top">Recent Revisions <a class="whats_this" href="{% url faq_page %}#revisions">(What's This?)</a></h2>
    
    <ul class="video_tabs">
      <li><a href="#">English Transcript</a></li>
      <li><a href="#">Comments (12)</a></li>
      <li class="active"><a href="#">Revisions (120)</a></li>
    </ul>


    {% if revision_list %}
        {% block table %}
        <ul class="table_head">
          <li class="table_most_recent">{% ordered_column "date" "Most Recent" %}</li>
          <li class="table_user">{% ordered_column "user" "User" %}</li>
          <li class="table_note">{% ordered_column "note" "Note" %}</li>
          <li class="table_time">{% ordered_column "time" "Time" %}</li>
          <li class="table_text">{% ordered_column "text" "Text" %}</li>
        </ul>
       
       <ul class="table_body"> 
        {% for item in revision_list %}
              <li>
                <ul>
                  <li class="table_most_recent"><input type="checkbox" class="version_checkbox" value="{{ item.pk }}"/> {{ item.revision_time }} (#{{ item.version_no}}) <a class="view_history" href="{% url videos:revision pk=item.pk %}">view</a></li>
                  <li class="table_user">
                      <a href="{% url profiles:profile item.user.pk %}">{{ item.user.username }}</a>
                  </li>
                  <li class="table_note">{% if item.note %}{{ item.note }}{% else %}&nbsp;{% endif %}</li>
                  <li class="table_time">{{ item.time_change_display }}</li>
                  <li class="table_text">{{ item.text_change_display }}</li>
    
<<<<<<< HEAD
    {% block table %}
    <ul class="table_head">
      <li class="table_most_recent">{% ordered_column "date" "Most Recent" %}</li>
      <li class="table_user">{% ordered_column "user" "User" %}</li>
      <li class="table_note">{% ordered_column "note" "Note" %}</li>
      <li class="table_time">{% ordered_column "time" "Time" %}</li>
      <li class="table_text">{% ordered_column "text" "Text" %}</li>
    </ul>
   
   <ul class="table_body"> 
    {% for item in revision_list %}
          <li {% cycle 'class="even"' '' %}>
            <ul>
              <li class="table_most_recent"><input type="checkbox" class="version_checkbox" value="{{ item.pk }}"/> {{ item.revision_time }} (#{{ item.version_no}}) <a class="view_history" href="{% url videos:revision pk=item.pk %}">view</a></li>
              <li class="table_user">
                  <a href="{% url profiles:profile item.user.pk %}">{{ item.user.username }}</a>
              </li>
              <li class="table_note">{% if item.note %}{{ item.note }}{% else %}&nbsp;{% endif %}</li>
              <li class="table_time">{{ item.time_change_display }}</li>
              <li class="table_text">{{ item.text_change_display }}</li>

            </ul>
          </li>    
    {% endfor %}
   </ul> 
   <div style="clear: both"/>
   {% if is_paginated %}{% ordered_paginator 3 %}{% endif %} 

   {% endblock %} 
=======
                </ul>
              </li>    
        {% endfor %}
       </ul> 
       <div style="clear: both"/>
       {% if is_paginated %}{% ordered_paginator 3 %}{% endif %} 
    
       {% endblock %}
   {% else %}
        <div class="clear">&nbsp;</div>
        <div>There are no revisions of this video</div>
>>>>>>> 61f15f44
   {% endif %}
{% endblock %}<|MERGE_RESOLUTION|>--- conflicted
+++ resolved
@@ -102,28 +102,7 @@
 
 
     {% if revision_list %}
-        {% block table %}
-        <ul class="table_head">
-          <li class="table_most_recent">{% ordered_column "date" "Most Recent" %}</li>
-          <li class="table_user">{% ordered_column "user" "User" %}</li>
-          <li class="table_note">{% ordered_column "note" "Note" %}</li>
-          <li class="table_time">{% ordered_column "time" "Time" %}</li>
-          <li class="table_text">{% ordered_column "text" "Text" %}</li>
-        </ul>
-       
-       <ul class="table_body"> 
-        {% for item in revision_list %}
-              <li>
-                <ul>
-                  <li class="table_most_recent"><input type="checkbox" class="version_checkbox" value="{{ item.pk }}"/> {{ item.revision_time }} (#{{ item.version_no}}) <a class="view_history" href="{% url videos:revision pk=item.pk %}">view</a></li>
-                  <li class="table_user">
-                      <a href="{% url profiles:profile item.user.pk %}">{{ item.user.username }}</a>
-                  </li>
-                  <li class="table_note">{% if item.note %}{{ item.note }}{% else %}&nbsp;{% endif %}</li>
-                  <li class="table_time">{{ item.time_change_display }}</li>
-                  <li class="table_text">{{ item.text_change_display }}</li>
-    
-<<<<<<< HEAD
+ 
     {% block table %}
     <ul class="table_head">
       <li class="table_most_recent">{% ordered_column "date" "Most Recent" %}</li>
@@ -144,27 +123,15 @@
               <li class="table_note">{% if item.note %}{{ item.note }}{% else %}&nbsp;{% endif %}</li>
               <li class="table_time">{{ item.time_change_display }}</li>
               <li class="table_text">{{ item.text_change_display }}</li>
-
             </ul>
           </li>    
-    {% endfor %}
-   </ul> 
-   <div style="clear: both"/>
-   {% if is_paginated %}{% ordered_paginator 3 %}{% endif %} 
-
-   {% endblock %} 
-=======
-                </ul>
-              </li>    
         {% endfor %}
        </ul> 
        <div style="clear: both"/>
        {% if is_paginated %}{% ordered_paginator 3 %}{% endif %} 
-    
        {% endblock %}
    {% else %}
         <div class="clear">&nbsp;</div>
         <div>There are no revisions of this video</div>
->>>>>>> 61f15f44
    {% endif %}
 {% endblock %}