{% extends "base.html" %}

{% load escapejs paginator widget %}

{% block css %}
    {{ block.super }}
    <link href="{{ MEDIA_URL }}css/mirosubs-widget.css" media="all" type="text/css" rel="stylesheet" />
    <style>
        div.mirosubs-widget {
            position: relative;
        }
        
        .mirosubs-videoDiv {
            text-align: center;
        }
        
        .mirosubs-videoDiv video {
            width: 460px;
        }
        
        #embed {
            white-space: pre;
            background: #eee;
            boder: #666;
        }
    </style>
{% endblock %}

{% block scripts %}
    {{ block.super }}
    {% include "widget/_js_onsite_dependencies.html" %}
    <script type="text/javascript">
        //create url template
        var DIFFING_URL = function(){
            var url = '{% block diffing_link %}{% url videos:diffing 11111 22222 %}{% endblock %}';
            return url.replace(/11111/, '<<first_pk>>').replace(/22222/, '<<second_pk>>');
        }();
        
        function get_compare_link(first_pk, second_pk){
            //set values from arguents
            return DIFFING_URL.replace(/<<first_pk>>/, first_pk).replace(/<<second_pk>>/, second_pk);
        }
        
        jQuery(document).ready(function($){
            $('.version_checkbox:first').attr('checked', 'checked');
            
            $('.version_checkbox').change(function(){
                var $this = $(this);
                var checked_length = $('.version_checkbox:checked').length;
                
                if ($this.attr('checked') && (checked_length > 2)) {
                    $this.attr('checked', '');
                }
            });
            
            $('.compare_versions_button').click(function(){
                var $checked = $('.version_checkbox:checked');
                if ($checked.length !== 2) {
                    alert('Select two revisions for compare, please');
                }
                else {
                    var url = get_compare_link($checked[0].value, $checked[1].value);
                    window.location.replace(url);
                }
            });
            //******** Tabs ********//
            var $last_active_tab = $('#revision-tab');
            $('.video_tabs a').click(function(){
                $last_active_tab.hide();
                $last_active_tab = $($(this).attr('href')).show();
                $('.video_tabs li').removeClass('active');
                $(this).parent('li').addClass('active');
                return false;
            });
        });
    </script>
{% endblock %}

{% block main_content %}
    <h2>{{ video }}</h2>
    <p class="what_lang">
        {% block lang_display %} 
        in <a href="{% url videos:video video_id=video.video_id %}">Original Language</a>
        <a href="other_lang">Other Languages</a>
        {% endblock %}
    </p>
    <div class="left_column">
        {% widget video.get_video_url %}
    </div>
    <div class="right_column">
<<<<<<< HEAD
            </div>
    
    <div class="clearboth">&nbsp;</div>


    <h2 class="floatleft margin-top">Recent Revisions <a class="whats_this" href="{% url faq_page %}#revisions">(What's This?)</a></h2>
    
    <ul class="video_tabs">
      <li><a href="#trascript-tab">Languages (4)</a></li>
      <li><a href="#comments-tab">Comments (12)</a></li>
      <li class="active"><a href="#revision-tab">Activity Stream</a></li>
    </ul>

    <div id="revision-tab" class="tab">
        {% if revision_list %}
           {% if is_paginated %}{% ordered_paginator 3 %}{% endif %} 

        {% block table %}
        <ul class="table_head">
          <li class="table_user">{% ordered_column "user" "User" %}</li>
          <li class="table_text">{% ordered_column "text" "Text" %}</li>
        </ul>
       
       <ul class="table_body"> 
              <li>
                <ul>
                  <li class="table_user">
                      <a href="#">morganknutson Rolled back Spanish to an earlier version</a>
                  </li>
                  <li class="table_text">22 hours ago</li>
                </ul>
              </li>    
        </ul> 
           <div style="clear: both"></div>
           {% endblock %}
       {% else %}
            <div class="nothing"><strong>This revision has no subtitles</strong><br />
Either no subtitles have been entered, or they were deleted.</div>
       {% endif %}
   </div>
   
   <div style="display: none" id="comments-tab" class="tab">
=======
    </div>
    <div class="clearboth">
        &nbsp;
    </div>
    
    <ul class="video_tabs">
        <li>
            <a href="#trascript-tab">
              {% if language %}
                {{ language.get_language_display }} Transcript
              {% else %}
                Original language
              {% endif %}                
            </a>
        </li>
        <li>
            <a href="#comments-tab">Comments (12)</a>
        </li>
        <li class="active revision_link">
            <a href="#revision-tab">Revisions ({{ hits }})</a>
            <button class="compare_versions_button">
                <span>Compare Revisions</span>
            </button>
        </li>
    </ul>
    
    <div id="revision-tab" class="tab">
        {% if revision_list %}
        
        {% block table %}
            <ul class="table_head">
                <li class="table_most_recent">
                    {% ordered_column "date" "Most Recent" %}
                </li>
                <li class="table_user">
                    {% ordered_column "user" "User" %}
                </li>
                <li class="table_note">
                    {% ordered_column "note" "Note" %}
                </li>
                <li class="table_time">
                    {% ordered_column "time" "Time" %}
                </li>
                <li class="table_text">
                    {% ordered_column "text" "Text" %}
                </li>
            </ul>
            
            <ul class="table_body">
                {% for item in revision_list %}
                <li {%  cycle 'class="even"' '' %}>
                    <ul>
                        <li class="table_most_recent">
                            <input type="checkbox" class="version_checkbox" value="{{ item.pk }}"/>{{ item.revision_time }} (#{{ item.version_no}}) <a class="view_history" href="{% url videos:revision pk=item.pk %}">view</a>
                        </li>
                        <li class="table_user">
                            <a href="{% url profiles:profile item.user.pk %}">{{ item.user.username }}</a>
                        </li>
                        <li class="table_note">
                            {% if item.note %}{{ item.note }}{% else %}&nbsp;{% endif %}
                        </li>
                        <li class="table_time">
                            {{ item.time_change_display }}
                        </li>
                        <li class="table_text">
                            {{ item.text_change_display }}
                        </li>
                    </ul>
                </li>
                {% endfor %}
            </ul>
            
            <div style="clear: both"></div>
            
            {% if is_paginated %}{% ordered_paginator 3 %}{% endif %} 
        {% endblock %}
        
        {% else %}
            <div class="clear">
                &nbsp;
            </div>
            <div>
                There are no revisions of this video
            </div>
        {% endif %}
    </div>
    
    <div style="display: none" id="comments-tab" class="tab">
>>>>>>> 5baa905c
        <ul class="user_approval">
            <li class="thumb_up">
                <span class="thumb"></span>
                <a href="#">Username</a>
                gave this translation a thumbs up
            </li>
            <li class="thumb_down">
                <span class="thumb"></span>
                <a href="#">Username</a>
                gave this translation a thumbs down
            </li>
            <li class="thumb_up">
                <span class="thumb"></span>
                <a href="#">Username</a>
                gave this translation a thumbs up
            </li>
            <li class="thumb_down">
                <span class="thumb"></span>
                <a href="#">Username</a>
                gave this translation a thumbs down
            </li>
        </ul>
        <ul class="table_body comments">
            {% for item in revision_list %}
            <li>
                <ul>
                    <li class="table_comment">
                        <span class="user_thumb"></span>
                        <span class="comment_text">
                            <div class="table_user_deets">
                                <a href="#">UserName</a>
                                <span class="comment_date">45 days ago</span>
                            </div>
                            <p>
                                Lorem ipsum dolor sit amet, consectetur adipiscing elit. Sed felis nulla, pellentesque a pharetra nec, molestie vel eros. 
                            </p>
                            <p>
                                Donec ut egestas mi. Ut mollis commodo nibh, quis dapibus lacus adipiscing a. Pellentesque tincidunt adipiscing vestibulum. Mauris consequat consequat fringilla. Curabitur lobortis neque non nibh elementum et euismod magna bibendum. Mauris iaculis augue non libero consectetur at vulputate lacus mattis. Proin gravida ipsum vitae sapien aliquet tristique. In hac habitasse platea dictumst. Morbi quis lectus sed libero molestie fermentum vel ac mauris. 
                            </p>
                            <p>
                                Donec scelerisque imperdiet varius. Duis luctus, dolor ac fermentum sodales, risus lorem cursus lectus, vel laoreet tellus diam vitae dolor. Ut vehicula ultricies venenatis. Suspendisse elementum pretium fermentum. Ut ullamcorper viverra rutrum. Fusce luctus rutrum gravida.
                            </p>
                        </span>
                    </li>
                    <li class="table_thumbs_up">
                        <span class="thumbs_up"></span>
                    </li>
                </ul>
<<<<<<< HEAD
              </li>    
        {% endfor %}
       </ul> 
       <div style="clear: both"></div>     
   </div>
   
   <div style="display: none" id="trascript-tab" class="tab">
       
        <ul class="table_head">
          <li class="table_language">Language</li>
          <li class="table_rating">Rating</li>
          <li class="table_done">% Done</li>
        </ul>

        <ul class="table_body"> 
            <li>
              <ul>
                <li class="table_language">Japanese</li>
                <li class="table_rating">A+</li>
                <li class="table_done"><span class="progress"><span class="completion 50_percent"></span></span></li>
              </ul>
            </li>
              

       </ul> 

       <div style="clear: both"></div>   
   </div>
=======
            </li>
            {% endfor %}
        </ul>
        <div style="clear: both">
        </div>
    </div>
    
    <div style="display: none" id="trascript-tab" class="tab">
        <ul class="table_body">
            {% for item in last_version.captions %}
            <li class="table_transcript{% cycle ' even' '' %}">
                {# {{ item.display_time }} - {{ item.display_end_time }} &gt; #} 
                {{ item.text }}
            </li>
            {% endfor %}
        </ul>
        <div style="clear: both"></div>
    </div>
>>>>>>> 5baa905c
{% endblock %}<|MERGE_RESOLUTION|>--- conflicted
+++ resolved
@@ -88,7 +88,6 @@
         {% widget video.get_video_url %}
     </div>
     <div class="right_column">
-<<<<<<< HEAD
             </div>
     
     <div class="clearboth">&nbsp;</div>
@@ -100,8 +99,9 @@
       <li><a href="#trascript-tab">Languages (4)</a></li>
       <li><a href="#comments-tab">Comments (12)</a></li>
       <li class="active"><a href="#revision-tab">Activity Stream</a></li>
+
     </ul>
-
+    
     <div id="revision-tab" class="tab">
         {% if revision_list %}
            {% if is_paginated %}{% ordered_paginator 3 %}{% endif %} 
@@ -131,96 +131,7 @@
    </div>
    
    <div style="display: none" id="comments-tab" class="tab">
-=======
-    </div>
-    <div class="clearboth">
-        &nbsp;
-    </div>
-    
-    <ul class="video_tabs">
-        <li>
-            <a href="#trascript-tab">
-              {% if language %}
-                {{ language.get_language_display }} Transcript
-              {% else %}
-                Original language
-              {% endif %}                
-            </a>
-        </li>
-        <li>
-            <a href="#comments-tab">Comments (12)</a>
-        </li>
-        <li class="active revision_link">
-            <a href="#revision-tab">Revisions ({{ hits }})</a>
-            <button class="compare_versions_button">
-                <span>Compare Revisions</span>
-            </button>
-        </li>
-    </ul>
-    
-    <div id="revision-tab" class="tab">
-        {% if revision_list %}
-        
-        {% block table %}
-            <ul class="table_head">
-                <li class="table_most_recent">
-                    {% ordered_column "date" "Most Recent" %}
-                </li>
-                <li class="table_user">
-                    {% ordered_column "user" "User" %}
-                </li>
-                <li class="table_note">
-                    {% ordered_column "note" "Note" %}
-                </li>
-                <li class="table_time">
-                    {% ordered_column "time" "Time" %}
-                </li>
-                <li class="table_text">
-                    {% ordered_column "text" "Text" %}
-                </li>
-            </ul>
-            
-            <ul class="table_body">
-                {% for item in revision_list %}
-                <li {%  cycle 'class="even"' '' %}>
-                    <ul>
-                        <li class="table_most_recent">
-                            <input type="checkbox" class="version_checkbox" value="{{ item.pk }}"/>{{ item.revision_time }} (#{{ item.version_no}}) <a class="view_history" href="{% url videos:revision pk=item.pk %}">view</a>
-                        </li>
-                        <li class="table_user">
-                            <a href="{% url profiles:profile item.user.pk %}">{{ item.user.username }}</a>
-                        </li>
-                        <li class="table_note">
-                            {% if item.note %}{{ item.note }}{% else %}&nbsp;{% endif %}
-                        </li>
-                        <li class="table_time">
-                            {{ item.time_change_display }}
-                        </li>
-                        <li class="table_text">
-                            {{ item.text_change_display }}
-                        </li>
-                    </ul>
-                </li>
-                {% endfor %}
-            </ul>
-            
-            <div style="clear: both"></div>
-            
-            {% if is_paginated %}{% ordered_paginator 3 %}{% endif %} 
-        {% endblock %}
-        
-        {% else %}
-            <div class="clear">
-                &nbsp;
-            </div>
-            <div>
-                There are no revisions of this video
-            </div>
-        {% endif %}
-    </div>
-    
-    <div style="display: none" id="comments-tab" class="tab">
->>>>>>> 5baa905c
+
         <ul class="user_approval">
             <li class="thumb_up">
                 <span class="thumb"></span>
@@ -269,7 +180,6 @@
                         <span class="thumbs_up"></span>
                     </li>
                 </ul>
-<<<<<<< HEAD
               </li>    
         {% endfor %}
        </ul> 
@@ -298,24 +208,4 @@
 
        <div style="clear: both"></div>   
    </div>
-=======
-            </li>
-            {% endfor %}
-        </ul>
-        <div style="clear: both">
-        </div>
-    </div>
-    
-    <div style="display: none" id="trascript-tab" class="tab">
-        <ul class="table_body">
-            {% for item in last_version.captions %}
-            <li class="table_transcript{% cycle ' even' '' %}">
-                {# {{ item.display_time }} - {{ item.display_end_time }} &gt; #} 
-                {{ item.text }}
-            </li>
-            {% endfor %}
-        </ul>
-        <div style="clear: both"></div>
-    </div>
->>>>>>> 5baa905c
-{% endblock %}+{% endblock %}
