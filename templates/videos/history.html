--- conflicted
+++ resolved
@@ -165,11 +165,7 @@
       <li><a href="#revisions-tab">History ({{ hits }})</a></li>
     </ul>
     
-<<<<<<< HEAD
-
-    
-=======
->>>>>>> 795ff955
+
     <div style="display: none" id="revisions-tab" class="tab">
         {% if revision_list|length > 1 %}
             <button class="compare_versions_button">
