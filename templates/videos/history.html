{% extends "base.html" %}

{% load escapejs paginator widget comments i18n %}

{% block css %}
    {{ block.super }}
    <link href="{{ MEDIA_URL }}css/mirosubs-widget.css" media="all" type="text/css" rel="stylesheet" />

    <style>
        div.mirosubs-widget {
            position: relative;
        }
        
        .mirosubs-videoDiv {
            text-align: center;
        }
        
        .mirosubs-videoDiv video {
            width: 460px;
        }
        
        #embed {
            white-space: pre;
            background: #eee;
            boder: #666;
        }
    </style>
  <link href="{{ MEDIA_URL }}css/nyroModal.css" media="all" type="text/css" rel="stylesheet" />
    <style>
        .error_list {
            color: #fa6343;
        }
        
        .success-message {
            color: #5ae26b;
            margin: 5px 0 0;
        }
    </style>
{% endblock %}

{% block scripts %}
    {{ block.super }}
    {% include "widget/_js_onsite_dependencies.html" %}
    <script type="text/javascript">
        //create url template
        var DIFFING_URL = function(){
            var url = '{% block diffing_link %}{% url videos:diffing 11111 22222 %}{% endblock %}';
            return url.replace(/11111/, '<<first_pk>>').replace(/22222/, '<<second_pk>>');
        }();
        
        function get_compare_link(first_pk, second_pk){
            //set values from arguents
            return DIFFING_URL.replace(/<<first_pk>>/, first_pk).replace(/<<second_pk>>/, second_pk);
        }
        
        jQuery(document).ready(function($){
            $('.version_checkbox:first').attr('checked', 'checked');
            
            $('.version_checkbox').change(function(){
                var $this = $(this);
                var checked_length = $('.version_checkbox:checked').length;
                
                if ($this.attr('checked') && (checked_length > 2)) {
                    $this.attr('checked', '');
                }
            });
            
            $('.compare_versions_button').click(function(){
                var $checked = $('.version_checkbox:checked');
                if ($checked.length !== 2) {
                    alert('Select two revisions for compare, please');
                }
                else {
                    var url = get_compare_link($checked[0].value, $checked[1].value);
                    window.location.replace(url);
                }
            });
            //******** Tabs ********//
            var $last_active_tab = $($('.video_tabs li.active a').attr('href'));
            $('.video_tabs a').click(function(){
                var href = $(this).attr('href')
                $last_active_tab.hide();
                $last_active_tab = $(href).show();
                $('.video_tabs li').removeClass('active');
                $(this).parent('li').addClass('active');
                document.location.hash = href.split('-')[0];
                return false;
            });
                        
            if (document.location.hash){
                var tab_name = document.location.hash.split('-', 1)
                if (tab_name){
                    $('a[href='+tab_name+'-tab]').click();
                    document.location.href = document.location.href;
                }
            }

            $('#edit_subtitles').click(function() {
                widget_widget_div.selectMenuItem(
                    mirosubs.MainMenu.Selection.EDIT_SUBTITLES);
                return false;
              });

            $('#add_translation').click(function() {
                widget_widget_div.selectMenuItem(
                    mirosubs.MainMenu.Selection.ADD_NEW_LANGUAGE);
                return false;
            });
        });
    </script>
  <script src="{{ MEDIA_URL }}/js/jquery.nyroModal-1.6.2.pack.js" type="text/javascript"></script>
{% endblock %}

{% block title %}
    {{ video.title_display }} with Original subtitles | Universal Subtitles
{% endblock %}

{% block main_content %}
    <h2><a href="{% url videos:video video_id=video.video_id %}">{{ video }}</a></h2>
    <p class="what_lang">
        {% block lang_display %} 
            in Original Language
        {% endblock %}
        {% block translation_list %}
            {% if translations %}
                <p class="other_lang">
                    Other Languages:
                        {% for item in translations %}
                            <a href="{% url videos:translation_history video.video_id item.language %}">{{ item.get_language_display }}</a>{% if not forloop.last %}, {% endif %}
                        {% endfor %}
                 </p>
            {% endif %}
        {% endblock %}        
    </p>
    <div class="left_column">
        {% widget widget_params %}
    </div>
    <div class="right_column">
<<<<<<< HEAD
        {% include '_share_widget.html' %}
         </div>
=======
        {% include '_sharing_widget.html' %}
    </div>
>>>>>>> 5883a3ce
    
    <div class="clearboth">&nbsp;</div>
    <div class="sub_actions">
      
      <a class="button" id="edit_subtitles" href="#"><span>Edit Subtitles</span></a>
      <a class="button" id="add_translation" href="#"><span>Add Translation</span></a>
      

      <div class="up_down">
        {% block upload_subtitles %}
            {% with translations|length as has_translations %}
                {% include 'videos/_upload_subtitles.html' %}
            {% endwith %}
        {% endblock %}
        
        {% block donwload_subtitles %}
            {% if video.captions %}
              <span class="download">Download Subtitles</span> <a href="{% url download_srt %}?video_id={{ video.video_id }}">SRT</a> / 
              <a href="{% url download_ssa %}?video_id={{ video.video_id }}">SSA</a> /
              <a href="{% url download_ttml %}?video_id={{ video.video_id }}">TTML</a>
            {% endif %}
        {% endblock %}

      </div>
    </div>


    <ul class="video_tabs">
      <li class="active">
          <a href="#transcripts-tab">
            {% block trascripts_tab %}Original Language Subtitles{% endblock %}
          </a>
      </li>
      <li><a href="#comments-tab">Comments ({% get_comment_count commented_object %})</a></li>
      <li><a href="#revisions-tab">History ({{ hits }})</a></li>
    </ul>
    

    <div style="display: none" id="revisions-tab" class="tab">
        {% if revision_list|length > 1 %}
            <button class="compare_versions_button">
                <span>Compare Revisions</span>
            </button>
        {% endif %}
        
        {% if revision_list %}
           {% if is_paginated %}{% ordered_paginator 3 '#revisions' %}{% endif %} 

           {% block table %}
            <ul class="table_head">
                <li class="grid_4">
                    {% ordered_column "date" "Most Recent" #revisions %}
                </li>
                <li class="grid_4">
                    {% ordered_column "user" "User" #revisions %}
                </li>
                <li class="grid_2">
                    {% ordered_column "note" "Note" #revisions %}
                </li>
                <li class="grid_1">
                    {% ordered_column "time" "Time" #revisions %}
                </li>
                <li class="grid_1 grid_last">
                    {% ordered_column "text" "Text" #revisions %}
                </li>
            </ul>
            
            <ul class="table_body">
                {% for item in revision_list %}
                <li {% cycle 'class="even"' '' %}>

                        <span class="grid_4">
                            <input type="checkbox" class="version_checkbox" value="{{ item.pk }}"/><a href="{% url videos:revision pk=item.pk %}">#{{ item.version_no}}</a> ({{ item.revision_time }})
                        </span>
                        <span class="grid_4">
                            <a href="{% url profiles:profile item.user.pk %}">{{ item.user }}</a>
                        </span>
                        <span class="grid_2">
                            {% if item.note %}{{ item.note }}{% else %}&nbsp;{% endif %}
                        </span>
                        <span class="grid_1">
                            {{ item.time_change_display }}
                        </span>
                        <span class="grid_1 grid_last">
                            {{ item.text_change_display }}
                        </span>

                </li>
                {% endfor %}
            </ul>
            
            <div style="clear: both"></div>
           {% endblock %}
       {% else %}
            <div class="nothing">
                <strong>{% trans 'No subtitles for this language.' %}</strong><br />
                {% trans 'Either no subtitles have been entered, or they were deleted.' %}
            </div>
       {% endif %}
   </div>
   
   <div style="display: none" id="comments-tab" class="tab">
       {% render_comment_form commented_object %}
       {% render_comment_list commented_object %}
       <div style="clear: both"></div>     
   </div>

   <div id="transcripts-tab" class="tab">
        {% if last_version.captions %}
        <ul class="table_body"> 
            {% for item in last_version.captions %}
                <li class="table_transcript {% cycle 'even' '' %}">
                    {{ item.display_time }} - {{ item.display_end_time }} &gt; {{ item.text }}
                </li>
            {% endfor %}
        </ul>
        {% else %}
            <p class="no_subs">{% trans 'No subtitles yet.  Make some!' %}</p>
        {% endif %}
       <div style="clear: both"></div>   
   </div>
{% endblock %}
<|MERGE_RESOLUTION|>--- conflicted
+++ resolved
@@ -136,14 +136,8 @@
         {% widget widget_params %}
     </div>
     <div class="right_column">
-<<<<<<< HEAD
-        {% include '_share_widget.html' %}
-         </div>
-=======
         {% include '_sharing_widget.html' %}
-    </div>
->>>>>>> 5883a3ce
-    
+    </div>    
     <div class="clearboth">&nbsp;</div>
     <div class="sub_actions">
       
