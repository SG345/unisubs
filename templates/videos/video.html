{% extends "base.html" %}

{% load escapejs widget comments recent_activity paginator i18n %}

{% block css %}
    {{ block.super }}
    <link href="{{ MEDIA_URL }}css/mirosubs-widget.css" media="all" type="text/css" rel="stylesheet" />
    <style>
        div.mirosubs-widget {
            position: relative;
        }
        
        .mirosubs-videoDiv {
            text-align: center;
        }
        
        .mirosubs-widget video, .mirosubs-widget object, .mirosubs-widget embed {
            width: 480px;
        }
        
        #embed {
            white-space: pre;
            background: #eee;
            border: #666;
        }
    </style>

    <link href="{{ MEDIA_URL }}css/nyroModal.css" media="all" type="text/css" rel="stylesheet" />
    <style>
        .error_list {
            color: #fa6343;
        }
        
        .success-message {
            color: #5ae26b;
            margin: 5px 0 0;
        }
    </style>
{% endblock %}

{% block scripts %}


    {% include "widget/_js_onsite_dependencies.html" %}
    {{ block.super }}
    <script type="text/javascript">
        jQuery(document).ready(function($){
            //******** Tabs ********//
            var $last_active_tab = $($('.video_tabs li.active a').attr('href'));
            $('.video_tabs a').click(function(){
                var href = $(this).attr('href')
                $last_active_tab.hide();
                $last_active_tab = $(href).show();
                $('.video_tabs li').removeClass('active');
                $(this).parent('li').addClass('active');
                document.location.hash = href.split('-')[0];
                return false;
            });
            
            if (document.location.hash){
                var tab_name = document.location.hash.split('-', 1)
                if (tab_name){
                    $('a[href='+tab_name+'-tab]').click();
                    document.location.href = document.location.href;
                }
            }

            $('#add_subtitles').click(function() {
                widget_widget_div.selectMenuItem(
                    mirosubs.MainMenu.Selection.ADD_SUBTITLES);
                return false;
            });

            $('#add_translation').click(function() {
                widget_widget_div.selectMenuItem(
                    mirosubs.MainMenu.Selection.ADD_NEW_LANGUAGE);
                return false;
            });
        });
    </script>  
    <script src="{{ MEDIA_URL }}js/jquery.nyroModal-1.6.2.pack.js" type="text/javascript"></script>
{% endblock %}

{% block title %}
    {{ video.title_display }} | Universal Subtitles
{% endblock %}

{% block main_content %}

   {% if video.title %}
            <h2 class="main-title">{{ video.title }}</h2>
        {% endif %}

    <div class="left_column">
     
        {% widget widget_params %}
    </div>
    
    <div class="right_column">
        {% include '_sharing_widget.html' %}
    </div>

        <hr />
    
    <div class="sub_actions">
      {% if not video.captions %}
      <a class="button" id="add_subtitles" href="#"><span>Add Subtitles</span></a>
      {% else %}
      <a class="button" id="add_translation" href="#"><span>Add Translation</span></a>
      {% endif %}    

      <div class="up_down">
      {% with translations|length as has_translations %}
          {% include 'videos/_upload_subtitles.html' %}
      {% endwith %}
      </div>
    </div>
      

    <ul class="video_tabs">
      <li class="active"><a href="#languages-tab">Languages <span class="badgy_out"><span class="badgy">{{ translations|length }}</span></span></a></li>
      <li><a href="#comments-tab">Comments <span class="badgy_out"><span class="badgy">{% get_comment_count video %}</span></span></a></li>
      <li><a href="#activity-tab">Activity stream</a></li>
    </ul>
    
   
    <div id="languages-tab" class="tab">
        {% if translations or video.captions %} 
            <table cellpadding="0" cellspacing="0">
              <thead>
                <tr>
<<<<<<< HEAD
                <th><a href="#">Language</a></th>
                <th><a href="#">Rating</a></th>
                <th class="last"><a href="#">% Done</a></th>
=======
                <th>Language</th>
                <th>% Done</th>
>>>>>>> 5667e013
              </tr>              
              </thead>
    
              <tbody>
                <tr>
                    <td>
                        <a href="{% url videos:history video.video_id %}">
                            Original
                        </a>
                    </td>
<<<<<<< HEAD
                    <td>A+</td>
                    <td>
                      {% if video.captions %}
                        <span class="progress">
                            <span class="completion {% progress_color 0 %}" style="width: 0%"></span>
                        </span>
                        <span class="badgy">{{ video.captions.videocaption_set.all|length }} Subtitles</span>
                      {% else %}
                            No Subtitles
                        {% endif %}
                    
                    </td>


                {% for item in translations %}  
=======
                    <td style="text-align: center;">
                        {% if video.captions %}
                           {{ video.captions.videocaption_set.all|length }} subtitles
                        {% else %}
                            n/a
                        {% endif %}
                    </td>
                </tr>                
                {% for item in translations %}
>>>>>>> 5667e013
                    <tr>
                        <td>
                            <a href="{% url videos:translation_history video.video_id item.language %}">
                                {{ item.get_language_display }}
                            </a>
                        </td>
                        <td>
                            <span class="progress">
                                <span class="completion {% progress_color item.percent_done %}" style="width: {{ item.percent_done }}%"></span>
                            </span>
                        </td>
                    </tr>
                {% endfor %} 


            </tbody>
            </table>
        {% else %}
            <p class="no_subs">{% trans 'No subtitles yet. Make some!' %}</p>
        {% endif %}
        <div style="clear: both"></div>
    </div>
    
    <div style="display: none" id="comments-tab" class="tab">
       {% render_comment_form video %}
       {% render_comment_list video %}
       <div style="clear: both"></div>        
    </div>
    
    <div style="display: none" id="activity-tab" class="tab">
        {% video_activity video %}
    </div>    
{% endblock %}<|MERGE_RESOLUTION|>--- conflicted
+++ resolved
@@ -129,15 +129,10 @@
             <table cellpadding="0" cellspacing="0">
               <thead>
                 <tr>
-<<<<<<< HEAD
-                <th><a href="#">Language</a></th>
-                <th><a href="#">Rating</a></th>
-                <th class="last"><a href="#">% Done</a></th>
-=======
-                <th>Language</th>
-                <th>% Done</th>
->>>>>>> 5667e013
-              </tr>              
+                  <th><a href="#">Language</a></th>
+                  <th><a href="#">Rating</a></th>
+                  <th class="last"><a href="#">% Done</a></th>
+                </tr>              
               </thead>
     
               <tbody>
@@ -147,7 +142,6 @@
                             Original
                         </a>
                     </td>
-<<<<<<< HEAD
                     <td>A+</td>
                     <td>
                       {% if video.captions %}
@@ -163,17 +157,7 @@
 
 
                 {% for item in translations %}  
-=======
-                    <td style="text-align: center;">
-                        {% if video.captions %}
-                           {{ video.captions.videocaption_set.all|length }} subtitles
-                        {% else %}
-                            n/a
-                        {% endif %}
-                    </td>
-                </tr>                
-                {% for item in translations %}
->>>>>>> 5667e013
+
                     <tr>
                         <td>
                             <a href="{% url videos:translation_history video.video_id item.language %}">
