{% extends "base.html" %}

{% load i18n search_tags %}

{% block body_attrs %}id="watch_results"{% endblock %}

{% block scripts %}
    {{ block.super }}
    <script src="{% url videos:rpc_api %}" type="text/javascript"></script>
    <script src="{% url search:rpc_api %}" type="text/javascript"></script> 
    <script src="{{ STATIC_URL }}js/jquery.address-1.4.fixed.js" type="text/javascript"></script>
    <script src="{{ STATIC_URL }}js/jquery.ajax-paginator.js" type="text/javascript"></script>
    <script type="text/javascript">
        jQuery(function($){
            //Add handlers for sidebar filtering links
            $('a', $('#sidebar')).live('click', function(){
                var $this = $(this);

                if ($this.attr('name') && $this.attr('value') !== undefined){
                    $this.parents('ul').find('li.active').removeClass('active');
                    $this.parents('li').addClass('active');
                    
                    $.address.parameter($this.attr('name'), $this.attr('value'));
                    $('.ajax-pagination').ajaxPaginator('refresh');
                    return false;
                }
            });
            
            //Add active class for sidebar filtering links
            var parameterNames = $.address.parameterNames();
            for (var i = 0, l = parameterNames.length; i < l; i++) {
                var name = parameterNames[i];
                if (name === 'q'){
                    continue
                }
                var value = $.address.parameter(name);
                
                var $link = $('#sidebar a[name='+name+'][value='+value+']');
                $link.parents('ul').find('li').removeClass('active');
                $link.parents('li').addClass('active');
            };           
            
            //Add hadnler for search form submit
            var $form = $('form.search-form');
            var $q_input = $form.find('input[name=q]');
            
            var handle_form = function($form){
                var q = $q_input.val();
                if ( ! $q_input.val()){
                    return
                };
                
                $.each($form.serializeArray(), function(i, item){
                    $.address.parameter(item.name, item.value);
                });

                $('.ajax-pagination').ajaxPaginator('setPage', 1);
            };
            
            $form.submit(function(e){
                e.preventDefault();
                handle_form($(this));
                return false;
            });
            
            //This is hack for FF. Don't know why but not "preventDefault",
            //not "return false" can't prevent submit on Enter press
            $form.keypress(function(e){
                if (e.keyCode == 13){
                    handle_form($(this));
                    return false;
                }
            });
            
            var prev_query = null;
            
            //Init AJAX-paginator
            $('.ajax-pagination').ajaxPaginator({
                container: $('#main_col'),
                onPageChange: function(page, callback, parameters){
                    parameters['page'] = page;

                    if (parameters['q']){
                        var q = parameters['q'];
                        if (q === ' '){
                            $('.search-header').html('{% trans "Search Videos" %}');
                        }else{
                            $('.search-header').html('{% trans "Search Results for" %} '+q);
                        }
                        if ($q_input.val() != q){
                            $q_input.val(q);
                        }
                    };

                    prev_query = parameters['q'];
                    
                    SearchApi.search(parameters, function(data){
                        $('.loading-indicator').remove();
                        $('.search-page').show();
                        $('#sidebar').html(data.sidebar);
                        callback.call(this, data);
                    }, this);
                },
            });
        });
    </script>
{% endblock %}

{% block main_content %}
<div class="pod" id="featured_videos">
    <div class="hd">
        {% search_form form 1 %}
        <h2 class="search-header">
            {% if result_list %}
            {% blocktrans %}
                Search Results for {{ query }}
            {% endblocktrans %}
            {% else %}
                {% trans "Search Videos" %}
            {% endif %}
        </h2>
    </div><!-- // hd -->
    <div class="bd clearfix loading-indicator">
        <div style="text-align: center; padding: 75px">
<<<<<<< HEAD
            <img align="absmiddle" width="256" height1="30" src="{{ MEDIA_URL }}images/ajax-loader.gif"/>
=======
            <img align="absmiddle" width="256" height1="30" src="{{ STATIC_URL }}images/ajax-loader.gif"/>
>>>>>>> 609d30e0
        </div>        
    </div>
    <div class="bd clearfix search-page" {% if not result_list %}style="display: none"{% endif %}>
        {% include 'search/_search_filter.html' %}
        <div id="main_col">
            <div style="text-align: center; padding: 75px">
<<<<<<< HEAD
                <img align="absmiddle" width="256" height1="30" src="{{ MEDIA_URL }}images/ajax-loader.gif"/>
=======
                <img align="absmiddle" width="256" height1="30" src="{{ STATIC_URL }}images/ajax-loader.gif"/>
>>>>>>> 609d30e0
            </div>
        </div><!-- // main_col -->
        
        <div class="clearfix"></div>
        
        <div class="pages ajax-pagination clearfix">
            <a class="pag_prev" href=""><span class="icon"></span></a>
            <span class="page_count page-info">
                <span class="from-value"></span> - 
                <span class="to-value"></span> 
                {% trans "of" %} 
                <span class="total-value"></span>
                {% trans "videos" %}           
            </span>
            <span class="page_count loading-indicator" style="display: none;">
                {% trans "Loading..." %}
            </span>            
            <a class="pag_next" href=""><span class="icon"></span></a>
        </div>      
    </div><!-- // bd -->
</div><!-- // pod -->
{% endblock %}<|MERGE_RESOLUTION|>--- conflicted
+++ resolved
@@ -122,22 +122,14 @@
     </div><!-- // hd -->
     <div class="bd clearfix loading-indicator">
         <div style="text-align: center; padding: 75px">
-<<<<<<< HEAD
-            <img align="absmiddle" width="256" height1="30" src="{{ MEDIA_URL }}images/ajax-loader.gif"/>
-=======
             <img align="absmiddle" width="256" height1="30" src="{{ STATIC_URL }}images/ajax-loader.gif"/>
->>>>>>> 609d30e0
         </div>        
     </div>
     <div class="bd clearfix search-page" {% if not result_list %}style="display: none"{% endif %}>
         {% include 'search/_search_filter.html' %}
         <div id="main_col">
             <div style="text-align: center; padding: 75px">
-<<<<<<< HEAD
-                <img align="absmiddle" width="256" height1="30" src="{{ MEDIA_URL }}images/ajax-loader.gif"/>
-=======
                 <img align="absmiddle" width="256" height1="30" src="{{ STATIC_URL }}images/ajax-loader.gif"/>
->>>>>>> 609d30e0
             </div>
         </div><!-- // main_col -->
         
