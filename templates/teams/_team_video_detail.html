{% load i18n teams_tags to_json %}

<li class="team_video_listing_{{ search_record.team_video_pk }}">
    <h3>
        <a href="{% url videos:video video_id=search_record.video_id %}">{{ search_record.title|truncatewords:9 }}</a>
        {% if search_record.project_name != "_root" %}
            <span class="descriptor"><a href="{% url teams:project_video_list slug=team.slug,project_slug=search_record.project_slug %}">{{ search_record.project_name }}</a></span>
        {% endif %}
    </h3>
<<<<<<< HEAD

=======
>>>>>>> da1d200b
    <p>
        {% if search_record.description %}
            {{ search_record.description|truncatewords:20|urlize }}.
        {% endif %}
    </p>
<<<<<<< HEAD

    <a href="{% url videos:video video_id=search_record.video_id %}" class="thumb"><img src="{{ search_record.thumbnail }}" alt="{{ search_record.title }} thumbnail"></a>

=======
    <a href="{% url videos:video video_id=search_record.video_id %}" class="thumb"><img src="{{ search_record.thumbnail }}" alt="{{ search_record.title }} thumbnail"></a>
>>>>>>> da1d200b
    <ul class="actions">
        <li>
            <h4>
                {% if search_record.video_completed_langs %}
                    <a href="{% url videos:video video_id=search_record.video_id %}">{{ search_record.video_completed_langs|length }} language{{ search_record.video_completed_langs|length|pluralize }}</a>
                {% else %}
                    {% trans "No subtitles yet" %}
                {% endif %}
            </h4>
        </li>
        <li>
<<<<<<< HEAD
            <a href="#">View tasks</a>
        </li>
    </ul>

    {% if team|is_team_member:request.user %}
        <ul class="admin-controls">
            {% if search_record.team_video_pk|can_edit_video:request.user %}
=======
            <a href="{% url teams:team_tasks slug=team.slug %}?team_video={{ search_record.team_video_pk }}">View tasks</a>
        </li>
    </ul>
    {% if can_edit_videos or can_create_tasks %}
        <ul class="admin-controls">
            {% if can_edit_videos %}
>>>>>>> da1d200b
                <li>
                    <a href="{% url teams:team_video team_video_pk=search_record.team_video_pk %}">Edit</a>
                </li>
            {% endif %}
<<<<<<< HEAD

            {% if search_record|can_create_any_task:request.user %}
                <li>
                    <a href="{% url teams:create_task slug=team.slug team_video_pk=search_record.team_video_pk %}">New Task</a>
                </li>
            {% endif %}

            {% if search_record.team_video_pk|can_edit_video:request.user %}
=======
            {% if can_create_tasks %}
                {% if search_record|can_create_any_task:request.user %}
                    <li>
                        <a href="{% url teams:create_task slug=team.slug team_video_pk=search_record.team_video_pk %}">New Task</a>
                    </li>
                {% endif %}
            {% endif %}
            {% if can_edit_videos %}
>>>>>>> da1d200b
                <li>
                    <form action="{% url teams:remove_video team_video_pk=search_record.team_video_pk %}" method="post" style="display: none;">
                        {% csrf_token %}
                        <input type="hidden" name="next" value="{{ request.path }}" />
                    </form>
                    <a class="remove-video" href="{% url teams:remove_video team_video_pk=search_record.team_video_pk %}">Remove</a>
                </li>
            {% endif %}
        </ul>
    {% endif %}
<<<<<<< HEAD

=======
>>>>>>> da1d200b
    <script type="text/javascript">
        $('a.team_video_{{ search_record.team_video_pk }}').click(function(){
            unisubs.api.openUnisubsDialogOnsite(
                '{{search_record.video_id}}',
                '{{search_record.video_url}}',
                GLOBAL_WIDGET_SETTINGS
            );
            return false;
        });
    </script>
</li><|MERGE_RESOLUTION|>--- conflicted
+++ resolved
@@ -7,22 +7,15 @@
             <span class="descriptor"><a href="{% url teams:project_video_list slug=team.slug,project_slug=search_record.project_slug %}">{{ search_record.project_name }}</a></span>
         {% endif %}
     </h3>
-<<<<<<< HEAD
 
-=======
->>>>>>> da1d200b
     <p>
         {% if search_record.description %}
             {{ search_record.description|truncatewords:20|urlize }}.
         {% endif %}
     </p>
-<<<<<<< HEAD
 
     <a href="{% url videos:video video_id=search_record.video_id %}" class="thumb"><img src="{{ search_record.thumbnail }}" alt="{{ search_record.title }} thumbnail"></a>
 
-=======
-    <a href="{% url videos:video video_id=search_record.video_id %}" class="thumb"><img src="{{ search_record.thumbnail }}" alt="{{ search_record.title }} thumbnail"></a>
->>>>>>> da1d200b
     <ul class="actions">
         <li>
             <h4>
@@ -34,27 +27,17 @@
             </h4>
         </li>
         <li>
-<<<<<<< HEAD
-            <a href="#">View tasks</a>
+            <a href="{% url teams:team_tasks slug=team.slug %}?team_video={{ search_record.team_video_pk }}">View tasks</a>
         </li>
     </ul>
 
     {% if team|is_team_member:request.user %}
         <ul class="admin-controls">
             {% if search_record.team_video_pk|can_edit_video:request.user %}
-=======
-            <a href="{% url teams:team_tasks slug=team.slug %}?team_video={{ search_record.team_video_pk }}">View tasks</a>
-        </li>
-    </ul>
-    {% if can_edit_videos or can_create_tasks %}
-        <ul class="admin-controls">
-            {% if can_edit_videos %}
->>>>>>> da1d200b
                 <li>
                     <a href="{% url teams:team_video team_video_pk=search_record.team_video_pk %}">Edit</a>
                 </li>
             {% endif %}
-<<<<<<< HEAD
 
             {% if search_record|can_create_any_task:request.user %}
                 <li>
@@ -63,16 +46,6 @@
             {% endif %}
 
             {% if search_record.team_video_pk|can_edit_video:request.user %}
-=======
-            {% if can_create_tasks %}
-                {% if search_record|can_create_any_task:request.user %}
-                    <li>
-                        <a href="{% url teams:create_task slug=team.slug team_video_pk=search_record.team_video_pk %}">New Task</a>
-                    </li>
-                {% endif %}
-            {% endif %}
-            {% if can_edit_videos %}
->>>>>>> da1d200b
                 <li>
                     <form action="{% url teams:remove_video team_video_pk=search_record.team_video_pk %}" method="post" style="display: none;">
                         {% csrf_token %}
@@ -83,10 +56,7 @@
             {% endif %}
         </ul>
     {% endif %}
-<<<<<<< HEAD
 
-=======
->>>>>>> da1d200b
     <script type="text/javascript">
         $('a.team_video_{{ search_record.team_video_pk }}').click(function(){
             unisubs.api.openUnisubsDialogOnsite(
