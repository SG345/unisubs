--- conflicted
+++ resolved
@@ -31,19 +31,7 @@
     </div>
     <ul class="admin-controls">
         {% with search_record|can_edit_video:request.user as can_edit_this_video %}
-<<<<<<< HEAD
-            {% if can_edit_this_video and team.slug|lower == 'tedxtalks-import' or team.slug|lower == 'tedxtalks-prep' %}
-                <li>
-                    <a href="{% url videos:set_original_language search_record.video_id %}" title="Set language">Set language</a>
-                </li>
-            {% endif %}
-            {% if team.workflow_enabled and team|can_add_tasks:user %}
-                <li>
-                    <a href="{% url teams:team_tasks slug=team.slug %}?team_video={{ search_record.team_video_pk }}" title="Manage tasks">{% trans 'Tasks' %}</a>
-                </li>
-            {% endif %}
-                {% if can_edit_this_video %}
-=======
+
             {% if can_edit_this_video %}
                 <ul class="admin-controls">
                     {% if team.slug|lower == 'tedx-import' or team.slug|lower == 'tedxtalks-prep' %}
@@ -57,7 +45,6 @@
                         </li>
                     {% endif %}
 
->>>>>>> bca23666
                     <li>
                         <a href="{% url teams:team_video team_video_pk=search_record.team_video_pk %}" title="Edit this video">{% trans 'Edit' %}</a>
                     </li>
