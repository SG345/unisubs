{% extends "teams/base.html" %}

{% load i18n teams_tags paginator widget media_compressor verbatim_templatetag %}

{% block title %}
    {{ team }} | Universal Subtitles
{% endblock %}

{% block body_attrs %}id="teams" class="v1"{% endblock %}

{% block css %}
    {{ block.super }}
    {% include_bundle "widget-css"%}
    {% include_bundle "css-teams-settings-panel"%}
{% endblock %}

{% block scripts %}
    {% include "utils/chosenify.html" %}
    {{ block.super }}
    {% if assignable_roles %}
        {% include_bundle "js-teams-settings-panel" %}
    {% endif %}
    {% include_bundle "unisubs-onsite-compiled" %}
    <script src="{% url teams:rpc_api %}" type="text/javascript"></script>
    <script type="text/javascript">
        $(function() {
            $select = $("select#lang-filter", ".controls");
            $select.change(function(e) {
                var lang = $select.val();
                if (lang !== '') {
                    window.location = document.URL.split("?")[0] + '?lang=' + lang;
                } else {
                    window.location = document.URL.split("?")[0];
                }
            });
        });
    </script>
{% endblock %}

{% block view_content %}

    {% with "members" as current %}
        {% include "teams/_tabs.html" %}
    {% endwith %}

    {% if team.video %}
        {% widget widget_params %}
    {% endif %}

    <div class="view grid_9 alpha">

        {% if team|can_invite_to_team:user %}
            <div class="tools">
                <a href="{% url teams:invite_members slug=team.slug %}" class="button">Invite Members</a>
            </div>
        {% endif %}

        {% if team_member_list|length == 0 %}
            <p class="empty">{% trans "Sorry, no members found." %}</p>
        {% endif %}

        <ul class="members listing">
            {% for member in team_member_list %}
                {% with member.pk as mpk%}
                    <li>
                        <h3>
                            <a href="{{ member.user.get_absolute_url }}">
                                {{ member.user }}
                                {% if member.user == user %}(You){% endif %}
                            </a>
                            {% for lang in member.user.get_languages %}
                                <span class="descriptor">{{ lang.get_language_display }}</span>
                            {% endfor %}
                        </h3>
                        <p>
                            {{ member.role|capfirst }}

                            {% member_projects member as member_project %}
                            {% if member_project %}
                                (
                                {% for project in member_project %}
                                    {{project.name}}{% if not forloop.last %},{% endif %}
                                {% endfor %}
                                )
                            {% endif %}
                        </p>
                        <a href="{{ member.user.get_absolute_url }}" class="thumb"><img src="{{ member.user.avatar }}" alt="{{ member.user }} avatar"></a>
                        <ul class="actions">
                            <li>
                                <a href="">Send a message</a>
                            </li>
                        </ul>
                        <ul class="admin-controls">
                            {% if member in assignable_roles %}
                                <li>
                                    <a class="edit-role" data-team-slug="{{team.slug}}" data-member-pk="{{member.pk}}" >Edit</a>
                                </li>
                            {% endif %}
                        </ul>
                    </li>
                {% endwith %}
            {% endfor %}
        </ul>
        {% if is_paginated %}{% paginator %}{% endif %}
    </div>

    <div class="controls grid_3 omega">
        {% include "teams/_filters_members.html" %}
        <div class="refine">
            <h4>Refine</h4>
            {% include "teams/_search.html" %}
            <select name="lang-filter" id="lang-filter">
                <option value="">All languages</option>
                {% for code, name in languages %}
                    <option value="{{ code }}">{{ name }}</option>
                {% endfor %}
            </select>
        </div>
        {% include "teams/_actions.html" %}
    </div>

<<<<<<< HEAD
    {% if assignable_roles %}
        <script id="editRoleDialog" type="text/html">
            {% verbatim %}
                <div>
                    <a class="close">X</a>
                    <label>Role:</label>
                    <select class="roles">
                        {{#roles}}
                            <option val="{{val}}">{{name}}</option>
                        {{/roles}}
                    </select>

                    <div class="clearfix"></div>
                    <label>Project Restriction:</label>
                    <select data-placeholder="Choose-selected..." style="width:350px;" multiple class="chzn-select projects">
                        {{#projects}}
                            <option {{#selected}}selected="selected"{{/selected}} value="{{pk}}">{{name}}</option>
                        {{/projects}}
                    </select>

                    <div class="clearfix"></div>
                    <label>Language Restriction:</label>
                    <select data-placeholder="Choose-selected..." style="width:350px;" multiple class="chzn-select langs">
                        {{#languages}}
                            <option {{#selected}}selected="selected"{{/selected}} value="{{code}}">{{name}}</option>
                        {{/languages}}
                    </select>

                    <div class="clearfix">
                        <a class="button small action-close" > Cancel</a>
                        <a class="button small action-save" > Save</a>
                    </div>
                </div>
            {% endverbatim %}
        </script>
        <script type="text/javascript" >
            {% include "teams/assign-roles.js" %}
        </script>    
    {% endif %}
=======
{% if assignable_roles %}
    <script id="editRoleDialog" type="text/html">
        {% verbatim %}
        <div>
            <a class="close">X</a>
            <label>Role:</label>
            <select class="roles">
                {{#roles}}
                    <option value="{{val}}">{{name}}</option>
                {{/roles}}
            </select>
            <div class="clearfix"></div>
            <label>Project Restriction:</label>
            <select data-placeholder="Choose-selected..." style="width:350px;" multiple class="chzn-select projects">
                {{#projects}}
                    <option {{#selected}}selected="selected"{{/selected}} value="{{pk}}">{{name}}</option>
                {{/projects}}
            </select>

            <div class="clearfix"></div>
            <label>Language Restriction:</label>
            <select data-placeholder="Choose-selected..." style="width:350px;"
                multiple class="chzn-select langs">
                {{#languages}}
                    <option {{#selected}}selected="selected"{{/selected}} value="{{code}}">{{name}}</option>
                {{/languages}}
            </select>

            <div class="clearfix">
                <a class="button small action-close" > Cancel</a>
                <a class="button small action-save" > Save</a>
            </div>
        </div>
        {% endverbatim %}
    </script>
<script type="text/javascript" >
    {% include "teams/assign-roles.js" %}
</script>
>>>>>>> 11d798ea

{% endblock %}<|MERGE_RESOLUTION|>--- conflicted
+++ resolved
@@ -119,85 +119,44 @@
         {% include "teams/_actions.html" %}
     </div>
 
-<<<<<<< HEAD
     {% if assignable_roles %}
         <script id="editRoleDialog" type="text/html">
             {% verbatim %}
-                <div>
-                    <a class="close">X</a>
-                    <label>Role:</label>
-                    <select class="roles">
-                        {{#roles}}
-                            <option val="{{val}}">{{name}}</option>
-                        {{/roles}}
-                    </select>
+            <div>
+                <a class="close">X</a>
+                <label>Role:</label>
+                <select class="roles">
+                    {{#roles}}
+                        <option value="{{val}}">{{name}}</option>
+                    {{/roles}}
+                </select>
+                <div class="clearfix"></div>
+                <label>Project Restriction:</label>
+                <select data-placeholder="Choose-selected..." style="width:350px;" multiple class="chzn-select projects">
+                    {{#projects}}
+                        <option {{#selected}}selected="selected"{{/selected}} value="{{pk}}">{{name}}</option>
+                    {{/projects}}
+                </select>
 
-                    <div class="clearfix"></div>
-                    <label>Project Restriction:</label>
-                    <select data-placeholder="Choose-selected..." style="width:350px;" multiple class="chzn-select projects">
-                        {{#projects}}
-                            <option {{#selected}}selected="selected"{{/selected}} value="{{pk}}">{{name}}</option>
-                        {{/projects}}
-                    </select>
+                <div class="clearfix"></div>
+                <label>Language Restriction:</label>
+                <select data-placeholder="Choose-selected..." style="width:350px;"
+                    multiple class="chzn-select langs">
+                    {{#languages}}
+                        <option {{#selected}}selected="selected"{{/selected}} value="{{code}}">{{name}}</option>
+                    {{/languages}}
+                </select>
 
-                    <div class="clearfix"></div>
-                    <label>Language Restriction:</label>
-                    <select data-placeholder="Choose-selected..." style="width:350px;" multiple class="chzn-select langs">
-                        {{#languages}}
-                            <option {{#selected}}selected="selected"{{/selected}} value="{{code}}">{{name}}</option>
-                        {{/languages}}
-                    </select>
-
-                    <div class="clearfix">
-                        <a class="button small action-close" > Cancel</a>
-                        <a class="button small action-save" > Save</a>
-                    </div>
+                <div class="clearfix">
+                    <a class="button small action-close" > Cancel</a>
+                    <a class="button small action-save" > Save</a>
                 </div>
+            </div>
             {% endverbatim %}
         </script>
         <script type="text/javascript" >
             {% include "teams/assign-roles.js" %}
-        </script>    
+        </script>
     {% endif %}
-=======
-{% if assignable_roles %}
-    <script id="editRoleDialog" type="text/html">
-        {% verbatim %}
-        <div>
-            <a class="close">X</a>
-            <label>Role:</label>
-            <select class="roles">
-                {{#roles}}
-                    <option value="{{val}}">{{name}}</option>
-                {{/roles}}
-            </select>
-            <div class="clearfix"></div>
-            <label>Project Restriction:</label>
-            <select data-placeholder="Choose-selected..." style="width:350px;" multiple class="chzn-select projects">
-                {{#projects}}
-                    <option {{#selected}}selected="selected"{{/selected}} value="{{pk}}">{{name}}</option>
-                {{/projects}}
-            </select>
-
-            <div class="clearfix"></div>
-            <label>Language Restriction:</label>
-            <select data-placeholder="Choose-selected..." style="width:350px;"
-                multiple class="chzn-select langs">
-                {{#languages}}
-                    <option {{#selected}}selected="selected"{{/selected}} value="{{code}}">{{name}}</option>
-                {{/languages}}
-            </select>
-
-            <div class="clearfix">
-                <a class="button small action-close" > Cancel</a>
-                <a class="button small action-save" > Save</a>
-            </div>
-        </div>
-        {% endverbatim %}
-    </script>
-<script type="text/javascript" >
-    {% include "teams/assign-roles.js" %}
-</script>
->>>>>>> 11d798ea
 
 {% endblock %}