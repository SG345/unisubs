{% load i18n teams_tags %}

<div class="team-detail-block">
    {% if team|is_team_member:user %}
        {% render_team_leave team %}
        <p style="clear: both; padding-top: 10px;">
            <a href="{{ team.get_edit_url }}" class="your-team">{% trans "Manager's Settings & Controls" %}</a><br/>
        </p>
    {% else %}
        {% if team.is_open %}
            {% render_team_join team %}
        {% endif %}
        {% if user.is_authenticated and team.is_by_application %}
            {% include "teams/_application_form.html" %}
        {% endif %}
    {% endif %} 
    {% if not team.video %}
     {% if team.logo %}
      <div class="team_logo">
        <img alt="{{ team }}" title="{{ team }}" src="{{ team.logo_thumbnail }}"/>
      </div>
      {% endif %}
    {% endif %}
    <p>
        <a href="{% url teams:detail_members team.slug %}">{% trans "Team Members" %} ({{ team.member_count }})</a>
    </p>
    {% if on_completed_video_page %}
    <p>
        <a href="{{ team.get_absolute_url }}">{% trans "Team Page" %}</a>            
    </p>
    {% else %}
    <p>
        <a href="{% url teams:completed_videos team.slug %}">{% trans "Completed Videos" %}</a>            
    </p>    
    {% endif %}
    {% if team.description %}
    <h4>{% trans 'Team Description' %}</h4>
    <p>
        {{ team.description|urlize }}
    </p>
    {% endif %}
    <h4>{% trans 'Team Managers' %}</h4>
    <p>
        {% for item in team.members.managers %}
            <a href="{{ item.user.get_absolute_url }}">{{ item.user }}</a>{% if not forloop.last %},{% endif %}
        {% endfor %}
    </p>
    <h4>{% trans 'Video Policy' %}</h4>
    <p>
        {{ team.get_video_policy_display }}
    </p>
    <h4>{% trans 'Membership Policy' %}</h4>
    <p>
       {{ team.get_membership_policy_display }}
    </p>
</div><!-- // team-detail -->

<<<<<<< HEAD
<div id="team_volunteer_detail">
      {% if team.is_open and not team|is_team_member:user %}
      <div id="team_join_button" class="clearfix">
        <a class="join-team green_button huge" team_id="{{ team.pk }}" href="{% url teams:join_team team.slug %}">{% trans "Join this team now!" %}</a>
      </div><!-- // team_join_button -->
      {% endif %}<!-- // if team|is_team_member:user -->
    {% if not team.video %}
    <div id="team_info" class="clearfix">
        {% if team.logo %}
        <div id="team_logo">
          <img alt="{{ team }}" title="{{ team }}" src="{{ team.logo_thumbnail }}"/>
        </div><!-- // team_logo -->
          {% if team.description %}
            <p><strong>{% trans 'Team Description' %}</strong>: {{ team.description|urlize }}</p>
          {% endif %}<!-- // if team.description -->
        {% endif %}<!-- // if team.logo -->
    </div><!-- // team_info -->
    {% endif %}<!-- // if not team.video -->
    
    <ul id="team_detail_actions">
      <li id="team_detail_managers">
        <strong>{% trans 'Team Managers' %}:</strong>
        {% for item in team.members.managers %}
        <a href="{{ item.user.get_absolute_url }}">{{ item.user }}</a>{% if not forloop.last %},{% endif %}
        {% endfor %}
      </li>
      <li id="team_detail_members"><a href="{% url teams:detail_members team.slug %}">{% trans "Team Members" %} ({{ team.member_count }})</a></li>
      <li id="team_completed_subtitles"><a href="{% url teams:completed_videos team.slug %}">{% trans 'Completed Subtitles' %}</a></li>
      {% if team|is_team_member:user %}
          {% if team|is_team_manager:user %}
              <li id="team_manage_settings"><a href="{{ team.get_edit_url }}" class="your-team">{% trans "Manager's Settings & Controls" %}</a></li>
          {% endif %}
          <li id="team_leave_button" class="clearfix"><a class="leave-team" team_id="{{ team.pk }}" href="#">{% trans "Leave this team" %}</a></li>
      {% else %}
          {% if user.is_authenticated and team.is_by_application %}
              <li>
                {% include "teams/_application_form.html" %}
              </li>
          {% endif %}      
      {% endif %}
      <li id="team_video_policy"><strong>{% trans 'Video Policy' %}:</strong> {{ team.get_video_policy_display }}</li>
      <li id="team_member_policy"><strong>{% trans 'Membership Policy' %}:</strong> {{ team.get_membership_policy_display }}</li>
    </ul>
</div><!-- // team_volunteer_detail -->

=======
>>>>>>> 609d30e0
<p class="notice">Want to create your own captioning and translation team? Contact Dean Jansen, <a href="mailto:dean@pculture.org">dean@pculture.org</a></p><|MERGE_RESOLUTION|>--- conflicted
+++ resolved
@@ -55,52 +55,4 @@
     </p>
 </div><!-- // team-detail -->
 
-<<<<<<< HEAD
-<div id="team_volunteer_detail">
-      {% if team.is_open and not team|is_team_member:user %}
-      <div id="team_join_button" class="clearfix">
-        <a class="join-team green_button huge" team_id="{{ team.pk }}" href="{% url teams:join_team team.slug %}">{% trans "Join this team now!" %}</a>
-      </div><!-- // team_join_button -->
-      {% endif %}<!-- // if team|is_team_member:user -->
-    {% if not team.video %}
-    <div id="team_info" class="clearfix">
-        {% if team.logo %}
-        <div id="team_logo">
-          <img alt="{{ team }}" title="{{ team }}" src="{{ team.logo_thumbnail }}"/>
-        </div><!-- // team_logo -->
-          {% if team.description %}
-            <p><strong>{% trans 'Team Description' %}</strong>: {{ team.description|urlize }}</p>
-          {% endif %}<!-- // if team.description -->
-        {% endif %}<!-- // if team.logo -->
-    </div><!-- // team_info -->
-    {% endif %}<!-- // if not team.video -->
-    
-    <ul id="team_detail_actions">
-      <li id="team_detail_managers">
-        <strong>{% trans 'Team Managers' %}:</strong>
-        {% for item in team.members.managers %}
-        <a href="{{ item.user.get_absolute_url }}">{{ item.user }}</a>{% if not forloop.last %},{% endif %}
-        {% endfor %}
-      </li>
-      <li id="team_detail_members"><a href="{% url teams:detail_members team.slug %}">{% trans "Team Members" %} ({{ team.member_count }})</a></li>
-      <li id="team_completed_subtitles"><a href="{% url teams:completed_videos team.slug %}">{% trans 'Completed Subtitles' %}</a></li>
-      {% if team|is_team_member:user %}
-          {% if team|is_team_manager:user %}
-              <li id="team_manage_settings"><a href="{{ team.get_edit_url }}" class="your-team">{% trans "Manager's Settings & Controls" %}</a></li>
-          {% endif %}
-          <li id="team_leave_button" class="clearfix"><a class="leave-team" team_id="{{ team.pk }}" href="#">{% trans "Leave this team" %}</a></li>
-      {% else %}
-          {% if user.is_authenticated and team.is_by_application %}
-              <li>
-                {% include "teams/_application_form.html" %}
-              </li>
-          {% endif %}      
-      {% endif %}
-      <li id="team_video_policy"><strong>{% trans 'Video Policy' %}:</strong> {{ team.get_video_policy_display }}</li>
-      <li id="team_member_policy"><strong>{% trans 'Membership Policy' %}:</strong> {{ team.get_membership_policy_display }}</li>
-    </ul>
-</div><!-- // team_volunteer_detail -->
-
-=======
->>>>>>> 609d30e0
 <p class="notice">Want to create your own captioning and translation team? Contact Dean Jansen, <a href="mailto:dean@pculture.org">dean@pculture.org</a></p>