--- conflicted
+++ resolved
@@ -4,11 +4,7 @@
 <html xmlns="http://www.w3.org/1999/xhtml" xml:lang="en" lang="en">
 <head>
 {% if not js_use_compiled %}
-<<<<<<< HEAD
-  {% include_bundle "js-base-dependencies" %}
-=======
   {% include_bundle "debug-embed-js" %}
->>>>>>> 609d30e0
   <script>
     goog.require('goog.debug.FancyWindow');
   </script>
