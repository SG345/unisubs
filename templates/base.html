--- conflicted
+++ resolved
@@ -107,19 +107,13 @@
         </ul>
 
   <div class="share"><div><h4>Share on</h4><a href="#" class="twitter">Twitter</a> <a href="#" class="facebook">Facebook</a></div></div>
-
-<<<<<<< HEAD
+  
         <div class="alphaNav">
         <ul id="subnav">
           {% comment %}
           FIXME: only commented out temporarily.
           <li class="blog_link"><a href="{% url teams:index %}"><span>{% trans 'Teams' %}</span></a></li>
           {% endcomment %}
-=======
-  
-        <ul class="sub_nav">
->>>>>>> 87d3c624
-          <li class="blog_link"><a href="http://blog.universalsubtitles.org"><span>{% trans 'Blog' %}</span></a></li>
           <li><a href="{% url services_page %}"><span>{% trans "Professional Services" %}</span></a></li>
           <li class="faq_link"><a href="{% url faq_page %}"><span>{% trans 'FAQ' %}</span></a></li>
           {% if user.is_authenticated %}
