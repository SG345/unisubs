--- conflicted
+++ resolved
@@ -85,13 +85,8 @@
         
         {% if user.is_authenticated %}
         <div class="user_panel">
-<<<<<<< HEAD
           <img src="{{ MEDIA_URL }}images/default_thumbnail_small.png" /> 
           <a href="{% url profiles:my_profile %}">{{ user }}</a>
-=======
-          <img src="{% thumbnail user.picture 25x25 %}" /> 
-          <a href="#">{{ user }}</a>
->>>>>>> 5f0feea0
           <span class="points"><strong>Points</strong> 3,999</span>
           <span class="awards"><strong>Awards</strong> 3,999</span>
         </div>
