from django.conf import settings
import random
from django.utils.hashcompat import sha_constructor
from django.utils.cache import patch_vary_headers

class P3PHeaderMiddleware(object):
    def process_response(self, request, response):
        response['P3P'] = settings.P3P_COMPACT
        return response


# Got this from CsrfViewMiddleware
# Use the system (hardware-based) random number generator if it exists.
if hasattr(random, 'SystemRandom'):
    randrange = random.SystemRandom().randrange
else:
    randrange = random.randrange
    
_MAX_CSRF_KEY = 18446744073709551616L     # 2 << 63

UUID_COOKIE_NAME = getattr(settings, 'UUID_COOKIE_NAME', 'unisub-user-uuid')
UUID_COOKIE_DOMAIN = getattr(settings, 'UUID_COOKIE_DOMAIN', None)

def _get_new_csrf_key():
    return sha_constructor("%s%s"
                % (randrange(0, _MAX_CSRF_KEY), settings.SECRET_KEY)).hexdigest()

class UserUUIDMiddleware(object):
    
    def process_request(self, request):
        try:
            request.browser_id = request.COOKIES[UUID_COOKIE_NAME]
        except KeyError:
            # No cookie, so create one.  This will be sent with the next
            # response.
            request.browser_id = _get_new_csrf_key()

    def process_response(self, request, response):
<<<<<<< HEAD
        response.set_cookie(
            UUID_COOKIE_NAME,
            request.META["UUID_COOKIE"], 
            max_age=60 * 60 * 24 * 7 * 52 * 10,
            domain=UUID_COOKIE_DOMAIN)
=======
        response.set_cookie(UUID_COOKIE_NAME,
                request.browser_id, max_age = 60 * 60 * 24 * 7 * 52 * 10,
                domain=UUID_COOKIE_DOMAIN)
>>>>>>> d41a2edb
        # Content varies with the CSRF cookie, so set the Vary header.
        patch_vary_headers(response, ('Cookie',))
        return response            <|MERGE_RESOLUTION|>--- conflicted
+++ resolved
@@ -36,17 +36,11 @@
             request.browser_id = _get_new_csrf_key()
 
     def process_response(self, request, response):
-<<<<<<< HEAD
         response.set_cookie(
             UUID_COOKIE_NAME,
-            request.META["UUID_COOKIE"], 
+            request.browser_id, 
             max_age=60 * 60 * 24 * 7 * 52 * 10,
             domain=UUID_COOKIE_DOMAIN)
-=======
-        response.set_cookie(UUID_COOKIE_NAME,
-                request.browser_id, max_age = 60 * 60 * 24 * 7 * 52 * 10,
-                domain=UUID_COOKIE_DOMAIN)
->>>>>>> d41a2edb
         # Content varies with the CSRF cookie, so set the Vary header.
         patch_vary_headers(response, ('Cookie',))
         return response            