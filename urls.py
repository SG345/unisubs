--- conflicted
+++ resolved
@@ -62,11 +62,8 @@
     (r'auth/', include('auth.urls', namespace='auth',
                        app_name='auth')),
     url(r'^search/$', 'videos.views.search', name="search"),
-<<<<<<< HEAD
     url(r'^counter/$', 'videos.views.counter', name="counter"),
-=======
     url(r'^api/subtitles/$', 'videos.views.api_subtitles'),
->>>>>>> 16229228
     url(r'^w3c/p3p.xml$', 'django.views.generic.simple.direct_to_template', 
         {'template': 'p3p.xml'}),
     url(r'^w3c/Policies.xml$', 'django.views.generic.simple.direct_to_template', 
