--- conflicted
+++ resolved
@@ -190,12 +190,6 @@
          {'document_root': settings.STATIC_ROOT, 'show_indexes': True}),
         (r'^user-data/(?P<path>.*)$', 'django.views.static.serve',
          {'document_root': settings.MEDIA_ROOT, 'show_indexes': True}),
-<<<<<<< HEAD
-        url(r'^__debug__/', include(debug_toolbar.urls)),
-=======
-        (r'^raw_template/(?P<template>.*)',
-            'django.views.generic.simple.direct_to_template'),
->>>>>>> d4c06444
     )
 
 def handler500(request, template_name='500.html'):
