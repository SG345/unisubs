--- conflicted
+++ resolved
@@ -9,14 +9,11 @@
 
 urlpatterns = patterns('',
     (r'^$', 'django.views.generic.simple.direct_to_template', {'template': 'index.html'}),
-<<<<<<< HEAD
-    (r'^widget/', include('widget.urls', namespace='widget'))
-=======
     url(r'^login/', 'django.contrib.auth.views.login', name='login'),
     url(r'^logout/', 'django.contrib.auth.views.logout', name='logout', kwargs={'next_page': '/'}),
     (r'socialauth/', include('socialauth.urls')),
     (r'^admin/', include(admin.site.urls)),
->>>>>>> bd3f89a3
+    (r'^embed_widget.js$', 'views.embed_widget')
 )
 
 if settings.DEBUG:
