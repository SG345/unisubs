--- conflicted
+++ resolved
@@ -83,21 +83,12 @@
         $scope.startEditingMode = function() {
             $scope.isEditing  = true;
             // fix me, this should return the markdown text
-<<<<<<< HEAD
             return this.dfxpWrapper.content($scope.subtitle.index)
-        }
+        };
         $scope.finishEditingMode = function(newValue){
             $scope.isEditing  = false;
             this.dfxpWrapper.content($scope.getSubtitleNode(), newValue);
             $scope.subtitle.text = this.dfxpWrapper.contentRendered($scope.getSubtitleNode());
-=======
-            return this.dfxpWrapper.content($scope.subtitle.index);
-        };
-
-        $scope.finishEditingMode = function(newValue) {
-            $scope.isEditing = false;
-            this.dfxpWrapper.content($scope.getSubtitleNode(), this.dfxpWrapper.markdownToDFXP(newValue));
->>>>>>> 24447508
         };
 
         $scope.getSubtitleNode = function() {
