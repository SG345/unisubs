/*
  CleanSlateCSS
  http://code.google.com/p/cleanslatecss/
  An extreme CSS reset stylesheet, for normalising the styling of a container element and its children.

  By Premasagar Rose: http://premasagar.com
  A Dharmafly project: http://dharmafly.com

  Lisensed under the MIT license:
  http://www.opensource.org/licenses/mit-license.php

  v0.9

*/
.cleanslate,
.cleanslate h1,
.cleanslate h2,
.cleanslate h3,
.cleanslate h4,
.cleanslate h5,
.cleanslate h6,
.cleanslate p,
.cleanslate td,
.cleanslate dl,
.cleanslate tr,
.cleanslate dt,
.cleanslate ol,
.cleanslate form,
.cleanslate select,
.cleanslate option,
.cleanslate pre,
.cleanslate div,
.cleanslate table,
.cleanslate th,
.cleanslate tbody,
.cleanslate tfoot,
.cleanslate caption,
.cleanslate thead,
.cleanslate ul,
.cleanslate address,
.cleanslate blockquote,
.cleanslate dd,
.cleanslate fieldset,
.cleanslate li,
.cleanslate ul li,
.cleanslate iframe,
.cleanslate strong,
.cleanslate legend,
.cleanslate em,
.cleanslate s,
.cleanslate cite,
.cleanslate span,
.cleanslate input,
.cleanslate sup,
.cleanslate label,
.cleanslate dfn,
.cleanslate object,
.cleanslate big,
.cleanslate q,
.cleanslate font,
.cleanslate samp,
.cleanslate acronym,
.cleanslate small,
.cleanslate img,
.cleanslate strike,
.cleanslate code,
.cleanslate sub,
.cleanslate ins,
.cleanslate textarea,
.cleanslate var,
.cleanslate a,
.cleanslate abbr,
.cleanslate applet,
.cleanslate del,
.cleanslate kbd,
.cleanslate tt,
.cleanslate b,
.cleanslate i,
.cleanslate hr,
.cleanslate article,
.cleanslate aside,
.cleanslate dialog,
.cleanslate figure,
.cleanslate footer,
.cleanslate header,
.cleanslate hgroup,
.cleanslate menu,
.cleanslate nav,
.cleanslate section,
.cleanslate time,
.cleanslate mark,
.cleanslate audio,
.cleanslate video,
.cleanslate ul li
{
    background-attachment:scroll!important;
    background-color:transparent!important;
    background-image:none!important;
    background-position:0 0!important;
    background-repeat:repeat!important;
    border-color:black!important;
    border-style:none!important;
    border-width:medium!important;
    bottom:auto!important;
    clear:none!important;
    clip:auto!important;
    color:inherit!important;
    content:normal!important;
    counter-increment:none!important;
    counter-reset:none!important;
    cursor:auto!important;
    direction:inherit!important;
    display:inline!important;
    float:none!important;
    font-family:inherit!important;
    font-size:inherit!important;
    font-style:inherit!important;
    font-variant:normal!important;
    font-weight:inherit!important;
    height:auto!important;
    left:auto!important;
    letter-spacing:normal!important;
    line-height:inherit!important;
    list-style:disc outside none!important;
    margin:0!important;
    max-height:none!important;
    max-width:none!important;
    min-height:0!important;
    min-width:0!important;
    outline:invert none medium!important;
    overflow:visible!important;
    padding:0!important;
    position:static!important;
    quotes:"" ""!important;
    right:auto!important;
    table-layout:auto!important;
    text-align:inherit!important;
    text-decoration:inherit!important;
    text-indent:0!important;
    text-transform:none!important;
    top:auto!important;
    unicode-bidi:normal!important;
    vertical-align:baseline!important;
    visibility:visible!important;
    white-space:normal!important;
    width:auto!important;
    word-spacing:normal!important;
    z-index:auto!important;
    border-radius:0!important;
    -moz-border-radius:0!important;
    -webkit-border-radius:0!important;
    opacity:1;
    text-shadow: 0 0 0 !important;
    box-shadow: none !important;
    -webkit-box-shadow: none !important;
    -moz-box-shadow: none !important;
	background: none !important;
}

.cleanslate,.cleanslate th,.cleanslate table,.cleanslate h3,.cleanslate h5,.cleanslate p,.cleanslate h1,.cleanslate td,.cleanslate dl,.cleanslate tr,.cleanslate dt,.cleanslate h6,.cleanslate ol,.cleanslate form,.cleanslate select,.cleanslate option,.cleanslate pre,.cleanslate div,.cleanslate tbody,.cleanslate h2,.cleanslate tfoot,.cleanslate caption,.cleanslate thead,.cleanslate h4,.cleanslate ul,.cleanslate address,.cleanslate blockquote,.cleanslate dd,.cleanslate fieldset,.cleanslate li,.cleanslate textarea,.cleanslate hr,.cleanslate article,.cleanslate aside,.cleanslate dialog,.cleanslate figure,.cleanslate footer,.cleanslate header,.cleanslate hgroup,.cleanslate menu,.cleanslate nav,.cleanslate section
{
    display:block!important;
}

.cleanslate strong
{
    font-weight:bold!important;
}

.cleanslate em
{
    font-style:italic!important;
}

.cleanslate kbd,.cleanslate samp,.cleanslate code
{
    font-family:monospace!important;
}

.cleanslate a,.cleanslate a *,.cleanslate input[type=submit],.cleanslate input[type=radio],.cleanslate input[type=checkbox],.cleanslate select
{
    cursor:pointer!important;
}

.cleanslate a:hover
{
    text-decoration:underline!important;
}

.cleanslate button,.cleanslate input[type=submit]
{
    text-align:center!important;
}

.cleanslate input[type=hidden]
{
    display:none!important;
}

.cleanslate abbr[title],.cleanslate acronym[title],.cleanslate dfn[title]
{
    cursor:help!important;
    border-bottom-width:1px!important;
    border-bottom-style:dotted!important;
}

.cleanslate ins
{
    background-color:#ff9!important;
    color:black!important;
}

.cleanslate del
{
    text-decoration:line-through!important;
}

.cleanslate blockquote,.cleanslate q
{
    quotes:none!important;
}

.cleanslate blockquote:before,.cleanslate blockquote:after,.cleanslate q:before,.cleanslate q:after,.cleanslate li:before,.cleanslate li:after
{
    content:""!important;
    content:none!important;
}

.cleanslate input,.cleanslate select
{
    vertical-align:middle!important;
}

.cleanslate select,.cleanslate textarea,.cleanslate input
{
    border:1px solid #ccc!important;
}

.cleanslate table
{
    border-collapse:collapse!important;
    border-spacing:0!important;
}

.cleanslate hr
{
    display:block!important;
    height:1px!important;
    border:0!important;
    border-top:1px solid #ccc!important;
    margin:1em 0!important;
}

.cleanslate *[dir=rtl]
{
    direction:rtl!important;
}

.cleanslate mark
{
    background-color:#ff9!important;
    color:black!important;
    font-style:italic!important;
    font-weight:bold!important;
}

.cleanslate
{
    font-size:medium!important;
    line-height:1!important;
    direction:ltr!important;
    text-align:left!important;
    font-family:serif!important;
    color:black!important;
    font-style:normal!important;
    font-weight:normal!important;
    text-decoration:none!important;
}





.unisubs-widgetContainer {
  width: 100% !important;
  height: 100% !important;
  position: relative !important;
}

.unisubs-modal-widget, .unisubs-modal-widget:active, .unisubs-modal-widget:hover, a, a:hover, a:active{
  outline: none !important;
}



span.unisubs-widget {
  display: block !important;
  font-family: Arial, Helvetica, sans-serif !important;
  font-size: 12px !important;
  color: #000 !important;
  line-height: 16px !important;
  position: relative !important;
  text-align: left !important;
  top: 0 !important;
	
  }


.unisubs-modal-widget {
  width: 842px !important;
  font-family: Arial, Helvetica, sans-serif !important;
  font-size: 12px !important;
  color: #000 !important;
  line-height: 16px !important;
  -moz-box-shadow: 0px 3px 10px rgba(0,0,0,9) !important;
  -webkit-box-shadow: 0 1px 3px rgba(0,0,0,01) !important;
  padding: px !important;
  background: #fff !important;
  position: absolute !important;
  top: 0px !important;
  border: 1px solid #000 !important;
  border-top: 0 !important;
  z-index: 2147483631 !important;
  }

.unisubs-modal-widget-content {
  border: 1px solid #000 !important;
  border-top: none !important;
  border-right: none !important;
  background: #000 !important;
  min-height: 500px !important;
  position: relative !important;
  overflow: hidden !important;
  }


.unisubs-right div a{
  color: #fff !important;
  }

.unisubs-right div ul {
  margin: 0 0 0 30px;
}

.unisubs-modal-widget-content h1{
  color: #fff !important;
  text-align: center !important;
  padding: 25px !important;
  }

.unisubs-moreHelp{
  width: 400px !important;
  margin: 80px auto 0 !important;
  }


.unisubs-showTimeline{
  position: absolute !important;
  left: -10px !important;
  background: #fff !important;
  top: -70px !important;
  border: 1px solid #333 !important;
  padding: 4px 6px !important;
  line-height: 1em !important;
  text-decoration: none !important;
  font-weight: bold !important;
  z-index: 5667666666666 !important;
  -moz-border-radius: 10px !important;
  -webkit-border-radius: 10px !important;
  }


.unisubs-moreHelp p a{
  color: #fff !important;
  text-align: center !important;
  }

.unisubs-moreHelp p{
  color: #fff !important;
  text-align: center !important;
  }





.unisubs-BANG {
text-shadow: 
0px 0px 25px red,
0px 0px 35px red,
0px 0px 35px red,
0px 2px 0px red,
-1px 3px 0px red,
-2px 2px 0px red,
-2px 1px 0px red,
-2px 0px 0px red,
2px 2px 0px red,
1px 2px 0px red,
0px -2px 0px red,
2px -2px 0px red,
-2px -1px 0px red !important;
}

.unisubs-modal-login-title-close, .unisubs-modal-widget-title-close, .unisubs-modal-lang-title-close, .unisubs-forkdialog-title-close {
  background: url("../images/sprite.png") 0 -256px no-repeat !important;
  position: absolute !important;
  top: 9px !important;
  right: -31px !important;
  height: 0px !important; 
  width: 30px !important;
  overflow: hidden !important;
  padding-top: 30px !important;
  cursor: pointer !important;
  cursor: hand !important;
  z-index: 4567890 !important;
  }

.unisubs-langDrop {
  background: #999 !important;
  padding: 15px 0 !important;
  text-align: left !important;
  border-bottom: 1px solid #333 !important;
  border-top: 1px solid #333 !important;

  }

.unisubs-langDrop select{
  background: #fff !important;
  line-height: 2em !important;
  border: 1px solid !important;
  font-size: 15px !important;
  }



.unisubs-langDrop option{

}


.unisubs-left {
	width: 400px !important;
	float: left !important;
}

.unisubs-modal-widget-transcribe .unisubs-right{
  width: 440px !important;
  padding: 0px 0px !important;
  float: left !important;
  height: 721px !important;
  color: #fff !important;
  background: url("../images/widget_right_bg.gif") 0 0 repeat-y !important;
  border: 0 !important;	
  }

.unisubs-modal-widget-sync .unisubs-right,
.unisubs-modal-widget-review .unisubs-right{
  height: 751px !important;
  }



.unisubs-modal-widget-translate .unisubs-right{
  width: 440px !important;
  padding: 0px 0px !important;
  float: left !important;
  height: 717px !important;
  color: #fff !important;
  background: url("../images/widget_right_bg.gif") 0 0 repeat-y !important;
  border: 0 !important;	
  }


.unisubs-modal-widget-translate .unisubs-right{
  width: 440px !important;
  padding: 0px 0px !important;
  float: left !important;
  height: 717px !important;
  color: #fff !important;
  background: url("../images/widget_right_bg.gif") 0 0 repeat-y !important;
  border: 0 !important;	
}
  


.unisubs-modal-widget-translate .unisubs-right .unisubs-done{
  margin-top: 67px !important;	
}



.unisubs-modal-widget-finished .unisubs-right .unisubs-share{
  width: 350px !important;	
  margin-left: 26px !important;
  }





.unisubs-modal-widget-finished .unisubs-right .unisubs-share h2,
.unisubs-modal-widget-finished .unisubs-right .unisubs-share h3{
  color: #333 !important;
  width: 340px !important;
  margin-bottom: 10px !important;
  }
  



.unisubs-modal-widget-finished .unisubs-right .unisubs-share p{
  width: 340px !important;
  padding: 0 !important;
  margin: 0px 0 10px !important;
  color: #333 !important;
  text-shadow: none !important;
  }


.unisubs-modal-widget-finished .unisubs-right{
  width: 440px !important;
  padding: 30px 0px !important;
  float: left !important;
  height: 404px !important;
  color: #fff !important;
  background: url("../images/widget_right_bg.gif") 0 0 repeat-y !important;
  border: 0 !important;	
  }

.unisubs-modal-widget-edittranslation .unisubs-right{
  height: 611px !important;
  }





@media screen and (-webkit-min-device-pixel-ratio:0) {

.unisubs-modal-widget-transcribe .unisubs-right{
height: 713px !important;
}

}



.unisubs-right{
  width: 440px !important;
  padding: 0px 0px !important;
  float: left !important;
  height: 745px !important;
  color: #fff !important;
  background: url("../images/widget_right_bg.gif") 0 0 repeat-y !important;
  border: 0 !important;	
	text-shadow: 0 0 0 !important;
  }


.unisubs-help-heading{
  padding-top: 16px !important;
  height: 32px !important;
  margin: 0 -1px 20px 0px !important;
  padding-left: 20px !important;
  background: #eee url("../images/gradient_light.png") 0px 20px repeat-x !important;
  }


.unisubs-right h2{
  color: #333 !important;
  margin: 0px 0 0 !important;
  font-size: 15px !important;
  float: left !important;
  }



.unisubs-right p{
  font-size: 13px !important;
  line-height: 1.6em !important;
  margin: 0 21px 10px !important;
  text-shadow: #000 1px 1px 0px !important;
  }



.unisubs-help-heading ul{
  padding: 0px !important;
  margin: -4px 5px 0 0 !important;
  float: right !important;
  }

.unisubs-help-heading ul span{
  float: left !important;
  margin-right: 20px !important;
  padding-top: 4px !important;
  color: #999 !important;
  }


.unisubs-help-heading ul li{
  list-style: none !important;
  float: left !important;
  margin-right: 10px !important;
  }
  

.unisubs-help-heading ul li a{
  text-decoration: none !important;
  color: #aaa !important;
  font-size: 11px !important;
  background: #eee url("../images/gradient_light.png") 8px -113px repeat-x !important;
  padding: 3px 8px 2px 8px !important;
  float: left !important;
  -moz-border-radius: 3px !important;
  -webkit-border-radius: 3px !important;
  border: 1px solid #eee !important;
  }




.unisubs-help-heading ul li a.unisubs-activestep{
  text-decoration: none !important;
  color: #333 !important;
  background: #fff !important;
  border: 1px solid #ddd !important;
  }


.unisubs-modal-widget-content.finished {
  height: 670px !important;
  }
  



.unisubs-modal-widget-content.finished .unisubs-right{
  width: 360px !important;
  padding: 0px 30px 0 0 !important;
  float: right !important;
  }


.unisubs-modal-widget-content.finished .unisubs-right{
  width: 360px !important;
  padding: 0px 30px 0 0 !important;
  float: right !important;
  }
  



.unisubs-modal-widget-content.finished .unisubs-videoDiv{
  margin: 0px !important;
}
  


.unisubs-help{
  color: #fff !important;
  margin: 10px 0 !important;
  
  }
  





.unisubs-steps{
  position:absolute !important;
  bottom: 46px !important;
  width: 420px !important;
  height: 122px !important;
  margin-left: 2px !important;
	text-shadow: 0 0 0 !important;
  }


.unisubs-saveandexit {
   font-size: 15px;
   padding: 0 24px;
   text-align: center;
}


@media screen and (-webkit-min-device-pixel-ratio:0) {
	.unisubs-steps{
		bottom: 63px !important;
	}
}



.unisubs-restart, a.unisubs-download-subs {
  padding-left: 33px !important;
  margin: 10px 0 20px 0px !important;
  font-size: 11px !important;
  float: right !important;
  text-decoration: none !important;
  line-height: 2em !important;
  color: #777 !important;
  background: #333;
  padding: 4px 20px 2px !important;
  border: 1px solid #333 !important;
  border-top: 1px solid #666 !important;
  border-bottom: 1px solid #444 !important;
  -moz-border-radius: 4px !important;
  -webkit-border-radius: 4px !important;
}

.unisubs-restart {
   background: #333 url("../images/sprite.png") 8px -146px no-repeat !important;
}
  
.unisubs-extra{
  border: 1px solid #4f4f4f !important;
  background: #454545 !important;
  
  margin: 20px !important;
  padding: 15px 20px 10px !important;
  -moz-border-radius: 4px !important;
  -webkit-border-radius: 4px !important;
  position: relative !important;
  
  }


.unisubs-extra p{
  margin: 0px 0 5px !important;
  color: #fff !important;
  padding: 0 !important;
  text-shadow: 0px 1px 1px #000 !important;
  font-weight: bold !important;
  line-height: 1.4em !important;
  font-size: 12px !important;
  }


.unisubs-extra a{
  margin: 0px 0 5px !important;
  color: #fff !important;
  padding: 0 !important;
  text-shadow: 0px 1px 1px #000 !important;
  font-weight: bold !important;
  line-height: 1.4em !important;
  font-size: 12px !important;
  }


.unisubs-extra h3{
  margin: 0px 0 5px !important;
  color: #fff !important;
  text-shadow: 0px 1px 1px #000 !important;
  font-weight: bold !important;
  line-height: 1.4em !important;
  font-size: 15px !important;
  }





.unisubs-extra ul{
  margin: 0px 0 5px !important;
  color: #fff !important;
  padding: 0 0 0 15px !important;
  text-shadow: 0px 1px 1px #000 !important;
  font-weight: bold !important;
  line-height: 1.4em !important;
  font-size: 12px !important;
  }




.unisubs-extra .unisubs-spanarrow{
  display: block !important;
  bottom: -12px !important;
  width: 17px !important;
  height: 12px !important;
  position: absolute !important;
  background: url("../images/pointing.png") 0 0 no-repeat !important;
  }

.unisubs-extra.unisubs-extra-left .unisubs-spanarrow{
  display: block !important;
  top: 14px !important;
  left: -8px !important;
  width: 17px !important;
  height: 16px !important;
  position: absolute !important;
  background: url("../images/pointing.png") 0 -13px no-repeat !important;
  }



.unisubs-backTo{
  padding-left: 29px !important;
  margin: 10px 0 30px 20px !important;
  font-size: 11px !important;
  text-decoration: none !important;
  float: left !important;
  line-height: 2em !important;
  background: #333 url("../images/sprite.png") 10px -206px no-repeat !important;
  color: #777 !important;
  padding: 4px 20px 2px !important;
  border: 1px solid #333 !important;
  border-top: 1px solid #666 !important;
  border-bottom: 1px solid #444 !important;
  -moz-border-radius: 4px !important;
  -webkit-border-radius: 4px !important;
  }

.unisubs-backTo:hover{
  background: #666 url("../images/sprite.png") 10px -206px no-repeat !important;
  border: 1px solid #777 !important;
  border-top: 1px solid #999 !important;
  color: #fff !important;
  border-bottom: 1px solid #777 !important;
  }



.unisubs-restart:hover{
  background: #666 url("../images/sprite.png") 8px -145px no-repeat !important;
  border: 1px solid #777 !important;
  border-top: 1px solid #999 !important;
  color: #fff !important;
  border-bottom: 1px solid #777 !important;
  }


.unisubs-loggedIn{
  color: #fff !important;
  text-align: center !important;
  }

.unisubs-done, .unisubs-done-save {
  color: #333 !important;
  font-size: 16px !important;
  -moz-border-radius: 5px !important;
  -webkit-border-radius: 5px !important;
  padding: 15px 0px !important;
  margin: 15px 0px 20px 25px !important;
  position: relative !important;
width: 185px !important;
  text-align: center !important;
  text-decoration: none !important;
  text-shadow: #ddd 1px 1px 0px !important;
float: left !important;
  border: 1px solid #ddd !important;
  border-bottom: 1px solid #999 !important;
  border-top: 1px solid #fff !important;
  background: #fff url("../images/gradient.png") right -2px repeat-x !important;
  }


  .unisubs-steps .unisubs-done {
  	display: block !important;
  	width: auto !important;
  	text-align: center !important;
  	float: none !important;
  	clear: both !important;
  }


.unisubs-done-save {
  margin: 15px 0px 0px 20px !important;

  }


.unisubs-silver-button {
  color: #333 !important;
  font-size: 12px !important;
  -moz-border-radius: 5px !important;
  -webkit-border-radius: 5px !important;
  padding: 7px 20px 6px !important;
  position: relative !important;
  text-align: center !important;
  text-decoration: none !important;
  text-shadow: #ddd 1px 1px 0px !important;
float: left !important;
  border: 1px solid #ddd !important;
  border-bottom: 1px solid #999 !important;
  border-top: 1px solid #fff !important;
  background: #fff url("../images/gradient.png") right -2px repeat-x !important;
  }



.unisubs-red{
color: red !important;
}


.unisubs-green{
color: green !important;
}


.unisubs-status{
position: absolute !important;
top: -60px !important;
left: 20px !important;
}


.unisubs-status a{
margin-right: 20px !important;
}



.unisubs-done img {
   border: 0 !important;
   position: absolute !important;
   left: 30px !important;
}

.unisubs-done span {  
    padding-right: 40px !important;
   text-decoration: none !important;
   color: #333 !important;
   background: url("../images/sprite.png") right -234px no-repeat !important;
}


@media screen and (-webkit-min-device-pixel-ratio:0) {
.unisubs-done span {
   background: url("../images/sprite.png") right -234px no-repeat !important;
}
}


.unisubs-done.left span {
   padding-left: 19px !important;
   background: url("../images/sprite.png") left -214px no-repeat !important;
}

.unisubs-done:hover {
   background: #fff url("../images/gradient.png") right 132px repeat-x !important;
   text-shadow: none !important;
}

.unisubs-done:active {
   background: #fff url("../images/gradient.png") right -82px repeat-x !important;
   border-color: #000 !important;
}

.unisubs-translateField{
  padding: 3px !important;
  width: 350px !important;
  margin-top: 3px !important;
  height: 34px !important;
  }

.unisubs-whats{
  display: block !important;
  font-size: 11px !important;
  color: #999 !important;
  margin-left: 40px !important;
  }

.unisubs-needLogin{
  color: #fff !important;
  font-size: 15px !important;
  padding-left: 35px !important;
  background: url("../images/sprite.png") 10px -119px no-repeat !important;
  line-height: 2em !important;
  text-align: center !important;
  position: absolute !important;
  top: -40px !important;
  left: 34px
}


.unisubs-needLogin a{
  color: #fff !important;
  
  }


.unisubs-legend{

}



.unisubs-speedmode{
  margin-left: 20px !important;
  clear: both !important;
	text-shadow: 0 0 0 !important;
  }


.unisubs-speedmode h4{
  float: left !important;
  margin: 21px 20px 0 0 !important;
  
  }

.unisubs-speedmode select{
  float: left !important;
  margin-top: 20px !important;
  
  }

.unisubs-speedmode select option{

}



.unisubs-play:hover,
.unisubs-skip:hover,
.unisubs-begin:hover{
   cursor: pointer !important;
  }

.unisubs-play{
  text-shadow: 1px 1px 0px #68b553 !important;
  background: url("../images/new_buttons.png") 0px -73px no-repeat !important;
  font-size: 11px !important;
  float: left !important;
  color: #000 !important;
  padding-left: 60px !important;
  width: 128px !important;
  line-height: 1.3em !important;
  font-weight: bold !important;
  margin-left: 20px !important;
  height: 40px !important;
  padding-top: 20px !important;
  }


.unisubs-play-beginner{
  padding-top: 12px !important;
  padding-bottom: 2px !important;
  }


.unisubs-play-beginner span.unisubs-tab{
  padding-top: 10px !important;
  
  }




.unisubs-play:hover{
  background: url("../images/new_buttons.png") 0px -214px no-repeat !important;
  text-shadow: 1px 1px 0px #a7d29c !important;
  }

.unisubs-play:active, .unisubs-play-down {
  background: url("../images/new_buttons.png") 0px -356px no-repeat !important;
  text-shadow: none !important;
  }

.unisubs-begin{
  text-shadow: 1px 1px 0px #b662ad !important;
  background: url("../images/new_buttons.png") 0px -0px no-repeat !important;
  font-size: 12px !important;
  float: left !important;
  color: #000 !important;
  padding-left: 60px !important;
  width: 408px !important;
  line-height: 1.3em !important;
  font-weight: bold !important;
  margin-left: 20px !important;
  height: 35px !important;
  margin-bottom: 15px !important;
  padding-top: 18px !important;
  margin-top: 5px !important;
  }


.unisubs-begin:hover {
   background: url("../images/new_buttons.png") 0px -141px no-repeat !important;
   text-shadow: 1px 1px 0px #e48fd8 !important;
}

.unisubs-begin:active, .unisubs-begin-down {
   background: url("../images/new_buttons.png") 0px -283px no-repeat !important;
   text-shadow: none !important;
}


.unisubs-skip{
  text-shadow: 1px 1px 0px #6db8ca !important;
  background: url("../images/new_buttons.png") right -73px no-repeat !important;
  font-size: 11px !important;
  float: left !important;
  color: #000 !important;
  padding-left: 60px !important;
  width: 128px !important;
  line-height: 1.3em !important;
  font-weight: bold !important;
  margin-left: 24px !important;
  height: 41px !important;
  padding-top: 12px !important;
  }

/* FIXME: pretty bad duplication */

.unisubs-green-button {
   -moz-border-radius: 3px !important;
   -webkit-border-radius: 3px !important;
   border-radius:3px !important;
   text-decoration: none !important;
   font-weight: bold !important;
   text-transform: uppercase !important;
   float: left !important;
}


.unisubs-green-button.unisubs-big {
   font-size: 14px !important;
   padding: 8px 16px !important;
}


/*---- Green Button ----*/

.unisubs-green-button {
   color: #485a0c !important;
   
   text-shadow: 0 1px 0px #aed011 !important;
   
   border: 1px solid #728e00 !important;
   border-top: 1px solid #95ac00 !important;
   border-bottom: 1px solid #546e00 !important;
   
   -moz-box-shadow: 0 1px 0px #a7c3c9, inset 0 1px 0px #d1dd6f !important;
   -webkit-box-shadow: 0 1px 0px #a7c3c9, inset 0 1px 0px #d1dd6f !important;
   box-shadow: 0 1px 0px #a7c3c9, inset 0 1px 0px #d1dd6f !important;
   
   filter: progid:DXImageTransform.Microsoft.gradient(startColorstr='#b2c800', endColorstr='#85ac00') !important; /* for IE */
   background: -webkit-gradient(linear, left top, left bottom, from(#b2c800), to(#85ac00)) !important; /* for webkit browsers */
   background: -moz-linear-gradient(top,  #b2c800,  #85ac00) !important; /* for firefox 3.6+ */
}


.unisubs-green-button:hover{
   color: #485a0c !important;
   
   text-shadow: 0 1px 0px #ebff6b !important;
   
   -moz-box-shadow: 0 1px 0px #a7c3c9, inset 0 1px 0px #daea62 !important;
   -webkit-box-shadow: 0 1px 0px #a7c3c9, inset 0 1px 0px #daea62 !important;
   box-shadow: 0 1px 0px #a7c3c9, inset 0 1px 0px #daea62 !important;
   
   filter: progid:DXImageTransform.Microsoft.gradient(startColorstr='#d8f136', endColorstr='#99cc00') !important; /* for IE */
   background: -webkit-gradient(linear, left top, left bottom, from(#d8f136), to(#99cc00)) !important; /* for webkit browsers */
   background: -moz-linear-gradient(top,  #d8f136,  #99cc00) !important; /* for firefox 3.6+ */
}

  

.unisubs-skip:hover{
  background: url("../images/new_buttons.png") right -214px no-repeat !important;
  text-shadow: 1px 1px 0px #86bfcc !important;
  }


.unisubs-skip:active, .unisubs-skip-down {
  background: url("../images/new_buttons.png") right -356px no-repeat !important;
  text-shadow: none !important;
  }


.unisubs-skip .unisubs-control{
  font-size: 20px !important;
  color: #333 !important;
  font-size: 10px !important;
  height: 22px !important;
  padding: 4px 22px 0 10px !important;
  display: block !important;
  width: 17px !important;
  text-shadow: 1px 1px 1px #fff !important;
  float: right !important;
  text-align: center !important;
  line-height: .7em !important;
  margin: 0 0px 0px !important;
  }


.unisubs-play .unisubs-tab, 
.unisubs-begin .unisubs-down{
  font-size: 20px !important;
  color: #333 !important;
  font-size: 10px !important;
  height: 22px !important;
  padding: 2px 0 0 10px !important;
  display: block !important;
  width: 36px !important;
  text-shadow: 1px 1px 1px #fff !important;
  float: right !important;
  line-height: 1em !important;
  margin: 0 0px 0px !important;
  }


.unisubs-begin .unisubs-spacebar,
.unisubs-play .unisubs-spacebar{
  font-size: 20px !important;
  color: #333 !important;
  font-size: 11px !important;
  height: 22px !important;
  padding: 14px 0 4px 0px !important;
  display: block !important;
  background: url("../images/spacebar.png") 0 0px no-repeat !important;
  width: 110px !important;
  float: left !important;
  text-align: center !important;
  line-height: 1em !important;
  text-shadow: 1px 1px 1px #fff !important;
  margin: 0 10px 10px 0 !important;
  }


.unisubs-auto{
  float: left !important;
  line-height: 1.7em !important;
  margin: 0px 30px 0 40px !important;
  }

.unisubs-auto .unisubs-enable{
  padding-left: 40px !important;
  float: left !important;
  line-height: 1.7em !important;
  background: url("../images/sprite.png") 0 -183px no-repeat !important;
  margin: 20px 0 0 0px !important;
  }


.unisubs-auto a{
    color: #fff !important;
}


.unisubs-hide{
  float: right !important;
  color: #555 !important;
  padding-left: 15px !important;
  background: url("../images/sprite.png") 0 -214px no-repeat !important;
  text-decoration: none !important;
  }

.unisubs-clear{
  clear:both !important;
  height: 0 !important;
  }

.unisubs-watch {
  color: #fff !important;
  margin: 20px 0 !important;
  display: block !important;
  padding-left: 30px !important;
  background: url("../images/sprite.png") 0px -328px no-repeat !important;
  }

.unisubs-watch span {

}

.unisubs-video-decorated {
   display: block !important;
   margin-bottom: 30px !important;
}

.unisubs-widget span.unisubs-videoplayer {
   width: 480px;
   height: 360px;
   background-color: black;
}

span.unisubs-videoplayer {
   display: block !important;
}

span.unisubs-videoplayer object,
span.unisubs-videoplayer embed {
    min-height: 1px !important;
    min-width: 1px !important;
}

.unisubs-videoDiv {

}

.unisubs-modal-widget .unisubs-left .unisubs-videoDiv {
  width: 400px !important;
  height: 300px !important;
  }

.unisubs-modal-widget .unisubs-left .unisubs-videoDiv video,
.unisubs-modal-widget .unisubs-left .unisubs-videoDiv object,
.unisubs-modal-widget .unisubs-left .unisubs-videoDiv embed,
.unisubs-modal-widget .unisubs-videoDiv embed{
  width: 400px !important;
  height: 300px !important;
display: block !important;
  }


.unisubs-modal-widget .unisubs-videoDiv video,
.unisubs-modal-widget .unisubs-videoDiv video *,
.unisubs-modal-widget .unisubs-videoDiv object,
.unisubs-modal-widget .unisubs-videoDiv embed{
  width: 440px !important;
margin: 0
  display: block !important;
  }

.unisubs-captioningArea {
  position: relative !important;
  background: #fff url("../images/big_grad.png") 0 bottom repeat-x !important;
  }

.unisubs-widget video{
display: block !important;
}




ul.unisubs-titlesList {
  margin: 0 !important;
  padding: 0 !important;
  overflow: auto !important;
  position: relative !important;
  height: 336px !important;
  }

ul.unisubs-titlesList li {
  font-weight: bold !important;
  border-bottom: 1px solid #ccc !important;
  margin: 0 !important;
  position: relative !important;
  min-height: 23px !important;
  padding: 10px !important;
  list-style: none !important;
  }

.unisubs-sub-delete, .unisubs-sub-insert {
  position: absolute !important;
  top: 0px !important;
  cursor: pointer !important;
  cursor: hand !important;
  
  }

.unisubs-sub-delete {
  right: 3px !important;
  width: 18px !important;
  top: 3px !important;
  height: 18px !important;
  background: url("../images/remove-title.png") 0 0 no-repeat !important;
  }

.unisubs-sub-delete:hover {
   background: url("../images/remove-title.png") 0 -21px no-repeat !important;
}


.unisubs-sub-delete:active {
   background: url("../images/remove-title.png") 0 -41px no-repeat !important;
}

.unisubs-sub-insert {
   left: 180px !important;
   width: 30px !important;
   top: -5px !important;
   height: 28px !important;
   background: url("../images/add-title.png") 0 0 no-repeat !important;
}

.unisubs-sub-insert:hover {
   background: url("../images/add-title.png") 0 -29px no-repeat !important;
}

.unisubs-sub-insert:active {
   background: url("../images/add-title.png") 0 0 no-repeat !important;
}

li.unisubs-append-sub-button {
   height: 150px !important;
}

.unisubs-modal-widget-transcribe .unisubs-append-sub-link {
   display: none !important;
}

ul.unisubs-titlesList.taller {
    height: 210px !important;
}

ul.unisubs-titlesList.sync {
    margin: 0 !important;
    padding: 0 !important;
    height: 200px !important;
    border-bottom: 1px solid #ccc !important;
    overflow: auto !important;
}


.unisubs-widget a:active,
.unisubs-widget a:focus,
.unisubs-widget a:hover {
    outline: none !important;
}

.unisubs-widget li.selected{
    background: #0090cb !important;
}

.unisubs-modal-dialog-bg {
  position: absolute !important;
  background-color: #666 !important;
  top: 0 !important;
  left: 0 !important;
}

.unisubs-modal-widget-bg {
  z-index: 2147483630 !important;
  position: absolute !important;
  background: #000 !important;
  top: 0 !important;
  left: 0 !important;
}

.unisubs-forkdialog-bg {
  z-index: 2147483631 !important;
  position: absolute !important;
  background: #FFF !important;
  top: 0 !important;
  left: 0 !important;
}

.unisubs-modal-lang-bg, .unisubs-modal-completed-bg {
  z-index: 2147483631 !important;
  position: absolute !important;
  background: #FFF !important;
  top: 0 !important;
  left: 0 !important;
}

.unisubs-modal-dialog {
  position: absolute !important;
  padding: 5px !important;
  background-color: #bcf !important;
  border: 1px solid #000 !important;
  font-family: arial, sans-serif !important;
  width: 475px !important;
  color: #000 !important;
  outline: none !important;
}

.unisubs-modal-dialog a,
.unisubs-modal-dialog a:link,
.unisubs-modal-dialog a:visited  {
  color: #0066cc !important;
  cursor: pointer !important;
}

.unisubs-modal-dialog-title {
  position: relative !important;
  background-color: #ebeff9 !important;
  color: #000000 !important;
  padding: 10px 15px !important;
  font-size: 16px !important;
  font-weight: bold !important;
  vertical-align: middle !important;
  cursor: pointer !important;
  cursor: hand !important;
}

.unisubs-modal-dialog-title-close {
    position: absolute !important;
    top: 10px !important;
    right: 15px !important;
    width: 15px !important;
    height: 16px !important;
    background: url("../images/dialog_close_box.gif") no-repeat center !important;
    cursor: default !important;
}

.unisubs-modal-dialog-content {
    padding: 15px !important;
    font-size: 90% !important;
    background-color: #fff !important;
}

.unisubs-modal-dialog-buttons {
    padding: 0 15px 15px !important;
    background-color: #fff !important;
}

.goog-buttonset-default {
    font-weight: bold !important;
}

.unisubs-label-input-label {
    color: #666 !important;
}

.unisubs-activecaption-input-label {
    background-color: #fbb !important;
}

span.unisubs-captionSpan {
   display: block !important;
   position: absolute !important;
   letter-spacing: .06em !important;
   line-height: 1.4em !important;
   text-shadow:
      0px 2px 1px #000,
      -1px 3px 1px #000,
      -2px 2px 1px #000,
      -2px 1px 1px #000,
      -2px 0px 1px #000,
      2px 2px 1px #000,
      1px 2px 1px #000,
      0px -2px 1px #000,
      2px -2px 1px #000,
      -2px -1px 1px #000,
      -1px -3px 1px #000,
      -3px -2px 1px #000 !important;
  font-family: Arial, Helvetica, sans-serif !important;
   font-size: 14px !important;
   text-align: center !important;
   color: white !important;
   font-weight: normal !important;
    background: url("../images/caption_bg.png") !important;
   -moz-border-radius: 5px !important;
   -webkit-border-radius: 5px !important;
   padding: 10px 3px !important;
}

iframe.unisubs-captionSpanBg { 
    position: absolute !important; 
    border: none !important; 
} 


/*--- "Finished Page" version ---*/

ul.unisubs-titlesList.finished {
    margin: 0 !important;
    padding: 0 !important;
    height: 206px !important;
    border-bottom: 1px solid #ccc !important;
    overflow: auto !important;
}



ul.unisubs-titlesList.unisubs-beginTab {
overflow: hidden !important;
margin-bottom: 0px !important;
background: url("../images/begin_tab.jpg") 0 -74px no-repeat !important;
    text-shadow: #333 1px 1px 1px !important;
border-bottom: none !important;
}


ul.unisubs-titlesList.unisubs-beginTab .unisubs-beginTabLi {
height: 102px !important;
padding: 110px 0px !important;
text-align: center !important;
font-size: 20px !important;
line-height: 1.5em !important;
color: #fff !important;

}


ul.unisubs-titlesList li:hover {
cursor: default !important;
}

ul.unisubs-titlesList li.active {
    background: #caf3ff !important;
}

ul.unisubs-titlesList li textarea {
    width: 350px !important;
    padding: 5px !important;
    font-family: Arial, Helvetica, sans-serif !important;
    font-size: 12px !important;
    line-height: 1.4em !important;
    border-top: 1px solid #999 !important;
    border-right: 1px solid #ddd !important;
    border-bottom: 1px solid #eee !important;
    border-left: 1px solid #ddd !important;
}


ul.unisubs-titlesList li input.unisubs-translateInput {
    width: 95% !important;
    padding: 5px !important;
    font-family: Arial, Helvetica, sans-serif !important;
    font-size: 12px !important;
    line-height: 1.4em !important;
    border-top: 1px solid #999 !important;
    border-right: 1px solid #ddd !important;
    border-bottom: 1px solid #eee !important;
    border-left: 1px solid #ddd !important;
margin: 7px 0 0 0 !important;
}



ul.unisubs-titlesList li:hover .unisubs-timestamp {
border: 1px solid #ddd !important;
padding-top: 0px !important;
padding-right: 9px !important;
}



.unisubs-timestamp {
    margin: 0 !important;
    right: 50px !important;
    font-size: 10px !important;
    position: absolute !important;
    line-height: 18px !important;
    top: -1px !important;
    .top: -4px !important;
    font-weight: normal !important;
    width: 60px !important;
    color: #aaa !important;
    height: 17px !important;
    padding: 1px 10px 0 5px !important;
}

.unisubs-timestamp.none {
    color: #aaa !important;
}

.unisubs-timestamp-time {
float: right !important;
}


.unisubs-changeTime {
width: 31px !important;
margin: 0 !important;
position: absolute !important;
left: -1px !important;
height: 22px !important;
top: 0px !important;
}

.unisubs-titlesList li:hover .unisubs-changeTime a{
display: block !important;
}

.unisubs-changeTime a{
width: 15px !important;
float: right !important;
display: none !important;
height: 0 !important;
padding-top: 18px !important;
overflow: hidden !important;
}

.unisubs-changeTime a.unisubs-up{
float: right !important;
height: 0 !important;
overflow: hidden !important;
border-left: 1px solid #aaa !important;
background: url("../images/time_arrows.png") right -1px no-repeat !important;
}



.unisubs-changeTime a.unisubs-down{
height: 0 !important;
float: left !important;
overflow: hidden !important;
background: url("../images/time_arrows.png") left -1px no-repeat !important;
}


.unisubs-changeTime a.unisubs-down:hover{
background: url("../images/time_arrows.png") left -20px no-repeat !important;
}



.unisubs-changeTime a.unisubs-down:active{
background: url("../images/time_arrows.png") left -39px no-repeat !important;
}


.unisubs-changeTime a.unisubs-up:hover{
background: url("../images/time_arrows.png") right -20px no-repeat !important;
}


.unisubs-changeTime a.unisubs-up:active{
background: url("../images/time_arrows.png") right -39px no-repeat !important;
}


.unisubs-title {
    line-height: 1.4em !important;
    display: block !important;
    padding:10px !important;
cursor: pointer !important;
    .padding-top: 0px !important;

    margin-right: 65px !important;
}

li span.unisubs-title textarea{
width: 334px !important;
  -moz-border-radius: 5px !important;
    -webkit-border-radius: 5px !important;
    background: #fcfcfc url("../images/gradient_light.png") 0 -135px repeat-x !important;

padding: 3px !important;
}


.unisubs-title:hover {
}


.unisubs-title-notime {
    padding-left: 0 !important;
}

.unisubs-nextStep {
    padding: 10px 0 !important;
    text-align: right !important;
    float: left !important;
    width: 100% !important;
    background: #fcfcfc url("../images/gradient.png") 0 14px repeat-x !important;
}

.unisubs-nextStep strong {
    padding-right: 17px !important;
    background: url("../images/right_arrow.png") right 3px no-repeat !important;
}

.unisubs-nextStep span {
    padding-right: 15px !important;
}

.unisubs-nextStep a {
    float: right !important;
    padding: 1px 10px 0 !important;
    line-height: 2em !important;
    background: url("next.gif") 0 -4px repeat-x !important;
    text-decoration: none !important;
    color: #fff !important;
    border: 1px solid #666 !important;
    -moz-border-radius: 5px !important;
    -webkit-border-radius: 5px !important;
    margin-right: 10px !important;
}

.unisubs-nextStep a:hover {
    border: 1px solid #333 !important;
}

.unisubs-nextStep a.unisubs-logoutLink {
    background: none !important;
    color: #aaa !important;
    text-decoration: underline !important;
    border: 0 !important;
    float: left !important;
    margin: 0 0 0 10px !important;
}


.unisubs-nextStep a.unisubs-logoutLink:hover {
    background: none !important;
    color: #666 !important;
    border: 0 !important;
}

.unisubs-nextStep a.unisubs-logoutLink:active {
    background: none !important;
    color: #666 !important;
    border: 0 !important;
}

.unisubs-nav {
    margin: 0 !important;
    padding: 0 !important;
    clear: both !important;
    height: 2.5em !important;
}

.unisubs-nav li {
    margin: 0 !important;
    padding: 0 !important;
    list-style: none !important;
    min-width: 33% !important;
    float: left !important;
}

.unisubs-nav li.active a {
    border-top: 1px solid #ededed !important;
    background: #efefef url("../images/gradient.png") 0 -39px repeat-x !important;
}

.unisubs-nav a {
    margin: 0 !important;
    display: block !important;
    text-align: center !important;
    text-decoration: none !important;
    width: 100% !important;
    font-weight: bold !important;
    color: #333 !important;
    padding: 0 !important;
    float: left !important;
    border-top: 1px solid #ddd !important;
    line-height: 2.5em !important;
    background: #efefef url("../images/gradient.png") 0 -9px repeat-x !important;
}

.unisubs-navTranscribe a {
    -moz-border-radius-bottomleft: 5px !important;
    -webkit-border-bottom-left-radius: 5px !important;
}

.unisubs-navSync a {
    border-left: 1px solid #ccc !important;
}

.unisubs-navReview {
    width: 34% !important;
}

.unisubs-navReview a {
    -moz-border-radius-bottomright: 5px !important;
    -webkit-border-bottom-right-radius: 5px !important;
}

.unisubs-navSync a {
   border-right: 1px solid #ccc !important;
   width: 99% !important;
}

.unisubs-nav a:hover {
    border-top: 1px solid #ededed !important;
    background: #efefef url("../images/gradient.png") 0 -39px repeat-x !important;
}

.unisubs-transcribeControls {
    background: #ddd !important;
    border-bottom: 1px solid #999 !important;
    border-top: 1px solid #eee !important;
}

.unisubs-transcribeControls input.trans {
    width: 91% !important;
    margin: 10px !important;
    padding: 5px !important;
    font-size: 13px !important;
}

.unisubs-widget li.unisubs-transcribeHelp {
    margin:0px !important;
    padding: 0px !important; 
    background: #eee !important;
    border-bottom: 1px solid #ddd !important;
}

.unisubs-widget li.unisubs-transcribeHelp:hover {
    background: #eee !important;
}

.unisubs-widget li.unisubs-transcribeHelp .unisubs-helpInner {
    margin: 10px !important;
    padding: 0px !important; 
    border: 1px solid #333 !important;
    -moz-border-radius: 5px !important;
    background: url("../images/blue_grad.gif") 0 0 repeat-x !important;
    border-right: 1px solid #1d8bb0 !important;
    border-left: 1px solid #1d8bb0 !important;
    border-bottom: 1px solid #fff !important;
    -webkit-border-radius: 5px !important;
}

li.unisubs-transcribeHelp p {
    color: #fff !important;
    font-weight: bold !important;
    padding: 0 25px 5px 15px !important;
    margin: 0px 0px 0 0 !important;
    font-size: 11px !important;
    text-shadow: #6374AB 1px 1px 1px !important;
}

li.unisubs-transcribeHelp p.unisubs-topP {
    padding-top: 10px !important;
}

.unisubs-transcribeHelp,
.unisubs-transcribeHelp li:hover {

}

.unisubs-transcribeHelp .unisubs-keys {
    width: 100% !important;
    height: 127px !important; 
    border: 1px solid #333 !important; 
    border-bottom: 0 !important; 
    margin-left: -223px !important; 
    position: fixed !important; 
    width: 200px !important; 
    margin-top: -10px !important; 
    padding: 15px 5px !important; 
    background: url("../images/keys.png") 0 0 repeat-x !important;
    -moz-border-radius-bottomleft: 5px !important;
    -moz-border-radius-topleft: 5px !important;
    background: url("../images/blue_grad.gif") 0 0 repeat-x !important;
    -webkit-border-bottom-left-radius: 5px !important; 
    -webkit-border-top-left-radius: 5px !important; 
}

.unisubs-transcribeHelp .unisubs-keys h3{ 
    margin: 0 0 10px !important; 
    padding: 0 0 0 10px !important; 
    color: #fff !important; 
} 

.unisubs-transcribeHelp .unisubs-keys a { 
    margin: 0 !important; 
    padding: 0 0 0 10px !important; 
    color: #fff !important; 
    position: absolute !important; 
    bottom:10px !important; 
    right: 10px !important; 
} 

.unisubs-transcribeHelp .unisubs-keys span {
    float: left !important;
    font-weight: bold !important;
    font-size: 10px !important;
    text-shadow: #6374AB 1px 1px 1px !important;
    color: #fff !important;
    margin-bottom: 5px !important;
    padding: 5px 5px 5px 15px !important;
}

.unisubs-transcribeHelp .unisubs-keys span.unisubs-tab{
    float: left !important;
    font-weight: bold !important;
    font-size: 10px !important;
    padding: 5px 5px 5px 50px !important;
    background: url("../images/keys_buttons.png") 10px -48px no-repeat !important;
}

.unisubs-transcribeHelp .unisubs-keys span.unisubs-back{
    float: left !important;
    font-weight: bold !important;
    font-size: 10px !important;
    padding: 5px 5px 5px 50px !important;
    background: url("../images/keys_buttons.png") 10px -97px no-repeat !important;
}

li.unisubs-transcribeHelp span.unisubs-space_bar{
    background: url("../images/keys_buttons.png") 10px 1px no-repeat !important;
    padding: 6px 0 5px 100px !important;
}

.unisubs-transcribeHelp ol {
    margin: 0 !important;
    background: none !important;
    padding: 0 !important;
}

li.unisubs-transcribeHelp ol li {
    background: none !important;
    margin: 0 !important;
    font-weight: bold !important;
    font-size: 13px !important;
    line-height: 1.4em !important;
    border: none !important;
    padding: 3px !important;
}

.unisubs-tips p {
    padding: 0 0 4px !important;
    font-size: 11px !important;
    margin: 0 !important;
}

@media screen and (-webkit-min-device-pixel-ratio:0) {
    .unisubs-navSync {
        border-left: 1px solid #ccc !important;
        border-right: 1px solid #ccc !important;

    }

    .unisubs-navSync a{
        border-left: none !important;
        width: 100% !important;
    }

    .unisubs-navReview a{
        border-left: none !important;
    }

    .unisubs-navReview {
    }
}

.unisubs-langmenu {
    background-color:#FFFFFF !important;
    border-color:#CCCCCC #666666 #666666 #CCCCCC !important;
    border-style:solid !important;
    border-width:1px !important;
    border-top: none !important;
    cursor:default !important;
    margin:0 !important;
    outline-color:-moz-use-text-color !important;
    outline-style:none !important;
    outline-width:medium !important;
    padding:px 0 !important;
    -moz-border-radius-bottomleft: 5px !important;
    -moz-border-radius-bottomright: 5px !important;
    -webkit-border-bottom-left-radius: 5px !important; 
    -webkit-border-bottom-rught-radius: 5px !important; 
    position: absolute !important;
   z-index: 2147483631 !important;
}

.unisubs-langmenuitem {
    font-size:11px !important;
    margin:0 !important;
    padding:4px 7px !important;
}

.unisubs-langmenuitem-highlight {
    background-color: #333 !important;
    cursor: pointer !important;
    color: white !important;
}

.unisubs-langmenuitem-highlight .unisubs-langmenuitem-content {

    color: white !important;
}

.unisubs-langmenusep {
    border-top: 1px solid #666 !important;
    margin: 0px 0 !important;
    padding: 0 !important;
}


.unisubs-embed{
position: relative !important;
}



embed#clippy{
position: absolute !important;
top: 5px !important;
left: 230px !important;
}


.unisubs-embed input {
width: 205px !important;
overflow: hidden !important;
padding: 5px !important;
height: 11px !important;
font-size: 11px !important;
}


.unisubs-share{
background: #e1eff4 !important;
padding: 20px 20px 30px !important;
position: relative !important;
    -moz-border-radius: 4px !important;
    -webkit-border-radius: 4px !important;
}


.unisubs-share h2{
margin: 0 !important;
}


.unisubs-share h3{
margin: 15px 0 5px 0 !important;
}

.unisubs-permalink{
color: #777 !important;
}


.unisubs-blueTriangle{

position: absolute !important;
left: -8px !important;
top: 18px !important;
}


.unisubs-share ul{
margin: 0 0 0 0px !important;
padding: 0 !important;
}


.unisubs-share ul li {
  list-style: none !important;
  margin-bottom: 5px
}


.unisubs-share ul li a {
  list-style: none !important;
  line-height: 1.8em !important;
  padding: 0 !important;
  margin-bottom: 5px
  display: block !important;
  color: #333 !important;
  font-weight: bold !important;
}

.unisubs-twitter-share {
  background: url("../images/share_icons.png") 0 -37px no-repeat !important;
  text-decoration: underline !important;
  padding: 0 0 0 28px !important;
}

.unisubs-facebook {
  background: url("../images/share_icons.png") 0 0px no-repeat !important;
  text-decoration: underline !important;
  padding: 0 0 0 28px !important;
}

.unisubs-friends {
  background: url("../images/share_icons.png") 0 -73px no-repeat !important;
  text-decoration: underline !important;
  padding: 0 0 0 28px !important;
}

.unisubs-facebook-like {
  margin: -5px 0 -5px 0 !important;
}

.unisubs-translating{
padding: 5px !important;
color: #fff !important;
background: #444 url("../images/big_grad.png") right bottom repeat-x !important;
-moz-border-radius: 4px !important;
-webkit-border-radius: 4px !important;
padding: 30px !important;
margin: 30px !important;
border-top: 1px solid #444 !important;
border-right: 1px solid #555 !important;
border-bottom: 1px solid #555 !important;
border-left: 1px solid #555 !important;
clear:both !important;
height: 110px !important;
width: 720px !important;
}

.unisubs-translating .unisubs-buttons .unisubs-done{
width: 230px !important;
margin: 0 0 20px !important;
}




.unisubs-translating p{
float: left !important;
width: 460px !important;
font-size: 13px !important;
margin: 3px 0 20px !important;
line-height: 1.6em !important;

}

.unisubs-translating .unisubs-buttons{
float: right !important;
width: 240px !important;
}

.unisubs-translating .unisubs-done{
margin: 0 0 35px !important;
}

.unisubs-autopause {
    font-size: 16px !important;
    margin: 10px 0 0 95px !important;
    line-height: 16px !important;
}

.goog-checkbox {
  border: 1px solid #1C5180 !important;
  cursor: pointer !important;
  display: -moz-inline-box !important;
  display: inline-block !important;
  font-size: 1px !important;  /* Fixes the height in IE6 */
  height: 11px !important;
  margin: 0 4px 0 1px !important;
  vertical-align: text-bottom !important;
  width: 11px !important;
}

.goog-checkbox-checked {
  background: #fff url('../images/check-sprite.gif') no-repeat 2px center !important;
}

.goog-checkbox-undetermined {
  background: #bbb url('../images/check-sprite.gif') no-repeat 2px center !important;
}

.goog-checkbox-unchecked {
  background: #fff !important;
}

.goog-checkbox-disabled {
  border: 1px solid lightgray !important;
  cursor: default !important;
  background-position: -7px !important;
}


.unisubs-videoHelp video{
width: 600px !important;
height: 300px !important;
margin: 30px 0 0 125px !important;
}


.unisubs-langmenu{
width: 110px !important;
}

.unisubs-langmenuitem-content, .unisubs-langmenuitem-content a{
font-family: Arial, Helvetica, sans-serif !important;
color: #333 !important;
text-decoration: none !important;
}



/*///////////////////////////////////////////////

~ Video Controls

///////////////////////////////////////////////*/

.unisubs-videoControls{
width: 100% !important;
border-bottom: 1px solid #000 !important;
width: 400px !important;
height: 30px !important;
background: #000 url("../images/gradient.png") 0 -20px repeat-x !important;
}



.unisubs-timespan {
float: left !important;
font-size: 11px !important;
color: #fff !important;
padding: 7px 0 0 !important;
font-weight: bold !important;
}


.unisubs-timespan .unisubs-timeElapsed{
float: left !important; 
padding-right: 1px !important;
font-size: 11px !important;
}


.unisubs-playPause {
float: left !important;
padding: 9px 10px 8px 11px !important;
margin-right: 8px !important;
}

.unisubs-playPause:hover {
background: url("../images/gradient.png") 0 0px repeat-x !important;
cursor: pointer !important;
}


.unisubs-playPause span{
   width: 10px !important;
   padding-top: 13px !important;
   overflow: hidden !important;
   float: left !important;
}

.unisubs-playPause.play span {
   background: url("../images/play_pause.png") 0 0px no-repeat !important;
}

.unisubs-playPause.pause span {
   background: url("../images/play_pause.png") 0 -32px no-repeat !important;
}

.unisubs-volume {
   height: 30px !important;
   float: right !important;
   width: 31px !important;
   position: relative !important;
}


.unisubs-volume span{
   height: 30px !important;
   float: right !important;
   width: 31px !important;
   background: url("../images/play_pause.png") 9px -55px no-repeat !important;
}

.unisubs-volume:hover {
   background: url("../images/gradient.png") 0 0px repeat-x !important;
   cursor: pointer !important;
}

.unisubs-volume .unisubs-volume-container {
   overflow: hidden !important;
   height: 0 ;
   bottom: 29px !important;
   width: 31px !important;
   -moz-border-radius-topright: 3px !important;
   -moz-border-radius-topleft: 3px !important;
   -webkit-border-top-right-radius: 3px !important;
   -webkit-border-top-left-radius: 3px !important;
   position: absolute !important;
   background: #ededed url("../images/gradient.png") left 30px repeat-x !important;
   /* needs to be > index else it will appear under the sub  */
   z-index: 10 !important;
}


.unisubs-volume-slider {
   height: 75px !important;
   width: 10px !important; 
   border: 1px solid !important;
   outline: none !important;
   -moz-outline: none !important;
   top: 12px !important;
   left: 10px !important;
   position: absolute !important;
   background: #333 !important;
   -moz-border-radius: 10px !important;
   -webkit-border-radius: 0px !important;
}


.unisubs-volume-scrobbler {
   height: 0px !important;
   width: 0px !important;
   border: 1px solid red !important;
   top: 0 !important;
   outline: none !important;
   -moz-outline: none !important;
   border: 1px solid !important;
   left: -3px !important;
   position: absolute !important;
   padding: 7px !important;
   border-top: 1px solid #666 !important;
   border-right: 1px solid #333 !important;
   border-bottom: 1px solid #333 !important;
   border-left: 1px solid #333 !important;
   background: #fff url("../images/gradient.png") 0 1px repeat-x !important;
   -moz-border-radius: 10px !important;
   -webkit-border-radius: 10px !important;
}



.unisubs-scrobbler {
   border: 1px solid !important;
   width: 4px !important;
   height: 20px !important;
   position: absolute !important;
   left: -10px !important;
   border-top: 1px solid #333 !important;
   outline: none !important;
   -moz-outline: none !important;
   border-right: 1px solid #222 !important;
   border-bottom: 1px solid #000 !important;
   border-left: 1px solid #222 !important;
   background: #fff url("../images/gradient.png") 0 -6px repeat-x !important;
   top: 0px !important;
   margin: 0 0 0 0 !important;
   -moz-border-radius: 10px !important;
   -webkit-border-radius: 10px !important;
display: none !important;
}

.unisubs-scrobbler span {
	position: absolute !important;
	top: -8px !important;
	left: -8px !important;
	width: 20px !important;
	background: url("../images/scrob.png") 0 0px repeat-x !important;
	height: 20px !important;
	display: none !important;
}

.unisubs-scrobbler:hover {
	background: #fff url("../images/gradient.png") 0 31px repeat-x !important;
	border-top: 1px solid #666 !important;
	border-right: 1px solid #333 !important;
	border-bottom: 1px solid #000 !important;
	border-left: 1px solid #333 !important;
}

.unisubs-progress-slider {
	position: absolute !important;
	height: 10px !important;
	outline: none !important;
	-moz-outline: none !important;
	width: 250px !important;
}

.unisubs-progress{
height: 10px !important;
position: relative !important;
background: #fff url("../images/gradient.png") 0 -109px repeat-x !important;
float: left !important;
border: 1px solid #444 !important;
border-top: 1px solid #252525 !important;
outline: none !important;
-moz-outline: none !important;
border-bottom: 1px solid #555 !important;
-moz-border-radius: 10px !important;
-webkit-border-radius: 10px !important; 
width: 250px !important;
margin: 9px !important;
}

.unisubs-progress .unisubs-buffered-container {
position: relative !important;
width: 250px !important;
height: 10px !important;
float: left !important;
outline: none !important;
-moz-outline: none !important;
}

.unisubs-progress .unisubs-buffered {
height: 10px !important;      
background: #222 url("../images/gradient.png") 0 40px !important;
-moz-border-radius: 5px !important;
-webkit-border-radius: 5px !important;
position: absolute !important;
outline: none !important;
-moz-outline: none !important;
}

.unisubs-progress .unisubs-played {
   width: 0 !important;
left:-1px !important;
   height: 11px !important;
   position: absolute !important;
   -moz-border-radius-topleft: 10px !important;
   -moz-border-radius-bottomleft: 10px !important;
   -moz-outline: none !important;
   -webkit-border-radius-top-left: 10px !important; 
   -webkit-border-radius-bottom-left: 10px !important; 
   outline: none !important;

background: #a6dd13 url("../images/gradient.png") 0 0px repeat-x !important;
}

/* ////////////////////

~ Timeline

////////////////////// */

.unisubs-timeline {
    margin: 0 !important;
    padding: 0 0 3px !important;
    width: 400px !important;
    height: 80px !important;
    overflow: hidden !important;
border-bottom: 1px solid #000 !important;
    position: relative !important;
    background: #000 url("../images/gradient.png") 0 -47px repeat-x !important;

}

.unisubs-timeline .top {
    height: 22px !important;
    background: #000 !important;
}

.unisubs-timeline-inner, .unisubs-timeline-timerow, 
.unisubs-timeline-time, .unisubs-timeline-subs, 
.unisubs-timeline-sub {
    position: absolute !important;
}

.unisubs-timeline-inner {
    top: 0px !important;
}

.unisubs-timeline-subs {
    top: 22px !important;
    height: 30px !important;
}

.unisubs-timeline .unisubs-subpanel div {
    position: absolute !important;
    top: 3px !important;
    height: 2px !important;
    background-color: #FFDDDD !important;
}

.unisubs-timeline .marker {
    background: url("../images/marker.png") 0 0px no-repeat !important;
    position: absolute !important;
    top: 0px !important;
    left: 50% !important;
    height: 100px !important;
    width: 13px !important;
}

.unisubs-timeline ul {
    margin: 0 !important;
    padding: 0 !important;
    line-height: 16px !important
}

.unisubs-timeline ul.unisubs-timeline-time {
	width: 975px !important;
	left: 0px !important;
}

.unisubs-timeline ul.unisubs-timeline-time li {
    margin: 0 !important;
    list-style: none !important;
    font-size: 10px !important;
		display: block !important;
    float: left !important;
    width: 65px !important;
		color: #fff !important;
    padding: 3px 0px 3px 0px !important;
    background: url("../images/ticks.gif") 15px 8px no-repeat !important;
    cursor: pointer;
}

.unisubs-timeline ul.unisubs-timeline-time li span{
   display: block !important;
   width: 15px !important;
   text-align: center !important;
}

.unisubs-timeline-sub {
   top: 7px !important;
   height: 46px !important;
cursor: default !important;
   -moz-border-radius: 3px !important;
   -webkit-border-radius: 3px !important;
   -moz-box-shadow: 0 1px 3px rgba(0,0,0,01) !important;
   -webkit-box-shadow: 0 1px 3px rgba(0,0,0,01) !important;
   background: #fefefe url("../images/gradient.png") 0 21px repeat-x !important;
}

.unisubs-timeline-sub .unisubs-subtext {
   margin: 17px 10px 0 10px !important;
   white-space: nowrap !important;
   overflow: hidden !important;
}

.unisubs-timeline-sub-unsynced {
   background: #777 !important;
   color: #aaa !important;
}

.unisubs-timeline-sub-selected{
   background: #46d8ff url("../images/gradient.png") 0 0px repeat-x !important;
}

.unisubs-titlesList-sub-selected{
   background: #46d8ff url("../images/gradient.png") 0 0px repeat-x !important;
   border-bottom: 1px solid #333 !important;
}

.unisubs-timeline-sub-rightbump{
   -moz-border-radius-topright: 0px !important;
   -moz-border-radius-bottomright: 0px !important;
   -webkit-border-radius-bottom-right: 0px !important;
   -webkit-border-radius-top-right: 0px !important;
}

.unisubs-timeline-sub-leftbump{
    -moz-border-radius-topleft: 0px !important;
    -moz-border-radius-bottomleft: 0px !important;
    -moz-box-shadow: 1px 1px 3px rgba(0,0,0,01) !important;
    -webkit-border-radius-bottom-left: 0px !important;
    -webkit-box-shadow: 0px 1px 3px rgba(0,0,0,01) !important;
    -webkit-border-radius-top-left: 0px !important;
}


.unisubs-timeline ul.unisubs-timeline-titles li.selected a{
    color: #fff !important;
}

.unisubs-timeline ul.unisubs-timeline-titles li a{
    display: block !important;
    padding: 15px 20px 10px 20px !important;
    position: relative !important;
    text-decoration: none !important;
    color: #333 !important;
    cursor: default !important;
}

.unisubs-timeline-sub .unisubs-grabber {
    position: absolute !important;
    height: 30px !important;
    width: 13px !important;
    -moz-box-shadow: 0 1px 2px rgba(0,0,0,01) !important;
    -webkit-box-shadow: 0 1px 3px rgba(0,0,0,01) !important;
    border: 1px solid #fff !important;
    background: #fefefe !important;
    top: 13px !important;
    -moz-border-radius: 3px !important;
    -webkit-border-radius: 3px !important;
    display: none !important;
}

.unisubs-timeline-sub .unisubs-grabber strong {
    position: absolute !important;
    height: 17px !important;
    width: 13px !important;
    background:  url("../images/arrows.gif") 2px 0px no-repeat !important;
    top: 12px !important;
    display: block !important;
}

.unisubs-timeline-sub .unisubs-grabber-over {
    background: #fefefe !important;
    display: block !important;
}



.unisubs-timeline-sub span.unisubs-grabber{
cursor: -moz-grab !important;
}

.unisubs-timeline-sub span.unisubs-grabber:active{
cursor: -moz-grabbing !important;
cursor: 
}


.unisubs-timeline-sub span.unisubs-leftGrabber {
    left: 0 !important;
    margin: -7px 0 0 -3px !important;
}

.unisubs-timeline-sub span.unisubs-rightGrabber {
    right: 0 !important;
    margin: -7px -3px 0 0 !important;
}

.unisubs-modal-login, .unisubs-modal-lang, .unisubs-forkdialog, .unisubs-modal-completed {
  border: 3px solid !important;
  position: absolute !important;
  z-index: 2147483633 !important;
  font-family: Arial, hhelvetica, sans-serif !important;
  -moz-border-radius: 5px !important;
  -webkit-border-radius: 5px !important;
  -moz-box-shadow: 0px 5px 50px rgba(0,0,0,01) !important;
  -webkit-box-shadow: 0 3px 5px rgba(0,0,0,01) !important;
  outline: none !important;
}

.unisubs-forkdialog {
   width: 400px !important;
}

.unisubs-modal-lang p.warning {
   max-width: 300px;
}

.unisubs-modal-login {
   width: 725px !important;
   height: 200px !important;
   padding: 15px 0 !important;
   background: #fff url("../images/uni-logo.png") center 165px no-repeat !important;
}

.unisubs-modal-login-bg {
   position: absolute !important;
   top: 0 !important;
   left: 0 !important;
   z-index: 2147483632 !important;
}

.unisubs-modal-lang-content {
   max-width: 400px;
}

.unisubs-modal-lang, .unisubs-forkdialog, .unisubs-modal-completed {
   background-color: #fff !important;
}

.unisubs-modal-lang h3, .unisubs-modal-completed h3 {
   -moz-border-radius-topleft:5px !important;
   -moz-border-radius-topright:5px !important;
   background:url("../images/gradient.png") repeat-x scroll 0 0 #FFFFFF !important;
   font-size:14px !important;
   margin: 0 !important;
   padding:15px !important;
   border-bottom: 1 px solid #FFF !important;
   padding-bottom: 20px !important;
   text-shadow: 1px 1px 1px #FFF !important;
   color: #777 !important;
}

.unisubs-modal-lang p, .unisubs-forkdialog p, .unisubs-modal-completed p {
   margin:0 !important;
   padding:12px !important;
   color: #666 !important;
   font-size: 15px !important;
   line-height: 15px !important;
   min-width: 300px !important;
}

.unisubs-modal-lang p div, .unisubs-modal-completed p div {
   margin-bottom: 8px !important;
}

.unisubs-modal-lang .unisubs-green-button, .unisubs-forkdialog .unisubs-green-button, .unisubs-modal-completed .unisubs-green-button {
   float: right !important;
   margin-right: 20px !important;
}

.unisubs-modal-login-content h4 {
   text-align:center !important;
   font-size: 16px !important;
}

.unisubs-modal-login-content .unisubs-small {
   padding-top: 20px !important;
   clear: both !important;
}

.unisubs-modal-login-content p {
   text-align:center !important;
   font-size: 12px !important;
   font-style: italic !important;
   clear: both !important;
}

.unisubs-modal-login-content a {
   float: left !important;
   color: #333 !important;
   font-weight:bold !important;
   text-decoration: none !important;
}

.unisubs-modal-login-content a.unisubs-log:hover {
   background: #fff url("../images/gradient.png") right -101px repeat-x !important;
   -moz-box-shadow: 0px 0px 0px rgba(0,0,0,01) !important;
   border-top: 1px solid #666 !important;
   border-right: 1px solid #888 !important;
   border-left: 1px solid #888 !important;
   border-bottom: 1px solid #ddd !important;
}

.unisubs-modal-login-content a span {
   display: block !important;
   float:left !important;
   padding: 10px 17px !important;
}

.unisubs-modal-login-content a.unisubs-log {
   margin: 0 16px 0 30px !important;
   border-top: 1px solid #ddd !important;
   border-right: 1px solid #bbb !important;
   border-left: 1px solid #bbb !important;
   border-bottom: 1px solid #888 !important;
   background: #fff url("../images/gradient.png") right 1px repeat-x !important;
   -moz-box-shadow: 0px 1px 0px rgba(0,0,0,01) !important;
   -webkit-box-shadow: 0 3px 3px rgba(0,0,0,01) !important;
   -moz-border-radius: 5px !important;
   -webkit-border-radius: 5px !important;
   text-shadow: #fff 1px 1px 1px !important;
}

a.unisubs-twitter span{
   padding-left: 35px !important;
   background: url("../images/social_login.png") -120px 0px no-repeat !important;
}

a.unisubs-openid span{
   margin-right: 0 !important;
}

.unisubs-modal-login .unisubs-openid {
   height: 0 !important;
   padding-top: 34px !important;
   overflow: hidden !important;
   margin-left: 10px !important;
   width: 96px !important;
   margin-top: 4px !important;
   background: url("../images/social_login.png") -306px 0px no-repeat !important;
}

.unisubs-modal-login .unisubs-twitter{
   background: url("../images/social_login.png") 0px 0px no-repeat !important;
   margin-top: 4px !important;
   height: 0 !important;
   padding-top: 34px !important;
   overflow: hidden !important;
   width: 96px !important;
}

.unisubs-modal-login .unisubs-google {
   height: 0 !important;
   padding-top: 34px !important;
   overflow: hidden !important;
   margin-left: 10px !important;
   width: 96px !important;
   margin-top: 4px !important;
   background: url("../images/social_login.png") -204px 0px no-repeat !important;
}

.unisubs-modal-login .unisubs-facebook {
   height: 0 !important;
   padding: 34px 0 0 0 !important;
   overflow: hidden !important;
   margin-left: 10px !important;
   width: 96px !important;
   margin-top: 4px !important;
   background: url("../images/social_login.png") -102px 0px no-repeat !important;
}

.big_spinner{
   margin: 20px auto 0 !important;
   width: 113px !important;
   display: block !important;
}

.unisubs-warning {
   position: absolute !important;
   border: 5px solid red !important;
   padding: 15px !important;
   background-color: white !important;
   max-width: 350px !important;
   font-size: 1.2em !important;
   font-weight: bold !important;
   line-height: 150% !important;
   z-index: 2147483639 !important;
}

.unisubs-warning .unisubs-label {
   margin-bottom: 15px !important;
}

.unisubs-warning .unisubs-link {
   margin-right: 10px !important;
}

.unisubs-howtopanel, .unisubs-guidelinespanel {
   position: absolute !important;
   top: 0 !important;
   left: 0 !important;
   color: white !important;
   background-color: black !important;
   width: 835px !important;
   height: 800px !important;
}


.unisubs-guidelinespanel,
.unisubs-guidelinespanel h2,
.unisubs-howtopanel,
.unisubs-howtopanel h2,
.unisubs-howtopanel .unisubs-videoDiv {
   text-align: center !important;
	text-shadow: 0 0 0 !important;
}

.unisubs-guidelinespanel .unisubs-done,
.unisubs-howtopanel .unisubs-done {
  float: none !important;
  display: block !important;
   width: 180px !important;
   margin: 10px auto !important;
}

.unisubs-howto-videocontainer {
   position: relative !important;
   margin: 36px auto 20px !important;
}

.unisubs-howto-image {
   position: absolute !important;
   top: 0 !important;
   left: 0px !important;
   cursor: pointer !important;
   cursor: hand !important;
}

a.unisubs-smallButton{
padding-right: 18px !important;
font-size: 12px !important;
text-decoration: none !important;
font-weight: bold !important;
float: left !important;
background: url(../images/small_buttons.png) right 0px no-repeat !important;
}

a.unisubs-smallButton span{
padding: 8px 0 8px 20px !important;
float: left !important;
color: #485c14 !important;
text-transform: uppercase !important;
text-shadow: 0px 1px 1px #abce1d !important;
background: url(../images/small_buttons.png) left 0px no-repeat !important;
}

a.unisubs-smallButton:hover{
   background: url(../images/small_buttons.png) right -34px no-repeat !important;
}

a.unisubs-smallButton:hover span{
   text-shadow: 0px 1px 1px #beec32  !important;
   background: url(../images/small_buttons.png) left -34px no-repeat !important;
}

a.unisubs-smallButton:active{
   background: url(../images/small_buttons.png) right -68px no-repeat !important;
}

a.unisubs-smallButton:active span{
   background: url(../images/small_buttons.png) left -68px no-repeat !important;
}



.unisubs-googleLogin{
background: url(../images/social_login.png) -222px 0px no-repeat !important;
display: block !important;
width: 113px !important;
float: left !important;
padding-top: 33px !important;
height: 0 !important;
overflow: hidden !important;
}

.unisubs-translationResources h3.unisubs-resources {
    color: #fff !important;
}

.unisubs-translationResources ul.unisubs-resourceList {
    list-style: disc !important;
    color: #fff !important;
}

.unisubs-translationResources a {
    text-decoration: none !important;
}

.unisubs-translationResources a:visited {
    color: #fff !important;
}




.unisubs-twitter-share{
    background: url("../images/share_icons.png") 0 -37px no-repeat !important;
}





/*///////////////////////////////////////////////

~ Widget Bar

///////////////////////////////////////////////*/


div.unisubs-videoTab-container {
   height: 32px !important;
}



.unisubs-loginStatus {
    margin: 0 !important;
    padding: 5px 8px !important;
    list-style: none !important;
    float: left !important;
    display: none !important;
}

.unisubs-loginStatus.notLogged {
    display: none !important;
}

div.unisubs-videoTab-static {
   width: 100% !important;
}

div.unisubs-videoTab-anchoring {
   position: absolute !important;
   z-index: 2147483622 !important;
}

.unisubs-videoTab a {
   font-size: 13px !important;
   background: #333 url("../images/gradient_light.png") 0 0px repeat-x !important;
   text-decoration: none !important;
   display: block !important;
   color: #fff !important;
   float: left !important;
}


.unisubs-videoTab a:hover {

background: #333 !important;

}



.unisubs-videoTab a.unisubs-subtitleMeLink  {
    min-width: 200px !important;

}



.unisubs-videoTab a.unisubs-subtitleMeLink  .unisubs-tabText{
margin-right: 10px !important;   

}



.unisubs-videoTab a.unisubs-subtitleMeLink img {
    float: left !important;
    border: none !important;
    height: 17px
    width: 17px !important;
    margin: 7px 7px 0 7px !important;
background: none !important;
padding: 0 !important;
}



.unisubs-widgetBar{
   font-family: Arial, Helvetica, sans-serif !important;
   font-size: 12px !important;
   color: #000 !important;
   background: #ccc url("../images/gradient_light.png") 0 0px repeat-x !important;
   line-height: 16px !important;
margin: 0 !important;
float: left !important;
min-width: 480px !important;

}

.unisubs-widgetBar .unisubs-languageTrigger,
.unisubs-widgetBar .unisubs-finishTranslation
{
float: left !important;
color: #fff !important;
width: 50% !important;
font-size: 13px !important;
background: #333 url("../images/gradient_light.png") 0 0px repeat-x !important;
text-decoration: none !important;
}

.unisubs-videoTab a.unisubs-subtitleMeLink{
float: left !important;
color: #fff !important;
width: 30% !important;
font-size: 13px !important;
background: #333 url("../images/gradient_light.png") 0 0px repeat-x !important;
text-decoration: none !important;
text-shadow: 0 0 0 !important;
}


span.unisubs-tabTextchoose{
margin-right: 10px !important;
min-width: 160px !important;
}

span.unisubs-tabTextchoose,
span.unisubs-tabText,
span.unisubs-tabTextfinish {
	display: block !important;
	padding: 8px 12px 8px 5px !important;
	background: url("../images/white_arrows.png") right -12px no-repeat !important;
	font-family: Helvetica Arial, sans-serif !important;
}

span.unisubs-tabTextShare {
	display: block !important;
	padding: 8px 12px 8px 9px !important;
	font-family: Helvetica Arial, sans-serif !important;
    border-left: 1px solid #666 !important;
}

span.unisubs-tabTextfinish {
padding-right: 25px !important;
padding-left: 14px !important;
margin-right: 10px !important;
border-left: 1px solid #666 !important;
background-position: right 10px !important;
}




.unisubs-languageTrigger:hover,
.unisubs-finishTranslation:hover{
background: #666 url("../images/gradient_light.png") 0 0px repeat-x !important;
}

div.unisubs-dropdown {
  font-family: Arial, Helvetica, sans-serif !important;
  font-size: 12px !important;
   position: absolute !important;
   z-index: 500 !important;
   border: 1px solid #000 !important;
   border-top: 0 !important;
   width: 480px !important;
   min-width: 500px !important;
   background: #000 !important;
   -moz-box-shadow: 0 1px 0px #a7c3c9, inset 0 1px 0px #d1dd6f !important;
   -webkit-box-shadow: 0 1px 0px #a7c3c9, inset 0 1px 0px #d1dd6f !important;
   box-shadow: 0 1px 0px #a7c3c9, inset 0 1px 0px #d1dd6f !important;
}


.unisubs-dropdown .unisubs-languageList ul {
   padding: 0 !important;
   margin: 0 !important;
   width: 290px !important;
   background: #fff !important;
   height: 315px !important;
   float: left !important;
   overflow-y: auto !important;
}

.unisubs-dropdown .unisubs-languageList ul li {
   display: list-item !important;
   line-height: 16px !important;
   list-style: none !important;
   border-bottom: 1px solid #ddd !important;
   margin: 0 !important;
   background: none;
}

.unisubs-dropdown .unisubs-languageList ul li.request {
   padding: 18px !important;
}

.unisubs-dropdown .unisubs-languageList ul li:hover {
    list-style: none !important;
    border-bottom: 1px solid #aaa !important;
background: url("../images/gradient_light.png") 0 1px repeat-x !important;
}

.unisubs-dropdown .unisubs-languageList li.unisubs-activeLanguage {
    list-style: none !important;
    border-bottom: 1px solid #aaa !important;
background: url("../images/gradient_light.png") 0 1px repeat-x !important;
}


.unisubs-dropdown .unisubs-languageList li.unisubs-activeLanguage a {
    text-decoration: none !important;
font-weight: bold !important;
background: url("../images/dropdown_icons.png") 250px -231px no-repeat !important;
}

.unisubs-dropdown .unisubs-languageList ul li a {
   margin: 0 !important;
   font-size: 14px !important;
   display: block !important;
   color: #333 !important;
   text-decoration: none !important;
   padding: 10px 0 8px 10px !important;
}

.unisubs-dropdown .unisubs-languageList ul li a:hover {
    text-decoration: none !important;
}

.unisubs-dropdown .unisubs-languageList ul li a.requestsubs {
   margin: 0 !important;
   font-size: inherit !important;
   display: inline !important;
   color: inherit !important;
   text-decoration: underline !important;
   padding: 0 !important;
}

.unisubs-dropdown .unisubs-languageList ul li a.requestsubs:hover {
   text-decoration: underline !important;
}


.unisubs-dropdown .unisubs-languageList ul li span.unisubs-languageStatus {
color: #999 !important;
font-size: 11px !important;
line-height: 1em !important;
padding-left: 5px !important;
}


.unisubs-dropdown .unisubs-languageList ul li span.unisubs-languageStatus-auto {

}

.unisubs-dropdown  ul li {
   background: none;
}

.unisubs-asterisk{
color: red !important;
padding-left: 3px !important;
}


.unisubs-dropdown .unisubs-actions{
   margin-left: 290px !important;
}


.unisubs-dropdown .unisubs-actions ul{
margin: 0 !important;
padding: 5px 0 5px !important;
}

.unisubs-dropdown .unisubs-actions ul li {
   display: list-item !important;
   line-height: 14px !important;
margin: 0 !important;
padding: 0 !important;
list-style: none !important;
text-shadow: 0 0 0 !important;
}


.unisubs-dropdown .unisubs-actions ul a{
color: #fff !important;
text-decoration: none !important;
padding: 5px 4px 5px 40px !important;
display: block !important;
text-shadow: 0 0 0 !important;
border: none !important;
}




.unisubs-dropdown .unisubs-actions h5{
margin: 0 !important;
padding: 0 !important;
overflow: hidden !important;
padding-top: 35px !important;
height: 0 !important;
color: #fff !important;
background: url("../images/tiny_logo.png") 18px 8px no-repeat !important;
}


.unisubs-dropdown .unisubs-actions h4{
margin: 0 !important;
padding: 5px 4px 5px 20px !important;
background: #333 !important;
color: #999 !important;
font-size: 11px !important;
font-weight: normal !important;
letter-spacing: .04em !important;
text-shadow: 0 0 0 !important;
}






.unisubs-dropdown .unisubs-addTranslation{
background: url("../images/dropdown_icons.png") 19px 7px no-repeat !important;
color: #a9c712 !important;
}


.unisubs-dropdown .unisubs-improveSubtitles{
background: url("../images/dropdown_icons.png") 19px -29px no-repeat !important;
color: #42bce9 !important;
}

.unisubs-dropdown .unisubs-requestSubtitles{
/*background: url("../images/dropdown_icons.png") 19px -29px no-repeat !important;*/
color: #42bce9 !important;
display:none !important;
}

.unisubs-dropdown .unisubs-improveSubtitles{
background: url("../images/dropdown_icons.png") 19px -29px no-repeat !important;
color: #42bce9 !important;
}

.unisubs-dropdown .unisubs-addTranslation a{
color: #a9c712 !important;
}

.unisubs-dropdown .unisubs-improveSubtitles a{
color: #42bce9 !important;
}


.unisubs-dropdown .unisubs-subtitleHomepage{
background: url("../images/dropdown_icons.png") 19px -64px no-repeat !important;
}

.unisubs-dropdown .unisubs-downloadSubtitles{
background: url("../images/dropdown_icons.png") 19px -100px no-repeat !important;
}

.unisubs-dropdown .unisubs-createAccount{
background: url("../images/dropdown_icons.png") 19px -137px no-repeat !important;
}

.unisubs-dropdown .unisubs-languagePreferences{
background: url("../images/dropdown_icons.png") 19px -174px no-repeat !important;
}




.unisubs-hintTranslate{
clear: both !important;
padding: 3px 3px 3px 6px !important;
font-size: 11px !important;
color: #999 !important;
}




.unisubs-modal-widget-content.unisubs-modal-widget-finished .unisubs-right{
background: none !important;
}



.unisubs-otherClose {
color: #fff !important;
font-size: 20px !important;
text-decoration: none !important;
float: left !important;
line-height: 1.3em !important;
margin-left: 28px !important;
}


.unisubs-otherClose span{
background: url("../images/sprite.png") -2px -258px no-repeat !important;
padding-top: 24px !important;
color: #fff !important;
height: 0px !important;
margin-right: 10px !important;
float: left !important;
width: 24px !important;
font-size: 20px !important;
text-decoration: none !important;

-moz-border-radius: 5px !important;
}



.unisubs-goBack {
color: #fff !important;
font-size: 20px !important;
text-decoration: none !important;
float: right !important;
line-height: 1.3em !important;
margin-right: 28px !important;
}

.unisubs-extension {
   position: fixed !important;
   right: 10px !important;
   bottom: 10px !important;
   z-index: 100 !important;
   border: 1px solid #AAAAAA !important;
   padding: 10px !important;
   background-color: #FFFFFF !important;
}

.unisubs-extension-enabled {
   background-color: #99FF99 !important;
}



.unisubs-standalone_spinner{
height: 110px !important;
width: 110px !important;
border: 1px solid !important;
  -moz-border-radius: 10px !important;
  -webkit-border-radius: 10px !important;

  border-radius:10px !important;
  background:  #000 url(../images/modal_spinner.gif) center no-repeat !important;
}

.unisubs-loading-indicator {
	display: none !important;
	color: #999 !important;
}

#video_follow {
  margin: 7px 0 0 0;
}

.unisubs-request-div{
    width:400px;
}

.unisubs-request-div select{
  margin: 10px 10px;
}

.unisubs-request-addlang{
  font-size:small;
  margin: 0 10px 20px;
}

#unisubs-request-track{
  margin: 10px;
  clear:both;
}

label[for="unisubs-request-track"]{
  margin: 3px 0 0;
}

#unisubs-request-description{
  width: 370px;
  height: 60px;
  margin: 10px 10px;
}

.unisubs-modal-lang  .unisubs-request-div .warning {
  font-weight: bold;
  color: #c03 !important;
}

div.unisubs-substreamer {
   width: 600px !important;
   font-family: Helvetica, Arial, sans-serif;
}

div.unisubs-substreamer div.unisubs-substreamer-controls {
   position: relative !important;
   height: 28px !important;
   margin-top: -5px !important;
   padding: 5px 0 !important;
   background-color: #ebebeb !important;
   background: -moz-linear-gradient(
      top,
         hsla(0, 0%, 96%, 1),
            hsla(0, 0%, 92%, 1) 40%,
               hsla(0, 0%, 92%, 1)
      ) !important;
   background: -webkit-gradient(
      linear,
         left top,
            left bottom,
               color-stop(0, hsla(0, 0%, 96%, 1)),
                  color-stop(.4, hsla(0, 0%, 92%, 1)),
                     color-stop(1, hsla(0, 0%, 92%, 1))
      ) !important;
   border: 1px solid #ddd !important;
   border-bottom: none !important;
   font-size: 12px !important;
}

.unisubs-substreamer-controls ul {
   display: inline !important;
   list-style: none !important;
   padding: 0 !important;
}

.unisubs-substreamer-controls a {
   display: block !important;
   padding: 7px 5px !important;
   text-decoration: none !important;
   color: #666 !important;
}

.unisubs-substreamer-controls ul a {
  float: left !important;
}

.unisubs-substreamer-controls ul a#edit-link {
   margin: -5px 0 -5px 5px !important;
   padding: 14px 10px 10px 12px !important;
   border-left: 1px solid #ddd !important;
   color: #aaa !important;
}

.unisubs-substreamer-controls ul a#unisubs-logo {
   margin: -5px 0 -5px 0 !important;
   padding: 11px 12px 8px 12px !important;
   border-right: 1px solid #ddd !important;
}

.unisubs-substreamer-controls ul a#unisubs-logo:hover {
  background: hsla(0, 0%, 90%, 1);
}

.unisubs-substreamer-controls a.resync {
   position: absolute !important;
   top: 50px !important;
   right: 25px !important;
   display: block !important;
   padding: 5px 8px 5px 24px !important;
   background: #454545 url('../images/tiny_icons_light.png') no-repeat 6px center !important;
   border: 1px solid #363636 !important;
   -moz-border-radius: 3px !important;
   -webkit-border-radius: 3px !important;
   border-radius: 3px !important;
   box-shadow: 0 0 3px #444;
   color: #dedede !important;
   cursor: pointer !important;
}

.unisubs-substreamer-controls .unisubs-search-container {
   position: absolute !important;
   display: block !important;
<<<<<<< HEAD
   top: 0 !important;
   right: 5px !important;
   width: 210px !important;
=======
   top: 5px !important;
   right: 0 !important;
   width: 225px !important;
>>>>>>> b52bd7fa
}

.unisubs-substreamer-controls .unisubs-search-input {
   display: block !important;
   position: relative !important;
   float: left !important;
   width: 178px !important;
   margin-right: 5px !important;
   border: 1px solid #ddd !important;
   -moz-border-radius: 3px !important;
   -webkit-border-radius: 3px !important;
   border-radius: 3px !important;
   background: #fff !important;
   height: 27px !important; line-height: 27px !important;
}

.unisubs-substreamer-controls .unisubs-search-input:hover {
  border-color: #999 !important;
}

.unisubs-substreamer-controls .unisubs-search-input .resultcount {
  position: absolute !important;
  top: 0 !important; right: 5px !important;
  color: #999;
}

.unisubs-substreamer-controls .unisubs-search-container a {
  display: inline !important;
  height: 27px !important; line-height: 27px !important;
  padding: 5px !important;
  font-size: 13px !important;
  margin: 0 !important;
  color: #999 !important;
}

.unisubs-substreamer-controls .unisubs-search-container a:hover {
  color: #555 !important;
  text-shadow: 0 0 2px #ccea54 !important;
}

div.unisubs-substreamer-controls input {
   padding: 3px !important;
   color: #888 !important;
   border: 1px solid transparent !important;
}

div.unisubs-substreamer-controls input:focus {
  outline: none !important;
}

div.unisubs-transcript {
   clear: both !important;
   font-size: 13px !important;
   color: #232323 !important;
   line-height: 225% !important;
   padding: 25px 50px !important;
   height: 225px !important;
   overflow: auto !important;
   border: 1px solid #ddd !important;
   background-color: #fff !important;
}

div.unisubs-transcript span {
  padding: 4px 4px !important;
   margin: -4px -4px !important;
   -moz-border-radius: 4px !important;
   -webkit-border-radius: 4px !important;
   border-radius: 4px !important;
}

div.unisubs-transcript .unisubs-sub-current {
   border: 1px solid #cfd9e5 !important;
   background-color: #d9ebff !important;
}

div.unisubs-transcript .unisubs-search {
   background-color: #dcfa64 !important;
}

div.unisubs-transcript .highlighted {
   background-color: #eaf6ba !important;
}

div.unisubs-transcript .highlighted-search {
<<<<<<< HEAD
   background-color: #ff0 !important;
}

div.unisubs-substreamer-controls a.resync {
  float: left !important;
=======
   background-color: #ccea54 !important;
   border: 1px solid #acca34 !important;
>>>>>>> b52bd7fa
}<|MERGE_RESOLUTION|>--- conflicted
+++ resolved
@@ -3562,15 +3562,9 @@
 .unisubs-substreamer-controls .unisubs-search-container {
    position: absolute !important;
    display: block !important;
-<<<<<<< HEAD
    top: 0 !important;
-   right: 5px !important;
-   width: 210px !important;
-=======
-   top: 5px !important;
    right: 0 !important;
    width: 225px !important;
->>>>>>> b52bd7fa
 }
 
 .unisubs-substreamer-controls .unisubs-search-input {
@@ -3655,14 +3649,6 @@
 }
 
 div.unisubs-transcript .highlighted-search {
-<<<<<<< HEAD
-   background-color: #ff0 !important;
-}
-
-div.unisubs-substreamer-controls a.resync {
-  float: left !important;
-=======
    background-color: #ccea54 !important;
    border: 1px solid #acca34 !important;
->>>>>>> b52bd7fa
 }