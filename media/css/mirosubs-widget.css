.mirosubs-widgetContainer {
    width: 100%;
    height: 100% !important;
    position: relative;
    background: url("../images/black_trans1x1.png");
}

.mirosubs-modal-widget, .mirosubs-modal-widget:active, .mirosubs-modal-widget:hover{

outline: none;

}


.mirosubs-widget {
    font-family: Arial, Helvetica, sans-serif;
    font-size: 12px !important;
    color: #000 !important;
    line-height: 16px;
    width: 400px;
}


.mirosubs-modal-widget {
    width: 842px !important;
    font-family: Arial, Helvetica, sans-serif;
    font-size: 12px !important;
    color: #000 !important;
    line-height: 16px;
    -moz-box-shadow: 0 1px 3px rgba(0,0,0,01);
    -webkit-box-shadow: 0 1px 3px rgba(0,0,0,01);
    -moz-border-radius: 5px;
    -webkit-border-radius: 5px;
    border: 1px solid #000;
    padding: 10px;
    background: #fff;
    position: absolute;
}


.mirosubs-modal-widget-content {
    border: 1px solid #000;
    background: #000;
}

.mirosubs-modal-widget-content h1{
color: #fff;
text-align: center;
padding: 25px;
}



.mirosubs-BANG {
text-shadow: 
0px 0px 25px red,
0px 0px 35px red,
0px 0px 35px red,
0px 2px 0px red,
-1px 3px 0px red,
-2px 2px 0px red,
-2px 1px 0px red,
-2px 0px 0px red,
2px 2px 0px red,
1px 2px 0px red,
0px -2px 0px red,
2px -2px 0px red,
-2px -1px 0px red;
}

.mirosubs-modal-widget-title-close {
    background: url("../images/sprite.png") 0 -256px no-repeat;
    position: absolute;
    top: -17px;
    right: -17px;
    height: 0px; 
    width: 30px;
    overflow: hidden;
    padding-top: 30px;
    cursor: pointer;
    cursor: hand;
}

.mirosubs-langDrop {
background: #999;
padding: 15px 0;
text-align: center;
border-bottom: 1px solid #333;
border-top: 1px solid #333;
}

.mirosubs-langDrop select{
background: #fff;
line-height: 2em !important;
border: 1px solid;
font-size: 15px;
}



.mirosubs-langDrop option{

}


.mirosubs-left{
	width: 400px;
	float: left;

	}

.mirosubs-right{
	width: 380px !important;
	padding: 20px 30px !important;
	float: left;
	}


.mirosubs-modal-widget-content.finished .mirosubs-right{
	width: 360px !important;
	padding: 0px 30px 0 0 !important;
	float: right;
	}



.mirosubs-modal-widget-content.finished .mirosubs-videoDiv{
margin-left: 30px;
}



.mirosubs-help{
	color: #fff;
	margin: 10px 0;

	}

.mirosubs-help h2{
	color: #fff;
	margin: 0px 0 0;
font-size: 18px;
	}

.mirosubs-help p{
font-size: 14px;
line-height: 1.5em;
}


.mirosubs-steps{
position:absolute;
bottom: 30px;
width: 383px;
}


.mirosubs-restart{
    padding-left: 23px;
    margin: 10px 0 0 0px;
    font-size: 11px;
    float: right;
        text-decoration: none;

    line-height: 2em;
    background: url("../images/sprite.png") 0 -153px no-repeat;
    color: #777;

}

  

.mirosubs-backTo{
    padding-left: 16px;
    margin: 10px 0 0 0px;
    font-size: 11px;
    text-decoration: none;
    float: left;
    line-height: 2em;
background: url("../images/sprite.png") left -211px no-repeat;
    color: #777;

}


.mirosubs-loggedIn{
color: #fff;
text-align: center;
}

.mirosubs-done{
color: #333;
font-size: 16px;
    -moz-border-radius: 3px;
    -webkit-border-radius: 3px;
border: 1px solid #fff;
padding: 10px 3px 10px 8px;
clear: both;
margin: 15px 30px 20px;
text-align: center;
text-decoration: none;
    text-shadow: #fff 1px 1px 1px;
display: block;
background: #fff url("../images/gradient.png") right -2px repeat-x;
}

.mirosubs-done span{
padding-right: 19px;
background: url("../images/sprite.png") right -236px no-repeat;
}

.mirosubs-done:hover{
background: #fff url("../images/gradient.png") right 32px repeat-x;
}

.mirosubs-done:active{
background: #fff url("../images/gradient.png") right -82px repeat-x;
border-color: #000;
}

.mirosubs-translateField{
padding: 3px;
width: 350px !important;
margin-top: 3px;
height: 34px;
}

.mirosubs-whats{
display: block;
font-size: 11px;
color: #999;
margin-left: 40px;
}

.mirosubs-needLogin{
color: #fff;
font-size: 15px;
padding-left: 35px;
background: url("../images/sprite.png") 10px -119px no-repeat;
line-height: 2em;
text-align: center;
}


.mirosubs-needLogin a{
color: #fff;

}


.mirosubs-legend{
color: #fff;
background: #444 url("../images/big_grad.png") right bottom repeat-x;
    -moz-border-radius: 4px;
    -webkit-border-radius: 4px;
padding: 20px;
margin: 40px 0 0;
border-top: 1px solid #444;
border-right: 1px solid #555;
border-bottom: 1px solid #555;
border-left: 1px solid #555;
clear:both;
}



.mirosubs-play,
.mirosubs-skip,
.mirosubs-begin{
font-size: 18px;
line-height: 2.1em;
clear:both;
text-shadow: 1px 1px 1px #000;
}

.mirosubs-skip{
margin-top: 10px;
}

.mirosubs-play .mirosubs-tab, 
.mirosubs-skip .mirosubs-control{
font-size: 20px;
color: #333;
font-size: 11px;
height: 22px;
padding: 18px 0 0 10px;
display: block;
background: url("../images/sprite.png") 0 0px no-repeat;
width: 58px;
text-shadow: 1px 1px 1px #fff;
float: left;
line-height: 1em;
margin: 0 10px 0 44px;
}


.mirosubs-begin .mirosubs-spacebar{
font-size: 20px;
color: #333;
font-size: 11px;
height: 22px;
padding: 14px 0 4px 0px;
display: block;
background: url("../images/spacebar.png") 0 0px no-repeat;
width: 110px;
float: left;
text-align: center;
line-height: 1em;
text-shadow: 1px 1px 1px #fff;
margin: 0 10px 10px 0;
}

.mirosubs-play .mirosubs-tab:hover,
.mirosubs-skip .mirosubs-control:hover{
background: url("../images/sprite.png") 0 -41px no-repeat;
cursor: pointer;
}

.mirosubs-play .mirosubs-tab:active,
.mirosubs-skip .mirosubs-control:active{
background: url("../images/sprite.png") 0 -83px no-repeat;
cursor: pointer;
}


.mirosubs-begin .mirosubs-spacebar:hover{
background: url("../images/spacebar.png") 0 -41px no-repeat;
cursor: pointer;
}

.mirosubs-begin .mirosubs-spacebar:active{
background: url("../images/spacebar.png") 0 -83px no-repeat;
cursor: pointer;
}

.mirosubs-auto{
float: left;
line-height: 1.7em;
margin: 0px 30px 0 40px;
}

.mirosubs-auto .mirosubs-enable{
padding-left: 40px;
float: left;
line-height: 1.7em;
background: url("../images/sprite.png") 0 -183px no-repeat;
margin: 20px 0 0 0px;
}
.mirosubs-auto a{
    color: #fff;
}


.mirosubs-hide{
    float: right;
    color: #555;
    padding-left: 15px;
    background: url("../images/sprite.png") 0 -214px no-repeat !important;
    text-decoration: none;
}

.mirosubs-clear{
    clear:both;
    height: 0;
}

.mirosubs-watch {
    color: #fff;
    margin: 20px 0;
    display: block;
    padding-left: 30px;
    background: url("../images/sprite.png") 0px -328px no-repeat !important;
}

.mirosubs-watch span {

}

.mirosubs-left object, .mirosubs-left embed{
    width: 400px;
    height: 350px;
}

.mirosubs-left video{
    width: 400px;
    height: 300px;
}

.mirosubs-widget .mirosubs-videoTab {
    font-size: 10px;
    float: left;
    margin: -5px 0 0 0;
}

.mirosubs-loginStatus {
    margin: 0 !important;
    padding: 5px 8px !important;
    list-style: none !important;
    float: left;
    display: none;
}

.mirosubs-loginStatus.notLogged {
    display: none;
}

.mirosubs-dropdown {
    width: 250px;
    position: absolute;
    top: 27px;
    left: 0;
    border: 1px solid #aaa;
    border-top: none;
    background: #fefefe;
    -moz-border-radius-bottomright: 5px;
    -moz-border-radius-bottomleft: 5px;
    -webkit-border-radius-right-bottom: 5px;
    -webkit-border-radius-left-bottom: 5px;
}

.mirosubs-dropdown ul.mirosubs-languageList {
    padding: 0;
    margin: 0;
}

.mirosubs-dropdown ul.mirosubs-languageList li {
    list-style: none;
}

.mirosubs-dropdown ul.mirosubs-languageList a {
    padding: 0;
    margin: 0;
    font-size: 11px;
    display: block;
    border-top: 1px solid #ddd;
    text-decoration: none;
    padding: 2px 7px;
}

.mirosubs-dropdown ul.mirosubs-languageList a:hover {
    text-decoration: underline;
}

.mirosubs-dropdown p {
    padding: 0;
    margin: 0;
    font-size: 11px;
    display: block;
    padding: 2px 7px;
}

.mirosubs-videoTab a {
    color: #333;
}

.mirosubs-videoTab a.mirosubs-subtitleMeLink {
    -moz-border-radius-bottomleft: 5px;
    -moz-border-radius-bottomright: 5px;
    background: #fff url("../images/gradient.png") right 2px repeat-x;
    -webkit-border-bottom-left-radius: 5px; 
    -webkit-border-bottom-rught-radius: 5px; 
    display:block;
    line-height: 1.1em;
    font-weight: bold;
    text-align: center;
    font-size: 12px;
    text-decoration: none;
    border: 3px solid #90b60f;
    border-top: none;
}

.mirosubs-videoTab a.mirosubs-subtitleMeLink img {
    float: left;
    border: none;
    height: 17px;
    width: 17px;
    margin: 7px 0 0 7px;
}

.mirosubs-videoTab a.mirosubs-subtitleMeLink span {
    display: block;
    padding: 8px 10px 8px 30px;
    -moz-border-radius-bottomleft: 5px;
    -moz-border-radius-bottomright: 5px;
    -webkit-border-bottom-left-radius: 5px; 
    -webkit-border-bottom-rught-radius: 5px; 
    border-bottom: 1px solid #ddd;
}


.mirosubs-subtitleMe a.mirosubs-subtitleMeLink:hover {
    background: #fff url("../images/arrow.gif") 7px center no-repeat;
}


.mirosubs-subtitleMe a.mirosubs-subtitleMeLink:hover span{
    border-bottom: 1px solid #fff;
}

.mirosubs-captioningArea {
    background: #fff url("../images/big_grad.png") 0 bottom repeat-x !important;
}

ul.mirosubs-titlesList {
    margin: 0 !important;
    padding: 0 0 150px 0 !important;
    border-bottom: 1px solid #ccc;
    overflow: auto;
    height: 130px;
}

ul.mirosubs-titlesList.taller {
    height: 210px !important;
}

ul.mirosubs-titlesList.sync {
    margin: 0 !important;
    padding: 0 !important;
    height: 200px;
    border-bottom: 1px solid #ccc;
    overflow: auto;
}


.mirosubs-widget a:active,
.mirosubs-widget a:focus,
.mirosubs-widget a:hover {
    outline: none;
}


.mirosubs-timeline{
    margin: 0;
    overflow: hidden;

    padding: 0;
    background: #fefefe url("../images/gradient.png") 0 0px repeat-x;
    position: relative;
}

.mirosubs-timeline:hover .mirosubs-hideTimeline{
display: block;
}



.mirosubs-hideTimeline{
left: 0;
position: absolute;
padding-top: 17px;
overflow: hidden;
height: 0;
width: 17px;
border: 1px solid #999;
display: none;
margin: 2px;
    -moz-border-radius: 3px;
    -webkit-border-radius: 3px;
background: #fff url("../images/sprite.png") 3px -212px no-repeat;
}


.mirosubs-timeline .marker{
    background: url("../images/marker.png") 0 0px no-repeat;
    position: absolute;
    top: 17px;
    left: 50%;
    height: 73px;
    width: 13px;
}

.mirosubs-timeline ul{
    margin: 0;
    padding: 0;
    width: 2500px;
    float: left;
}

.mirosubs-timeline ul.mirosubs-timeline-time {
    border-bottom: 1px solid #ddd;
}

.mirosubs-timeline ul.mirosubs-timeline-time li{
    margin: 0;
    list-style: none;
    font-size: 10px;
    float: left;
    width: 50px;
    padding: 3px 0px 3px 10px;
    background: url("../images/ticks.gif") 5px bottom no-repeat !important;
}

.mirosubs-timeline ul.mirosubs-timeline-titles{
    background: #333;
}

.mirosubs-timeline ul.mirosubs-timeline-titles li{
    margin: 0;
    list-style: none;
    margin: 7px 0px 7px 6px;
    -moz-border-radius: 3px;
    -webkit-border-radius: 3px;
    float: left;
    -moz-box-shadow: 0 1px 3px rgba(0,0,0,01);
    -webkit-box-shadow: 0 1px 3px rgba(0,0,0,01);
    background: #fefefe url("../images/gradient.png") 0 21px repeat-x;
}

.mirosubs-widget li.selected{
    background: #0090cb;
}

.mirosubs-timeline ul.mirosubs-timeline-titles li.selected a{
    color: #fff;
}

.mirosubs-timeline ul.mirosubs-timeline-titles li.not_synced{
    background: #aaa;
}

.mirosubs-timeline ul.mirosubs-timeline-titles li.selected a{
    color: #fff;
}

.mirosubs-timeline ul.mirosubs-timeline-titles li a{
    display: block;
    padding: 15px 20px 10px 20px;
    position: relative;
    text-decoration: none;
    color: #333;
    cursor: default;
}

.mirosubs-timeline ul.mirosubs-timeline-titles li a span{
    position: absolute;
    height: 30px;
    width: 13px;
    -moz-box-shadow: 0 1px 2px rgba(0,0,0,01);
    -webkit-box-shadow: 0 1px 3px rgba(0,0,0,01);
    border: 1px solid #fff;
    background: #fefefe url("../images/gradient.png") 0 9px repeat-x;
    top: 12px;
    -moz-border-radius: 3px;
    -webkit-border-radius: 3px;
    display: none ;
}

.mirosubs-timeline ul.mirosubs-timeline-titles li a span strong{
    position: absolute;
    height: 17px;
    width: 13px;
    background:  url("../images/arrows.gif") 2px 0px no-repeat;
    top: 12px;
    display: block ;
}

.mirosubs-timeline ul.mirosubs-timeline-titles li a span:hover{
    background: #fefefe url("../images/gradient.png") 0 -35px repeat-x;
}

.mirosubs-timeline ul.mirosubs-timeline-titles li a span.mirosubs-leftGrabber{
    left: 0;
    margin: -7px 0 0 -3px;
}

.mirosubs-timeline ul.mirosubs-timeline-titles li a span.mirosubs-rightGrabber{
    right: 0;
    margin: -7px -3px 0 0;
}

.mirosubs-timeline ul.mirosubs-timeline-titles li a:hover span{
    display: block;
}

.mirosubs-modal-dialog-bg {
  position: absolute;
  background-color: #666;
  top: 0;
  left: 0;
}

.mirosubs-modal-widget-bg {
  position: absolute;
  background-color: #000;
  top: 0;
  left: 0;
}

.mirosubs-modal-dialog {
  position: absolute;
  padding: 5px;
  background-color: #bcf;
  border: 1px solid #000;
  font-family: arial, sans-serif;
  width: 475px;
  color: #000;
  outline: none;
}

.mirosubs-modal-dialog a,
.mirosubs-modal-dialog a:link,
.mirosubs-modal-dialog a:visited  {
  color: #0066cc;
  cursor: pointer;
}

.mirosubs-modal-dialog-title {
  position: relative;
  background-color: #ebeff9;
  color: #000000;
  padding: 10px 15px;
  font-size: 16px;
  font-weight: bold;
  vertical-align: middle;
  cursor: pointer;
  cursor: hand;
}

.mirosubs-modal-dialog-title-close {
    position: absolute;
    top: 10px;
    right: 15px;
    width: 15px;
    height: 16px;
    background: url("../images/dialog_close_box.gif") no-repeat center;
    cursor: default;
}

.mirosubs-modal-dialog-content {
    padding: 15px;
    font-size: 90%;
    background-color: #fff;
}

.mirosubs-modal-dialog-buttons {
    padding: 0 15px 15px;
    background-color: #fff;
}

.goog-buttonset-default {
    font-weight: bold;
}

.mirosubs-label-input-label {
    color: #666;
}

.mirosubs-activecaption-input-label {
    background-color: #fbb;
}

.mirosubs-captionDiv {
    position: absolute;
    top: 220px !important;
    left: 10px;
    width: 360px;
letter-spacing: .04em;
text-shadow:
0px 2px 1px #000,
-1px 3px 1px #000,
-2px 2px 1px #000,
-2px 1px 1px #000,
-2px 0px 1px #000,
2px 2px 1px #000,
1px 2px 1px #000,
0px -2px 1px #000,
2px -2px 1px #000,
-2px -1px 1px #000,
-1px -3px 1px #000,
-3px -2px 1px #000,
0px 0px 25px #000,
0px 0px 35px #000,
0px 0px 35px #000,
0px 0px 31px #fff,
0px 0px 31px #fff,
0px 0px 31px #fff;
font-size: 14px;
    text-align: center;
    color: white;
    font-weight: bold;
	z-index: 4534534544433 !important;
    padding: 8px 20px !important;

}

iframe.mirosubs-captionDivBg { 
    position: absolute; 
    border: none; 
} 


/*--- "Finished Page" version ---*/

ul.mirosubs-titlesList.finished {
    margin: 0 !important;
    padding: 0 !important;
    height: 56px;
    border-bottom: 1px solid #ccc;
    overflow: auto;
}

ul.mirosubs-titlesList li {

    font-weight: bold;
    border-bottom: 1px solid #ccc;
    margin: 0 !important;
    position: relative;
    min-height: 23px;
    padding: 10px !important;
    list-style: none !important;
}


ul.mirosubs-titlesList.mirosubs-beginTab {
overflow: hidden;
margin-bottom: 0px !important;
background: url("../images/begin_tab.jpg") 0 0px no-repeat;
    text-shadow: #333 1px 1px 1px;

}


ul.mirosubs-titlesList.mirosubs-beginTab .mirosubs-beginTabLi {
height: 102px;
padding: 110px 0px !important;
text-align: center;
font-size: 20px;
line-height: 1.5em;
color: #fff;

}


ul.mirosubs-titlesList li:hover {
cursor: default;
}

ul.mirosubs-titlesList li.active {
    background: #caf3ff;
}

ul.mirosubs-titlesList li textarea {
    width: 350px;
    padding: 5px;
    font-family: Arial, Helvetica, sans-serif;
    font-size: 12px;
    line-height: 1.4em;
    border-top: 1px solid #999;
    border-right: 1px solid #ddd;
    border-bottom: 1px solid #eee;
    border-left: 1px solid #ddd;
}


ul.mirosubs-titlesList li input.mirosubs-translateInput {
    width: 95%;
    padding: 5px;
    font-family: Arial, Helvetica, sans-serif;
    font-size: 12px;
    line-height: 1.4em;
    border-top: 1px solid #999;
    border-right: 1px solid #ddd;
    border-bottom: 1px solid #eee;
    border-left: 1px solid #ddd;
margin: 7px 0 0 0;
}

.mirosubs-timestamp {
    margin: 0 !important;
    right: 0;
    font-size: 10px;
    position: absolute;
    line-height: 18px;
    top: 0px;
    font-weight: normal;
    min-width: 47px;
    color: #aaa;
    min-height: 21px;
    padding: 0 0px 0 5px !important;
}

.mirosubs-timestamp.none {
    color: #aaa;
}

.mirosubs-changeTime {
width: 13px;
float: right;
margin: 0 0 0 5px;
}

.mirosubs-timestamp:hover .mirosubs-changeTime a{
display: block;
}

.mirosubs-changeTime a{
width: 13px;
float: right;
height: 0;
padding-top: 9px;
overflow: hidden;
display: none;
}



.mirosubs-changeTime a.mirosubs-up{
width: 13px;
float: right;
height: 0;
padding-top: 9px;
overflow: hidden;
background: url("../images/time_arrows.png") 0 -1px no-repeat;
}



.mirosubs-changeTime a.mirosubs-down{
width: 13px;
float: right;
height: 0;
padding-top: 9px;
overflow: hidden;
background: url("../images/time_arrows.png") 0 -10px no-repeat;
}


.mirosubs-changeTime a.mirosubs-down:hover{
cursor: default;
background: url("../images/time_arrows.png") -15px -10px no-repeat;
}



.mirosubs-changeTime a.mirosubs-down:active{
cursor: default;
background: url("../images/time_arrows.png") -30px -10px no-repeat;
}


.mirosubs-changeTime a.mirosubs-up:hover{
cursor: default;
background: url("../images/time_arrows.png") -15px -1px no-repeat;
}


.mirosubs-changeTime a.mirosubs-up:active{
cursor: default;
background: url("../images/time_arrows.png") -30px -1px no-repeat;
}


.mirosubs-title {
    line-height: 1.7em;
    display: block;
    padding-top: 2px;
    margin-right: 65px;
}

.mirosubs-title-notime {
    padding-left: 0;
}

.mirosubs-nextStep {
    padding: 10px 0;
    text-align: right;
    float: left;
    width: 100%;
    background: #fcfcfc url("../images/gradient.png") 0 14px repeat-x;
}

.mirosubs-nextStep strong {
    padding-right: 17px;
    background: url("../images/right_arrow.png") right 3px no-repeat;
}

.mirosubs-nextStep span {
    padding-right: 15px;
}

.mirosubs-nextStep a {
    float: right;
    padding: 1px 10px 0;
    line-height: 2em !important;
    background: url("next.gif") 0 -4px repeat-x;
    text-decoration: none;
    color: #fff;
    border: 1px solid #666;
    -moz-border-radius: 5px;
    -webkit-border-radius: 5px;
    margin-right: 10px;
}

.mirosubs-nextStep a:hover {
    border: 1px solid #333;
}

.mirosubs-nextStep a.mirosubs-logoutLink {
    background: none;
    color: #aaa;
    text-decoration: underline;
    border: 0;
    float: left;
    margin: 0 0 0 10px;
}


.mirosubs-nextStep a.mirosubs-logoutLink:hover {
    background: none;
    color: #666;
    border: 0;
}

.mirosubs-nextStep a.mirosubs-logoutLink:active {
    background: none;
    color: #666;
    border: 0;
}

.mirosubs-nav {
    margin: 0;
    padding: 0;
    clear: both;
    height: 2.5em;
}

.mirosubs-nav li {
    margin: 0;
    padding: 0;
    list-style: none;
    min-width: 33%;
    float: left;
}

.mirosubs-nav li.active a {
    border-top: 1px solid #ededed;
    background: #efefef url("../images/gradient.png") 0 -39px repeat-x;
}

.mirosubs-nav a {
    margin: 0;
    display: block;
    text-align: center;
    text-decoration: none;
    width: 100%;
    font-weight: bold;
    color: #333;
    padding: 0;
    float: left;
    border-top: 1px solid #ddd;
    line-height: 2.5em;
    background: #efefef url("../images/gradient.png") 0 -9px repeat-x;
}

.mirosubs-navTranscribe a {
    -moz-border-radius-bottomleft: 5px;
    -webkit-border-bottom-left-radius: 5px;
}

.mirosubs-navSync a {
    border-left: 1px solid #ccc;
}

.mirosubs-navReview {
    width: 34%;
}

.mirosubs-navReview a {
    -moz-border-radius-bottomright: 5px;
    -webkit-border-bottom-right-radius: 5px;
}

.mirosubs-navSync a {
   border-right: 1px solid #ccc;
   width: 99%;
}

.mirosubs-nav a:hover {
    border-top: 1px solid #ededed;
    background: #efefef url("../images/gradient.png") 0 -39px repeat-x;
}

.mirosubs-transcribeControls {
    background: #ddd;
    border-bottom: 1px solid #999;
    border-top: 1px solid #eee;
}

.mirosubs-transcribeControls input.trans {
    width: 91%;
    margin: 10px;
    padding: 5px;
    font-size: 13px;
}

.mirosubs-widget li.mirosubs-transcribeHelp {
    margin:0px !important;
    padding: 0px !important; 
    background: #eee;
    border-bottom: 1px solid #ddd;
}

.mirosubs-widget li.mirosubs-transcribeHelp:hover {
    background: #eee !important;
}

.mirosubs-widget li.mirosubs-transcribeHelp .mirosubs-helpInner {
    margin: 10px !important;
    padding: 0px !important; 
    border: 1px solid #333;
    -moz-border-radius: 5px;
    background: url("../images/blue_grad.gif") 0 0 repeat-x;
    border-right: 1px solid #1d8bb0;
    border-left: 1px solid #1d8bb0;
    border-bottom: 1px solid #fff;
    -webkit-border-radius: 5px;
}

li.mirosubs-transcribeHelp p {
    color: #fff;
    font-weight: bold;
    padding: 0 25px 5px 15px;
    margin: 0px 0px 0 0;
    font-size: 11px;
    text-shadow: #6374AB 1px 1px 1px;
}

li.mirosubs-transcribeHelp p.mirosubs-topP {
    padding-top: 10px;
}

.mirosubs-transcribeHelp,
.mirosubs-transcribeHelp li:hover {

}

.mirosubs-transcribeHelp .mirosubs-keys {
    width: 100%;
    height: 127px; 
    border: 1px solid #333; 
    border-bottom: 0; 
    margin-left: -223px; 
    position: fixed; 
    width: 200px; 
    margin-top: -10px; 
    padding: 15px 5px; 
    background: url("../images/keys.png") 0 0 repeat-x;
    -moz-border-radius-bottomleft: 5px;
    -moz-border-radius-topleft: 5px;
    background: url("../images/blue_grad.gif") 0 0 repeat-x;
    -webkit-border-bottom-left-radius: 5px; 
    -webkit-border-top-left-radius: 5px; 
}

.mirosubs-transcribeHelp .mirosubs-keys h3{ 
    margin: 0 0 10px; 
    padding: 0 0 0 10px; 
    color: #fff; 
} 

.mirosubs-transcribeHelp .mirosubs-keys a { 
    margin: 0; 
    padding: 0 0 0 10px; 
    color: #fff; 
    position: absolute; 
    bottom:10px; 
    right: 10px; 
} 

.mirosubs-transcribeHelp .mirosubs-keys span {
    float: left;
    font-weight: bold;
    font-size: 10px;
    text-shadow: #6374AB 1px 1px 1px;
    color: #fff;
    margin-bottom: 5px;
    padding: 5px 5px 5px 15px;
}

.mirosubs-transcribeHelp .mirosubs-keys span.mirosubs-tab{
    float: left;
    font-weight: bold;
    font-size: 10px;
    padding: 5px 5px 5px 50px;
    background: url("../images/keys_buttons.png") 10px -48px no-repeat;
}

.mirosubs-transcribeHelp .mirosubs-keys span.mirosubs-back{
    float: left;
    font-weight: bold;
    font-size: 10px;
    padding: 5px 5px 5px 50px;
    background: url("../images/keys_buttons.png") 10px -97px no-repeat;
}

li.mirosubs-transcribeHelp span.mirosubs-space_bar{
    background: url("../images/keys_buttons.png") 10px 1px no-repeat;
    padding: 6px 0 5px 100px;
}

.mirosubs-transcribeHelp ol {
    margin: 0;
    background: none;
    padding: 0;
}

li.mirosubs-transcribeHelp ol li {
    background: none !important;
    margin: 0;
    font-weight: bold;
    font-size: 13px;
    line-height: 1.4em;
    border: none !important;
    padding: 3px !important;
}

.mirosubs-tips p {
    padding: 0 0 4px;
    font-size: 11px;
    margin: 0;
}

@media screen and (-webkit-min-device-pixel-ratio:0) {
    .mirosubs-navSync {
        border-left: 1px solid #ccc;
        border-right: 1px solid #ccc;

    }

    .mirosubs-navSync a{
        border-left: none;
        width: 100%;
    }

    .mirosubs-navReview a{
        border-left: none;
    }

    .mirosubs-navReview {
    }
}

.mirosubs-langmenu {
    background-color:#FFFFFF;
    border-color:#CCCCCC #666666 #666666 #CCCCCC;
    border-style:solid;
    border-width:1px;
    border-top: none;
    cursor:default;
    margin:0;
    outline-color:-moz-use-text-color;
    outline-style:none;
    outline-width:medium;
    padding:px 0;
    -moz-border-radius-bottomleft: 5px;
    -moz-border-radius-bottomright: 5px;
    -webkit-border-bottom-left-radius: 5px; 
    -webkit-border-bottom-rught-radius: 5px; 
    position: absolute;
}

.mirosubs-langmenuitem {
    font-size:11px;
    margin:0;
    padding:4px 7px;
}

.mirosubs-langmenuitem-highlight {
    background-color: #333;
    cursor: pointer;
    color: white;
}

.mirosubs-langmenusep {
    border-top: 1px solid #666;
    margin: 0px 0;
    padding: 0;
}

<<<<<<< HEAD

.mirosubs-embed{
position: relative;
}



embed#clippy{
position: absolute;
top: 5px;
right: 0px;
}


.mirosubs-embed textarea{
width: 205px;
overflow: hidden;
padding: 5px;
height: 11px;
font-size: 11px;

}


.mirosubs-share{
background: #e1eff4;
padding: 20px 20px 30px;
position: relative;
    -moz-border-radius: 4px;
    -webkit-border-radius: 4px;
}


.mirosubs-share h2{
margin: 0;
}


.mirosubs-share h3{
margin: 15px 0 5px 0;
}

.mirosubs-permalink{
color: #777;
}


.mirosubs-blueTriangle{

position: absolute;
left: -8px;
top: 18px;
}


.mirosubs-share ul{
margin: 0 0 0 0px;
padding: 0;
}


.mirosubs-share ul li{
list-style: none;
padding: 0;
margin-bottom: 5px

}


.mirosubs-share ul li a{
list-style: none;
line-height: 1.8em;
padding: 0 0 0 28px;
margin-bottom: 5px
display: block;
color: #333;
text-decoration: none;
font-weight: bold;
}


.mirosubs-twitter{
    background: url("../images/share_icons.png") 0 -37px no-repeat;
}


.mirosubs-facebook{
    background: url("../images/share_icons.png") 0 0px no-repeat;
}


.mirosubs-friends{
    background: url("../images/share_icons.png") 0 -73px no-repeat;
}



.mirosubs-translating{
padding: 5px;
color: #fff;
background: #444 url("../images/big_grad.png") right bottom repeat-x;
-moz-border-radius: 4px;
-webkit-border-radius: 4px;
padding: 30px;
margin: 30px;
border-top: 1px solid #444;
border-right: 1px solid #555;
border-bottom: 1px solid #555;
border-left: 1px solid #555;
clear:both;
height: 110px;
width: 720px;
}


.mirosubs-translating p{
float: left;
width: 420px;
font-size: 15px;
margin: 0 0 20px;
line-height: 1.3em;

}



.mirosubs-translating .mirosubs-buttons{
float: right;
width: 240px;
}


.mirosubs-translating .mirosubs-done{
margin: 0 0 35px;
}

=======
.mirosubs-autopause {
    font-size: 16px;
    margin: 10px 0 0 95px;
    line-height: 16px;
}

.goog-checkbox {
  border: 1px solid #1C5180;
  cursor: pointer;
  display: -moz-inline-box;
  display: inline-block;
  font-size: 1px;  /* Fixes the height in IE6 */
  height: 11px;
  margin: 0 4px 0 1px;
  vertical-align: text-bottom;
  width: 11px;
}

.goog-checkbox-checked {
  background: #fff url('../images/check-sprite.gif') no-repeat 2px center;
}

.goog-checkbox-undetermined {
  background: #bbb url('../images/check-sprite.gif') no-repeat 2px center;
}

.goog-checkbox-unchecked {
  background: #fff;
}

.goog-checkbox-disabled {
  border: 1px solid lightgray;
  cursor: default !important;
  background-position: -7px;
}
>>>>>>> 36aea096
<|MERGE_RESOLUTION|>--- conflicted
+++ resolved
@@ -1277,7 +1277,6 @@
     padding: 0;
 }
 
-<<<<<<< HEAD
 
 .mirosubs-embed{
 position: relative;
@@ -1414,7 +1413,7 @@
 margin: 0 0 35px;
 }
 
-=======
+
 .mirosubs-autopause {
     font-size: 16px;
     margin: 10px 0 0 95px;
@@ -1449,5 +1448,4 @@
   border: 1px solid lightgray;
   cursor: default !important;
   background-position: -7px;
-}
->>>>>>> 36aea096
+}