@mixin border-radius($radius: 5px) {
    -moz-background-clip: padding-box;
    -moz-border-radius: $radius;
    -webkit-background-clip: padding-box;
    -webkit-border-radius: $radius;
    background-clip: padding-box;
    border-radius: $radius;
}
@mixin box-shadow($horizontal: 0px, $vertical: 1px, $blur: 2px, $color: #CCC) {
    -moz-box-shadow: $horizontal $vertical $blur $color;
    -webkit-box-shadow: $horizontal $vertical $blur $color;
    box-shadow: $horizontal $vertical $blur $color;
}
@mixin inset-box-shadow($horizontal: 0px, $vertical: 1px, $blur: 2px, $color: #CCC) {
    -moz-box-shadow: inset $horizontal $vertical $blur $color;
    -webkit-box-shadow: inset $horizontal $vertical $blur $color;
    box-shadow: inset $horizontal $vertical $blur $color;
}
@mixin multi-color-border($top, $sides, $bottom) {
    border-bottom: 1px solid $bottom;
    border-left: 1px solid $sides;
    border-right: 1px solid $sides;
    border-top: 1px solid $top;
}
@mixin multi-border-radius($topLeft: 5px, $topRight: 5px, $bottomRight: 5px, $bottomLeft: 5px) {
    -moz-border-radius-bottomleft: $bottomLeft;
    -moz-border-radius-bottomright: $bottomRight;
    -moz-border-radius-topleft: $topLeft;
    -moz-border-radius-topright: $topRight;
    -webkit-border-bottom-left-radius: $bottomLeft;
    -webkit-border-bottom-right-radius: $bottomRight;
    -webkit-border-top-left-radius: $topLeft;
    -webkit-border-top-right-radius: $topRight;
    border-bottom-left-radius: $bottomLeft;
    border-bottom-right-radius: $bottomRight;
    border-top-left-radius: $topLeft;
    border-top-right-radius: $topRight;
}
@mixin vertical-gradient($start: #000, $stop: #FFF) {
    background: $start;
    background-image: -moz-gradient(center top, $start 0%, $stop 100%);
    background-image: -moz-linear-gradient(center top, $start 0%, $stop 100%);
    background-image: -ms-linear-gradient($start, $stop);
    background-image: -o-linear-gradient($start, $stop);
    background-image: -webkit-gradient(linear, left top, left bottom, from($start), to($stop));
    background-image: -webkit-linear-gradient($start, $stop);
    background-image: linear-gradient($start, $stop);
}
@mixin vertical-gradient-with-image($image, $start: #000, $stop: #FFF) {
    background: $image, -moz-gradient(center top, $start 0%, $stop 100%);
    background: $image, -moz-linear-gradient(center top, $start 0%, $stop 100%);
    background: $image, -webkit-gradient(linear, left top, left bottom, from($start), to($stop));
    background: ($start + $stop) / 2 $image;
}
@mixin linear-gradient($position, $first, $second, $third) {
    background-image: -moz-linear-gradient($position, $first, $second, $third);
    background-image: -ms-linear-gradient($position, $first, $second, $third);
    background-image: -o-linear-gradient($position, $first, $second, $third);
    background-image: -webkit-linear-gradient($position, $first, $second, $third);
    background-image: linear-gradient($position, $first, $second, $third);
}
@mixin opacity($op) {
    -khtml-opacity: $op;
    -moz-opacity: $op;
    opacity: $op;
}
@mixin box-right {
    padding: 0;
    position: absolute;
    top: 2em; right: 0;
    width: 120px;
}
@mixin block-level {
    display: block;
    width: 100%;
}

$dark: #486f87;
$darker: #3e6782;
$darkest: #2f3c45;
$faint: #b7c3c9;
$fainter: #dce2e5;
$faintest: #f3f6f8;
$light: #7692a3;
$lighter: #a0b2bd;
$normal: #678ca3;
$usblue: #0f517a;

/* General styles */
body {
    overflow-y: scroll;
}
.group:after {
    clear: both;
    content: ".";
    display: block;
    height: 0;
    visibility: hidden;
}
.v1 {
    color: $darkest;

    em {
        font-style: italic;
    }
}
.v1 .bootstrap {
    div.modal {
        display: none;

        div.plain-text {
            margin-bottom: 0;

            label {
                padding-top: 0;
            }
        }
    }
}
.v1 .notation {
    color: $light;
    font-size: .95em;
}
.v1 .view .grid_4 p.notation {
    float: none;
    margin: 0 0 1em;
}
.v1 .button, .v1 .content button, .v1 .form-container button, .v1 .submit input {
    background-color: $usblue;
    border: 1px solid #0c4a70;
    color: #fff;
    cursor: pointer;
    font-size: inherit;
    margin: 1em 0;
    padding: .5em;
    text-align: center;
    text-decoration: none;
    text-shadow: 1px 1px 1px #0c4a70;
    @include border-radius(3px);
    @include vertical-gradient(#136aa1, $usblue);

    &:hover {
        @include vertical-gradient(#136aa1, #0c4061);
    }
    &.primary {
        font-size: 1.25em;
        padding: 1em;
        @include border-radius(4px);
    }
    &.reduced, &.cancel {
        border-color: $fainter;
        color: $normal;
        text-shadow: none;
        @include vertical-gradient(#fff, $fainter);

        &:hover {
            border-color: $faint;
            color: $dark;
            @include vertical-gradient($faintest, $fainter);
        }
    }
    &.delete {
        border-color: #700C22;
        float: left;
        margin: 0 .5em 0 0;
        text-shadow: 1px 1px 1px #700C22;
        @include vertical-gradient(#A11332, #7A0F26);

        &:hover {
            @include vertical-gradient(#A11332, #610c1e);
        }
    }
    &.save {
        border-color: #4F7A0F;
        text-shadow: 1px 1px 1px #4F7A0F;
        @include vertical-gradient(#69A113, #4F7A0F);

        &:hover {
            @include vertical-gradient(#69A113, #476e0d);
        }
    }
    &.cancel {
        float: left;
        margin: 0 .5em 0 0;
    }
}
.v1 .controls .button {
    display: block;
}
.v1 .action-replacement {
    background: $faintest;
    border: 1px solid $fainter;
    color: $normal;
    margin: 2em 0 1em;
    padding: 1.5em;
    text-align: center;
    @include border-radius(4px);
}
.v1 .team-banner {
    margin-bottom: 2em;
}
p.empty {
    clear: both;
    color: $normal;
    font-size: 18px;
    padding: 2em 1em;
}
.v1 .view .action-call {
    background-color: $fainter;
    clear: both;
    font-size: 1.25em;
    padding: 1em;
    @include border-radius(3px);
}
.v1 .view {
    > div, > form {
        padding-top: 2em;
    }
}
.v1 ul .timestamp {
    color: $light;
    text-align: right;
    width: 150px;
    @include box-right;
}
div.hidden, form.hidden {
    display: none;
}
ul.list-collapsible {
    li.hidden {
        display: none;
    }
    li.expand {
        span.less {
            display: none;
        }
    }
    &.expanded {
        li.hidden {
            display: block;
        }
    }
}
a.button-clean {
    display: inline-block;
    margin-top: 0 !important;
}
div.fix-chosen div.chzn-container {
    width: auto !important;
}
.action-group {
    position: relative;

    .trigger {
        cursor: pointer;
    }

    ul {
        display: none;
    }

    &:hover ul {
        display: block;
    }
}

/* Tabs */
.show-border {
    border-bottom-width: 2px;
    margin-bottom: -1px;
}
.v1 .tabs  {
    border-bottom: 1px solid $fainter;
    float: left;
    padding: 0 10px 0 0;
    width: 100%;

    li {
        display: inline;

        a {
            border-right: 1px solid $fainter;
            border-top: 1px solid $fainter;
            color: $normal;
            display: block;
            float: left;
            font-size: 13px;
            padding: 1em 1.5em;
            position: relative;
            text-decoration: none;
            @include linear-gradient(bottom, hsla(0, 0%, 94%, 1), hsla(0, 0%, 98%, 1) 15%, hsla(0, 0%, 98%, 1));

            &:hover {
                @include linear-gradient(bottom, hsla(0, 0%, 91%, 1), hsla(0, 0%, 95%, 1) 15%, hsla(0, 0%, 95%, 1));
            }
        }

        &.current a {
            background: #fff;
            border-bottom: 1px solid #fff;
            color: inherit;
            margin-bottom: -1px;
        }

        &:last-child a {
            -moz-border-radius-topright: 3px;
            -webkit-border-top-right-radius: 3px;
            border-top-right-radius: 3px;
        }

        &:first-child a {
            -moz-border-radius-topleft: 3px;
            -webkit-border-top-left-radius: 3px;
            border-left: 1px solid $fainter;
            border-top-left-radius: 3px;
        }
    }
}
.v1 .view .tabs {
    margin: 0 -10px;

    li {

        &.hascount a {
            padding-right: 2em;

            span {
                color: $lighter;
                font-size: 10px;
                line-height: 1em;
                position: absolute;
                right: .75em;
                top: .75em;
            }
        }

        &:first-child a {
            border-left: none;
            @include border-radius(0);
        }
    }
}

/* Tools */
.v1 .view .tools {
    border-bottom: 1px solid #e8ebed;
    clear: both;
    margin: 0 0 0 -10px;
    min-height: 18px;
    padding: 1em 0 1em 1em;
    position: relative;
    text-align: right;
    @include linear-gradient( bottom, hsla(0, 0%, 98%, 1), hsla(0, 0%, 100%, 1) 25%, hsla(0, 0%, 100%, 1) );

    .button, button {
        background: transparent;
        border: 1px solid transparent;
        color: $light;
        float: right;
        margin: -.5em 0 0;
        padding: .5em 1em;
        text-shadow: none;

        &:hover {
            border-color: $faint;
            color: $dark;
            @include vertical-gradient($faintest, $fainter);
        }
    }

    .button.disabled:hover {
        border-color: transparent;
        background: transparent;
        color: $light;
    }

    h2 {
        color: inherit;
        display: inline;
        font-size: inherit;
        left: 1em;
        position: absolute;
        top: 1em;
    }

    form {
        padding: 0;
    }

    .filters {
        float: left;
        margin: -.5em 0 0 -.5em;
        padding: 0;

        > li {
            display: inline;
            padding: 0;

            select {
                width: 140px;
            }
        }
    }

    .sort_button {
        float: right;
        margin: -.5em .5em 0 0;
    }

    form.search {
        margin: 0;
        padding: 0;
        position: absolute;
        top: .5em; left: .65em;
        width: 160px;

        fieldset {
            padding: 0;

            input {
                border-color: $fainter;
                float: left;

                &:focus {
                    border-color: $normal;
                }
            }

            a.reset {
                color: $light;
                display: block;
                line-height: 1.5em;
                padding: .5em;
                position: absolute;
                text-decoration: none;
                top: 0; left: 152px;
            }
        }
    }
}

.v1 .grid_9.alpha .tools {
    margin: 0 -20px 0 0;
    padding-right: 10px;

    .sort_button {
        margin-top: 0;
    }
}

/* Listings */
.v1 .view p.view-notice {
    background-color: $faintest;
    clear: both;
    margin: 1.2em 1em 0 4px;
    padding: 1em;
    @include border-radius(3px);

    a.clear-filters {
        float: right;
    }
}
.v1 .view p.view-notice.draft {
    background-color: #ffcbc7;
    color: #CA4C43;  

    em {
        font-style: normal;
        font-weight: bold;
        padding-right: 1.5em;
        text-transform: uppercase;
        color: #a33d36;
    }
}
.v1 .listing {
    clear: both;
    padding: 0;

    & > li {
        border-bottom: 1px dotted $faint;
        padding: 2em 1em;
        position: relative;

        &.empty {
            border:none;
        }
        h3 {
            font-size: 13px;
            line-height: 1.5em;
            padding-bottom: .25em;
            position: relative;

            & > a {
                text-decoration: none;

                &:hover {
                    border-style: dotted;
                    border-width: 0 0 1px 0;
                }
            }
        }
        p {
            margin: .5em 0;
        }
        .thumb {
            position: absolute;
            top: 2em; left: 0;

            a {
                display: inline-block;
                max-height: 229px;
                overflow: hidden;

                img {
                    border: 1px solid $faint;
                }
            }
        }
        span.timestamp {
            span.unread {
                color: #126295;
                font-weight: bold;
                margin-right: 8px;
            }
        }
        .actions {
            @include box-right;

            li {
                color: $lighter;
                padding: 0;
                text-align: right;

                h4 {
                    padding: .25em 0;

                    a {
                        color: $lighter;
                    }
                }
                &.due {
                    font-size: 11px;
                }

            }

            a {
                color: $dark;
                text-decoration: none;
            }

            li > form {
                padding: 0;
            }

            li > a, li > form a {
                display: block;
                padding: .25em 0;

                &:after {
                    content: ' →';
                }
            }
        }
        .descriptor {
            background: $faintest;
            border: 1px solid $fainter;
            color: $light;
            font-size: 11px;
            font-weight: normal;
            margin-left: 3px;
            padding: 1px 3px;
            @include border-radius(2px);

            a, a:hover {
                border: none;
                color: $light;
                text-decoration: none;
            }
        }

        .admin-controls {
            position: absolute;
            bottom: .5em; right: 0;
            padding: .5em 0;
            display: none;

            li {
                padding: 0;
                display: inline;

                a {
                    padding: 0 .25em;
                    cursor: pointer;
                    text-decoration: none;
                    color: $lighter;

                    &:hover {
                        color: $normal;
                    }

                    &.disabled {
                        color: $lighter;

                        &:hover {
                            background: none;
                            color: $lighter;
                        }
                    }
                }
                &:first-child a {
                    border-left: none;
                }
                input[type="checkbox"] {
                    margin: 5px 7px;
                }
            }
            form {
                padding: 0;
            }
        }
        &:hover .admin-controls {
            display: block;
        }

        .assignee-choice {
            background: $fainter;
            padding: 1em;
            position: absolute;
            top: 1em; right: 0;
            width: 160px;
            z-index: 90;
            @include border-radius(3px);

            .chzn-container {
                margin: 1em 0 0;
            }

            a {
                display: block;
            }

            .cancel {
                color: $light;
                float: right;
            }
        }
        .action-assign-submit {
            color: #FFF;
        }
    }
}
.v1 .listing.videos > li {
    border: none;
    float: left;
    padding: 10px 0;
    position: relative;
    width: 310px;

    h3 {
        clear: both;
        height: 2em;
        margin: 6px 10px 10px;
    }

    .thumb {
        height: 180px;
        overflow: hidden;
        position: relative;
        top: 0;

        img {
            margin: 10px 10px 0;
            width: 290px;
        }
    }

    a {
        text-decoration: none;
    }

    .languages {
        background: hsla(0%, 0%, 0%, .35);
        color: #eee;
        left: 17px;
        margin: 0;
        padding: .5em .75em;
        position: absolute;
        text-shadow: 1px 1px 1px #444;
        top: 17px;
        width: auto;
        @include border-radius(3px);
    }
    &:hover .languages {
        background: hsla(0%, 0%, 0%, .55);
    }

    .callout {
        color: #fff;
        display: block;
        padding: .75em;
        position: absolute;
        right: 0;
        text-indent: 0;
        text-shadow: 1px 1px 1px $dark;
        top: 0;
        @include border-radius(3px);
        @include box-shadow(-1px, 1px, 1px, hsla(0%, 0%, 0%, .35));
        @include vertical-gradient($normal, $dark);
    }

    .admin-controls {
        background: hsla(0%, 0%, 0%, .55);
        border: none;
        bottom: .6em;
        opacity: 1;
        right: 1em;
        text-shadow: 1px 1px 1px #444;
        padding: .5em;

        a {
            border: none;
            color: #eee;

            &:hover {
                background: transparent;
                color: #fff;
                text-decoration: underline;
            }
        }
        &:hover {
            background: hsla(0%, 0%, 0%, .75);
        }
    }
}
.v1 .listing.members > li, .v1 .listing.messages > li {
    min-height: 4em;
    padding-left: 65px;
    padding-right: 150px;

    .thumb {
        height: 45px;
        width: 45px;

        img {
            height: 45px;
        }
    }
    &.current {
        background: #f6f6e4;
    }
}
.v1 .listing.messages > li {
    @include opacity(0.5);

    &.unread {
        @include opacity(1.0);
    }
    p {
        a {
            max-width: 100%;
            overflow: hidden;
            text-overflow: ellipsis;
        }
    }
}
.v1 .listing.activity > li, .v1 .listing.tasks > li, .v1 .listing.urls > li {
    padding-right: 150px;

    .actions {
        width: 150px;
    }
}
.v1 .listing.tasks > li {
    min-height: 5.5em;
    padding-left: 110px;

    .done {
        span {
            margin-right: .5em;
        }
    }

    .thumb {
        max-width: 80px;
        word-wrap: break-word;

        img {
            margin-left: 10px;
            max-width: 80px;
        }
    }

    form.assign-form {
        padding: 0;
    }

    &.disabled {
        padding-right: 0;

        h3, p, a, ul {
            opacity: .2;
        }
        ul.actions, ul.admin-controls {
            display: none !important;
        }
        div.cannot-perform-disabled {
            background: #F2DEDE;
            border: 1px solid #EED3D7;
            color: #B94A48;
            margin-bottom: 10px;
            padding: 10px;
            @include border-radius;
        }
    }

    .perform-task {

        .trigger {
            text-align: right;
            padding-right: 16px;
            background: url('../images/chosen-sprite.png') no-repeat 138px -4px;
            color: $lighter;
        }

        ul {
            position: absolute;
            top: 15px; right: 0;
            padding: 0;
            background: #fff;
            @include border-radius(3px);
            @include box-shadow(0px, 1px, 5px, #777);
            z-index: 1000;

            a {
                text-align: left;
                padding: .75em 1em;

                &:after {
                    content: '';
                }

                &:hover {
                    background: $fainter;
                    color: $darker;
                }

            }
        }
    }

}
.v1 .listing.teams > li {
    padding-right: 150px;
}
.v1 .view #comments-tab .listing.comments > li {
    padding: 1em 48px 2em;
    position: relative;

    h3 {
        line-height: 32px;
        margin-bottom: 1em;
        margin-left: -48px;
        margin-top: 0;

        img {
            border: 1px solid $fainter;
            float: left;
            height: 32px;
            margin-right: 9px;
            padding: 2px;
            @include border-radius(3px);
        }
    }

    p {
        clear: both;
        line-height: 175%;
    }
}
.v1 .listing.revisions {
    input {
        float: left;
        margin: 3px 9px 3px 0;
    }
}
.v1 .view .pagination {
    float: none;
    padding: 1em 1em 0;

    em {
        background: transparent;
        box-shadow: none;
        color: $lighter;
        font-style: normal;
    }
    a {
        color: $normal;

        &:hover {
            background: $faint;
            box-shadow: none;
            color: #fff;
        }
    }
    .disabled {
        color: $lighter;
    }
}
p.view-more {
    margin-top: 1em;
    text-align: center;

    a {
        color: $light;
        text-decoration: none;

        &:after {
            content: ' →';
        }
    }
}

/* Controls */
.v1 .controls {
    background-color: #fff;
    border-left: 1px solid $fainter;
    padding-bottom: 4em;
    padding-left: 15px;
    width: 199px;
    @include linear-gradient(left, hsla(0, 0%, 96%, 1), hsla(0, 0%, 100%, 1) 5%, hsla(0, 0%, 100%, 1));

    ul {
        border-bottom: 1px solid $faintest;
        margin-left: -15px;
        padding: 2em 0;

        &.secondary {
            margin-top: 0;
        }

        li {
            margin-bottom: .5em;
            padding: 0;
        }

        li a {
            color: $normal;
            display: block;
            padding: .75em 0 .75em 15px;
            position: relative;
            text-decoration: none;
            @include multi-border-radius(0, 5px, 5px, 0);

            &:hover {
                background-color: #f9fafb;
                @include linear-gradient( left, hsla(192, 15%, 92%, 1), hsla(192, 15%, 96%, 1) 5%, hsla(192, 15%, 96%, 1));
            }

            span {
                color: $lighter;
                position: absolute;
                top: .75em; right: .75em;
            }
        }

        li.current a {
            background-color: #edf1f2;
            color: $dark;
            @include linear-gradient( left, hsla(192, 15%, 90%, 1), hsla(192, 15%, 94%, 1) 5%, hsla(192, 15%, 94%, 1));

            &:hover {
                background-color: #e8ecee;
                @include linear-gradient( left, hsla(192, 15%, 88%, 1), hsla(192, 15%, 92%, 1) 5%, hsla(192, 15%, 92%, 1));
            }

            span {
                color: $light;
            }
        }
    }
    .refine {
        border-bottom: 1px solid $faintest;
        margin: 0 0 2em -15px;
        padding: 1.5em 15px 1em;

        form {
            padding: 0 0 1em;
        }

        select {
            width: 100%;
        }

        .chzn-container {
            margin-bottom: 1em;

            &:last-child {
                margin-bottom: 0;
            }
        }
    }
    h4 {
        color: $light;
        padding-bottom: 1em;
    }
    form {
        padding: 0;

    }
}

/* Forms */
.v1 form {
    padding: 1em 0;

    h3 {
        line-height: 20px;
    }
    .form-title {
        margin: 1em 0 0 0;
    }
    fieldset {
        padding-bottom: 3em;

        legend {
            font-weight: bold;
            padding-bottom: .5em;
        }

        input, textarea {
            margin-bottom: .5em;
            padding: 4px;
        }

        label {
            padding: 1.5em 0 .25em;
            @include block-level;

            .notation {
                float: right;
                margin-right: -8px;
            }
        }

        input[type="text"], input[type="password"], textarea {
            border: 1px solid $faint;
            @include block-level;
            @include border-radius(2px);
        }

        input[type='checkbox'] {
            margin: 0 4px 0 0;
        }

        input[type='file'] {
            padding: 0;
            @include block-level;
        }

        select {
            margin-bottom: .5em;
            padding: 4px;
            width: 100%;
        }

        textarea {
            height: 5em;
        }
    }
    p {
        color: inherit;
    }
}
.v1 .view form .preselected {
    background: $fainter;
    margin: .5em 0;
    padding: 1em;
    position: relative;
    @include border-radius(3px);

    p {
        float: none;
        margin: 0;
    }

}
.v1 .view form .preselected.video {
    min-height: 3em;
    padding-left: 75px;

    img {
        left: 1em;
        max-width: 50px;
        position: absolute;
        top: 1em;
    }
}
.v1 .panel-holder form {
    clear: both;
    float: left;
    width: 100%;
}
.v1 .panel-holder .tools form {
    float: none;
}
.v1 form.workflow {
    margin-top: -3em;

    fieldset {
        background: $fainter;
        padding: 0 1em;
        @include border-radius(4px);

        .button {
            margin-top: 2em;
        }
    }
}
.v1 .workflow {
    background: $fainter;
    display: none;
    margin-top: -2em;
    padding: 0 1em;
    @include border-radius(4px);

    fieldset {
        padding-bottom: 1.5em;

        .button {
            float: right;
        }
    }
}
.v1 .alpha .omega {
    margin-left: 60px;
}
#dashboard .alpha .omega {
    margin-left: 10px;
}
.v1 div.submit {
    border-top: 1px solid $fainter;
    clear: both;
    margin: 2em 0 0;
    padding-top: 1em;
    text-align: right;

    form {
        padding: 0;
    }

    button, input {
        margin: 0;
    }

}
.v1 .controls form.search {

    fieldset {
        padding: 0;
        position: relative;

        input {
            border-color: $fainter;
            color: $lighter;
            padding-right: 30px;
            padding: .5em;
            width: 162px;

            &:focus {
                border-color: $normal;
            }
        }
        a.reset {
            background: transparent url('../images/form-reset-icon.png') 7px 7px no-repeat;
            color: #739AAE;
            height: 25px;
            position: absolute;
            right: 1px;
            text-align: center;
            text-indent: -1000em;
            text-shadow: 0 1px 1px #FFF;
            top: 1px;
            width: 25px;
            @include multi-border-radius(0, 2px, 2px, 0);
        }
    }
}
.v1 #comment-form fieldset {
    padding: 0;

    label {
        padding-top: 0;
    }
    textarea {
        width: 602px;
    }
}
#summary {
    background-image: -moz-linear-gradient(top, hsla(0, 0%, 94%, 1), hsla(0, 0%, 98%, 1) 5%, hsla(0, 0%, 98%, 1) 95%, hsla(0, 0%, 94%, 1));
    background-image: -ms-linear-gradient(top, hsla(0, 0%, 94%, 1), hsla(0, 0%, 98%, 1) 5%, hsla(0, 0%, 98%, 1) 95%, hsla(0, 0%, 94%, 1));
    background-image: -o-linear-gradient(top, hsla(0, 0%, 94%, 1), hsla(0, 0%, 98%, 1) 5%, hsla(0, 0%, 98%, 1) 95%, hsla(0, 0%, 94%, 1));
    background-image: -webkit-linear-gradient(top, hsla(0, 0%, 94%, 1), hsla(0, 0%, 98%, 1) 5%, hsla(0, 0%, 98%, 1) 95%, hsla(0, 0%, 94%, 1));
    background-image: linear-gradient(top, hsla(0, 0%, 94%, 1), hsla(0, 0%, 98%, 1) 5%, hsla(0, 0%, 98%, 1) 95%, hsla(0, 0%, 94%, 1));
    border-bottom: 1px solid $fainter;
    border-top: 1px solid $fainter;
    margin: 0 0 2em;
    padding: 1.5em 0;
    width: 100%;

    h4 {
        margin: 0 20px 1em;

        em {
            font-style: normal;
            font-weight: normal;
        }
    }

    .grid_2 {
        color: $normal;
        margin: 0 20px;
        position: relative;
        width: 105px;

        &.omega {
            margin-right: 0;
        }

        h5 {
            font-weight: bold;
        }

        .divider {
            margin: 1em;
        }

        span {
            font-size: 1.5em;
            position: absolute;
            top: 0;
            right: -1.5em;
        }
    }

    p {
        margin: 0;
    }

}
label[for="thumbnail-clear_id"] {
    display: inline !important;
}
label[for="id_thumbnail"] {
    margin-bottom: 5px;
}
input[name="thumbnail-clear"] {
    margin: 12px 4px 12px 0 !important;
}

/* Dashboard */
#dashboard {

    .featured {
        margin-bottom: 4em;
        padding: 0;

        li {
            border-left: 4px solid $fainter;
            margin: .5em 0;
            padding: 1em;
        }
    }

    .listing {
        margin-bottom: 4em;
        margin-right: 25px;

        li {
            padding: 1em 150px 1em 0;
        }

        &.tasks li {
            min-height: 0;
            padding: 1em 0;

            p {
                margin-bottom: 0;
            }
        }

        .timestamp {
            top: 1em;
        }
    }

    .view ul {
        padding: 0;
    }
}
.v1 .only-child h2 {
    border-bottom: 1px solid $fainter;
    margin-bottom: 0;
    padding: .5em 0;
}

/* Global */
div#language_picker {
    select {
        width: 220px;
    }
}

/* Profile */
#profile.v1 h2, #dashboard.v1 h2 {
    line-height: 1.75em;

    img {
        border: 1px solid $fainter;
        float: left;
        height: 32px;
        margin-right: .5em;
        padding: 2px;
        @include border-radius(3px);
    }
}
#profile.v1 .view .avatar img {
    border: 1px solid $fainter;
    float: right;
    margin-left: 1em;
    margin-right: -60px;
    padding: .5em;
}
.v1 .view .grid_4 {
    p, ul {
        margin-bottom: 2em;
    }

    ul {
        padding: 0;

        &.errorlist {
            margin-bottom: 0;
            width: auto;
        }
    }
}
.v1 .view.new-message form {
    padding: 4em 2em 2em;

    div.recipient {
        float: left;
    }
    div.or {
        float: left;
        font-weight: bold;
        margin: 0 20px;
        padding-top: 41px;
        text-align: center;
    }
    div.team {
        float: left;
    }
    div.disabled {
        @include opacity(0.3);
    }
}

/* Video view */
.video_view {

    .view {
        position: relative;

        p.view-notice {
            margin: 1em 0;
            padding-right: 0;

            a {
                border-bottom: 1px dotted $dark;
                color: inherit;
                text-decoration: none;
            }
        }

        .tab {
            clear: both;
        }

        video, object, .unisubs-widget span.unisubs-videoplayer {
            height: 370px !important;
            width: 620px !important;
        }

        #video-tab, #comments-tab {
            padding-top: 10px;

            h3 {
                margin-top: 1em;
            }
        }

        #activity-tab, #urls-tab {
            padding: 0;
        }

        #comments-tab {
            padding-left: 10px;
        }

        .tools {
            margin: 0 0 0 -10px;
            padding-right: 0;
        }

        > div {
            clear: both;
            padding: 0;
        }

        #video-tab .video-tools {

            h3 {
                border-bottom: 1px solid $fainter;
                font-weight: normal;
                margin: 0 0 .5em;
                padding: 1em 0 .5em;
            }

            ul {
                margin-bottom: 1em;
                padding: 0;
            }

            p {
                margin-bottom: 1em;
            }
        }
    }

    span.unisubs-tabTextfinish {
        display: none !important;
    }

    button.follow-button, button.follow-button:hover {
        background: transparent;
        border: none;
        color: $lighter;
        margin: 0;
        padding: 1em;
        position: absolute;
        text-shadow: none;
        top: 0; right: 0;

        &.follow:hover {
            color: #8ca367;
        }

        &.unfollow:hover {
            color: #B6464D;
        }
    }
}
.v1 .context {
    border-left: none;
    border-right: 1px solid $fainter;
    margin-right: 0;
    padding: 0 20px 0 0;
    width: 289px;
    word-wrap: break-word;
    @include linear-gradient(right, hsla(0, 0%, 97%, 1), hsla(0, 0%, 100%, 1) 2%, hsla(0, 0%, 100%, 1));

    p.permalink {
        margin: -.5em 0 .5em;

        a {
            color: $faint;
            font-size: 11px;
            text-decoration: none;
        }
    }

    .abbr {
        clear: both;
        position: relative;

        .expand {
            border-top: 1px solid $faintest;
            color: $lighter;
            display: block;
            margin-top: .5em;
            padding: .5em 0;
            text-align: center;
            text-decoration: none;
        }

        div {
            height: 6em;
            overflow: hidden;
        }

        &.expanded div {
            height: auto;
        }

    }

    #widget_div {
        padding-bottom: 1.5em;
    }

    video, object, .unisubs-widget span.unisubs-videoplayer, audio {
        height: 173px !important;
        width: 289px !important;
    }

    #description {
        line-height: 150%;

        p {
            margin-bottom: .5em;
        }
    }

    a {
        text-decoration: none;
    }

    h2, h3, h4 {
        word-wrap: break-word;
    }

    h2 a {
        color: inherit;
    }

    h2, h3 {
        font-weight: normal;
    }

    h3 {
        border-bottom: 1px solid $fainter;
        clear: both;
        margin-bottom: .5em;
        padding: 2em 0 .5em;

        &.sub-title {
            border: none;
            color: $dark;
            line-height: 1.25em;
            margin-bottom: -.25em;
            padding-top: 0;

            a {
                color: $dark;
            }
        }
    }

    h4 {
        clear: both;
        font-size: 13px;
        padding: .5em 0 1em;
    }

    ul {
        padding: 0;
    }

    ul.buttons {
        float: left;
        width: 100%;

        li {
            display: inline;

            a {
                display: block;
                float: left;
                height: 22px;
                margin-right: .25em;
                padding: .25em;
                text-indent: -9999em;
                width: 22px;

                &.facebook {
                    background: url('../images/share_icons.png') no-repeat 5px 5px;
                }

                &.twitter {
                    background: url('../images/share_icons.png') no-repeat 5px -32px;
                }

                &.email {
                    background: url('../images/share_icons.png') no-repeat 5px -67px;
                }
            }
        }
    }

    .notation {
        color: inherit;
    }
}
ol.subtitles {
    clear: both;

    li {
        border-bottom: 1px solid $faintest;
        margin-left: -10px;
        padding: 1em 1em 1em 120px;
        position: relative;
        z-index: 1;

        &:hover {
            background-color: $faintest;
        }

        &.description:hover, &.title:hover {
            background-color: inherit;
        }

        .timing, .field {
            position: absolute;
            top: 1em; left: 1em;
            width: 75px;

            a {
                color: $light;
                text-decoration: none;
            }

            .data {
                display: none;
            }
        }

        .field {
            font-weight: bold;
        }

        .quiet {
            color: $lighter;
            left: 100px;
            position: absolute;
            top: 1em;
        }
    }
}
div#rollback-button {
    padding: 20px 12px;
}

/* Overrides */
.v1 .sort_button {
    border-color: $fainter;
    cursor: pointer;
    float: none;
    margin: 0;
    padding: 0;
    text-align: left;
    width: 170px;
    @include border-radius(3px);
    @include vertical-gradient(#fff, #eee);

    .sort_label {
        color: $normal;
        display: block;
        font-size: 11px;
        font-weight: normal !important;
        padding: .5em;
        text-shadow: 0 1px 0px #fff;

        &:hover {
            background: transparent;
        }
    }

    ul {
        margin: 0;
        padding: .5em 0 0;
    }

    ul li a {
        border-bottom: none;
        border-top: 1px solid $fainter;
        color: $normal;
        display: block;
        font-size: 11px;
        font-weight: normal;
        padding: .5em;
        text-decoration: none;
        text-shadow: none;
        @include box-shadow(none);
    }

    ul li a:hover {
        background: $normal;
        color: #fff;
    }

    .arrow {
        background: url('../images/chosen-sprite.png') no-repeat 0 1px;
        height: 24px;
        width: 20px;
    }

    &:hover {
        background: transparent;

        .sort_label {
            z-index: 999999999;
        }

        ul {
            border-color: $fainter;
            border-top: none;
            left: -1px;
            top: 21px;
            @include box-shadow(none);
            @include multi-border-radius(0, 0, 3px, 3px);
            @include vertical-gradient(#fff, $faintest);
        }

        .arrow {
            background: url('../images/chosen-sprite.png') no-repeat -18px 1px;
        }
    }
}
#tender_window #tender_closer {
    color: #80B3CC;
}

/* Chosenify */
.v1 .chzn-container ul.chzn-results, .v1 ul.chzn-choices {
    margin-bottom: 4px !important;
    padding-left: 4px;

    input {
        padding: 5px !important;
    }
}
.v1 .filters {
    p {
        height: 16px;
        line-height: 18px;
        vertical-align: middle;
    }
    .chzn-container {
        height: 100%;
        margin-bottom: 0;
        margin-left: 6px;
        text-align: left;
        vertical-align: middle;

        .chzn-drop {
            border-top: 1px solid $faint;
        }
    }
    .chzn-container,
    .chzn-container-single,
    .chzn-container-single .chzn-single,
    .chzn-container-active .chzn-single
    .chzn-container-single .chzn-single-with-drop,
    .chzn-container-single .chzn-single div {
        background: transparent;
        border: none;
    }
    .chzn-container-single .chzn-single {
        height: 18px;
        line-height: 14px;
        padding: 0;
    }
    .chzn-container-single .chzn-single {

        div b {
            background-position: -5px -5px;
        }
    }
    .chzn-container-active .chzn-single-with-drop div b {
        background-position: -23px -4px;
    }
    .chzn-container-active .chzn-single-with-drop {
        overflow: visible !important;
        position: relative;
        z-index: 52;

        span {
            position: relative;
            z-index: 53;
        }
        div {
            z-index: 53;
        }
        &:before {
            background: #FFF;
            border: 1px solid #B9C3C8;
            content: "";
            display: block;
            height: 100%;
            left: -5px;
            position: absolute;
            top: -5px;
            width: 100%;
            z-index: 51;
            @include multi-border-radius(5px, 5px, 0, 0);
            border-bottom: 1px solid #FFF;
        }
    }
    div.chzn-container-active {
        div.chzn-drop {
            margin-left: -5px !important;
            margin-top: -3px !important;
            z-index: 50;

            li {
                width: 100%;
            }
        }
    }
}
.v1 .bootstrap .modal {
    .modal-header {
        h3 {
            border: none;
            clear: none;
            font-size: 16px;
            line-height: 36px;
            margin: 0;
            padding: 0;
            position: static;
        }
    }
    form {
        margin: 0;
        padding: 0;

        p {
            float: none;
            margin-top: 0;
        }

        fieldset {
            padding-bottom: 1em;

            p {
                margin-bottom: 20px;
            }
        }

        label.radio, label.checkbox {
            display: block;
            padding: 0;
            text-align: left;
            width: 100%;

            input {
                float: left;
                margin-bottom: 3px;
                margin-right: .5em;
            }
        }
    }
    .modal-body {
        fieldset {
            padding: 0;

        }
        textarea {
            height: auto;
            width: 98%;
        }
        ul.chzn-choices, ul.chzn-results {
            margin: 0 !important;
        }
    }
    button {
        margin: 0;
    }
    a.pull-left {
        float: left;
        margin-left: 0;
    }
}

/* Metrics badge */
.v1 .context .metrics {
    border: 1px solid #eaeaea;
    color: #999;
    float: left;
    margin: 1em 0;
    width: 100%;
    @include border-radius(3px);
    @include linear-gradient(top, hsla(0, 0%, 96%, 1), hsla(0, 0%, 98%, 1) 5%, hsla(0, 0%, 97%, 1));

    li {
        border-right: 1px solid #eaeaea;
        float: left;
        padding: 0;
        text-align: center;
        width: 24.7%;

        a, div {
            color: #999;
            display: block;
            padding: .75em 0 .5em;

            p {
                font-size: 1.25em;
                line-height: 1em;
                margin: 0;
                text-shadow: 1px -1px 1px #fff;
            }
            h4 {
                font-size: 11px;
                font-weight: normal;
                padding-bottom: 0;
                padding-top: .25em;
            }
        }
        a:hover {
            color: #35424A;
        }
        &:last-child {
            border: none;
        }
    }
}

/* Debug */
pre.dump {
    code {
        font-family: Consolas, Menlo, "Courier New", monospace;
        margin: 15px 0;
        padding: 18px 15px;
        @include border-radius();
        @include box-shadow(1px, 1px, 3px, rgba(0, 0, 0, .4));
    }
}

/* Truncate text */
.truncated {
    overflow: hidden;
    position: relative;
<<<<<<< HEAD
    z-index: 1;
=======
    z-index: 0;
>>>>>>> 346fbf7c
}
a.truncated-expand {
    background: #F3F6F8;
    display: block;
    margin-top: 10px;
    padding: 8px 10px;
    position: relative;
<<<<<<< HEAD
    z-index: 2;
=======
    z-index: 1;
>>>>>>> 346fbf7c
    @include box-shadow(-6px, -23px, 17px, white);
    @include border-radius();

    &.expanded {
        -webkit-box-shadow: none;
        -moz-box-shadow: none;
        -o-box-shadow: none;
        box-shadow: none;
    }
}

/* Crazytown */
#teams .backnav, #teams .backnav a {
    color: $light; 
}
#teams div.header {
    min-height: 0;

    a.logo-image {
        display: block;
        margin-bottom: 20px;
        max-height: 235px;
        max-width: 940px;
        overflow: hidden;
    }
}
#teams .view .expandable {
    overflow: hidden;

    .button {

        span {
            background: url('../images/chosen-sprite.png') no-repeat 0px -5px;
            display: block;
            float: right;
            height: 1.5em;
            margin-left: 4px;
            width: 16px;
        }
    }
}
#teams .view .tools {

    p {
        color: $lighter;

        span {
            color: $dark;
        }
    }

}
#teams .view .subnav {
    padding: 1em 0;
    text-align: left;

    ul li {
        display: inline;

        a {
            color: $light;
            line-height: 1.5em;
            margin-right: 1em;
            text-decoration: none;
        }

        &.current a {
            color: inherit;
        }
    }
}
#teams .view form.settings {
    margin-left: 1.5em;
    margin-right: 2.5em;
}
#teams div.join {
    clear: both;
    padding-top: 2em;
}
#teams .context .join.button {
    display: block;
    margin: 1em;

    img {
        max-height: 24px;
        margin-left: 4px;
    }

    * {
        vertical-align: middle;
    }
}
#teams .context .notation {
    clear: both;
    padding-top: 4em;
}
#teams .context .join .notation {
    padding-top: 0;
    margin: -.5em 1.5em 0;
}
#teams .context .notation.policy {
    margin-bottom: 1em;
    padding-top: 0;
}
#teams .context #projects-list {
    h4 {
        padding: 1.5em 0 1em;
    }
    &.collapsed {
        li {
            display: none;

            &:first-of-type {
                display: block;
            }
        }
    }
    .count {
        color: $lighter;
        padding-left: .5em;
    }
}
#teams .view .tools {

    #sort-filter {
        color: $normal;
        line-height: 1.5em;
        padding: .5em;
        text-decoration: none;

        &:hover {
            color: $darkest;

            span {
                background: url('../images/chosen-hover.png') no-repeat 4px 3px;
            }

            span.open {
                background: url('../images/chosen-hover.png') no-repeat 4px -28px;
            }
        }

        span {
            background: url('../images/chosen-sprite.png') no-repeat 2px -4px;
            padding: 0 8px;
        }

        span.open {
            background: url('../images/chosen-sprite.png') no-repeat -16px -4px;
        }
    }

    .button {
        float: none;
        margin: 0;
    }
}
#teams .view .filters {
    background: -moz-linear-gradient(top, hsla(0%, 0%, 95%, 1) 0%, hsla(0%, 0%, 98%, 1) 25%, #f5f5f5 75%, hsla(0%, 0%, 95%, 1) 100%);
    background: -ms-linear-gradient(top, hsla(0%, 0%, 95%, 1) 0%, hsla(0%, 0%, 98%, 1) 25%, #f5f5f5 75%, hsla(0%, 0%, 95%, 1) 100%);
    background: -o-linear-gradient(top, hsla(0%, 0%, 95%, 1) 0%, hsla(0%, 0%, 98%, 1) 25%, #f5f5f5 75%, hsla(0%, 0%, 95%, 1) 100%);
    background: -webkit-gradient(linear, left top, left bottom, color-stop(0, hsla(0%, 0%, 95%, 1)), color-stop(0.25, hsla(0%, 0%, 98%, 1)), color-stop(0.75, #f5f5f5), color-stop(1, hsla(0%, 0%, 95%, 1)));
    background: -webkit-linear-gradient(top, hsla(0%, 0%, 95%, 1) 0%, hsla(0%, 0%, 98%, 1) 25%, #f5f5f5 75%, hsla(0%, 0%, 95%, 1) 100%);
    background: linear-gradient(top, hsla(0%, 0%, 95%, 1) 0%, hsla(0%, 0%, 98%, 1) 25%, #f5f5f5 75%, hsla(0%, 0%, 95%, 1) 100%);
    border-bottom: 1px solid #e8ebed;
    display: none;
    margin-bottom: 1em;
    margin-left: -10px;
    padding: 10px 40px 5px 10px;
    position: relative;
    text-align: left;

    .chzn-container {
        width: auto !important;

        a.chzn-single {
            line-height: 16px;
        }
    }
    p {
        float: left;
        height: auto;
    }
    div.filter-chunk {
        display: block;
        float: left;
        margin-bottom: 5px;
        
        span.inner {
            margin-left: 6px;
        }
    }
    a.clear-filters {
        color: $light;
        float: right;
        position: absolute;
        right: 16px;
        text-decoration: none;
        top: 11px;
    }
}
#teams .view .filters.active {
    display: block;
}
#teams form.edit-video {
    fieldset {
        padding-bottom: 0;
    }
}
#teams form.move-video {
    border-top: 10px solid #ECF0F1;
    margin-top: 15px;

    fieldset {
        padding-bottom: 0;

        select {
            width: auto;
        }
    }
    div.submit {
        margin-top: 10px;
    }
}<|MERGE_RESOLUTION|>--- conflicted
+++ resolved
@@ -1942,11 +1942,7 @@
 .truncated {
     overflow: hidden;
     position: relative;
-<<<<<<< HEAD
-    z-index: 1;
-=======
     z-index: 0;
->>>>>>> 346fbf7c
 }
 a.truncated-expand {
     background: #F3F6F8;
@@ -1954,11 +1950,7 @@
     margin-top: 10px;
     padding: 8px 10px;
     position: relative;
-<<<<<<< HEAD
-    z-index: 2;
-=======
     z-index: 1;
->>>>>>> 346fbf7c
     @include box-shadow(-6px, -23px, 17px, white);
     @include border-radius();
 
