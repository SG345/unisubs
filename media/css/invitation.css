@font-face {
font-family: leaguegothic;
src: url("/site_media/fonts/LeagueGothic.otf");
}

@font-face {
font-family: droid;
src: url("/site_media/fonts/DroidSans.ttf");
}

body {
    text-align:center;
    }

#wrapper {
    width: 960px;
    margin:0px auto;
    text-align:left;
    }

BODY {
    padding: 0px;
    margin: 0px;
    background: #a7c3c8;
    font-family: droid_win, droid, verdana, sans-serif;
    line-height: 200%;
    color: #424242;
    font-size: 13px;
    background-image: url('../images/invitation-bg.jpg');
}

A {
    color: #3196ad;
}

H1 {
    font-weight: normal;
    font-family: leaguegothic_win, leaguegothic;
    font-size: 60px;
    color: #686868;
}

H2 {
    font-weight: normal;
    font-size: 18px;
    display: block;
    color: #383838;
    border-bottom: #d3d7d8 1px solid;
    padding-bottom: 15px;
}

#paper {
    background: #f0f5f6;
    padding: 60px;
    padding-bottom: 20px;
    margin-top: 40px;
    margin-bottom: 40px;
    background-image: url('../images/invitation-corner.jpg');
    background-repeat: no-repeat;
    background-position: top right;
}


#meeting_goals, #participants, #when_where, #organizers, #why_meet {
    margin-bottom: 40px;
}

#organizers {
    margin-bottom: 10px;
}

#header {
    margin-bottom: 40px;
}

#header P {
    font-size: 15px;
}

#meeting_goals {
    
}

#meeting_goals P {
    padding: 0px;
    margin: 0px;
}

#meeting_goals P STRONG {
    color: #a40606;
}

.meetings_box {
    display: block;
    width: 260px;
    float: left;
    padding-right: 20px;
}

.organizers_box {
    display: block;
    width: 260px;
    float: left;
    padding-right: 20px;    
}


<<<<<<< HEAD
H3 {
    color: #222222;
    font-size: 13px;
}
=======
 H3 {
    color: #222222;
    font-size: 13px;
}

>>>>>>> 3799f5ea
<|MERGE_RESOLUTION|>--- conflicted
+++ resolved
@@ -104,16 +104,7 @@
     padding-right: 20px;    
 }
 
-
-<<<<<<< HEAD
-H3 {
-    color: #222222;
-    font-size: 13px;
-}
-=======
  H3 {
     color: #222222;
     font-size: 13px;
-}
-
->>>>>>> 3799f5ea
+}