--- conflicted
+++ resolved
@@ -82,7 +82,10 @@
             mirosubs.timeline.TimeRowUL.DOUBLECLICK,
             this.timeRowDoubleClick_).
         listen(
-<<<<<<< HEAD
+            this.subtitleSet_,
+            mirosubs.timeline.SubtitleSet.CLEAR_TIMES,
+            this.reset_).
+        listen(
             this.dragger_,
             goog.fx.Dragger.EventType.BEFOREDRAG,
             this.beforeDrag_).
@@ -98,11 +101,6 @@
             this.dragger_,
             goog.fx.Dragger.EventType.END,
             this.endDrag_);
-=======
-            this.subtitleSet_,
-            mirosubs.timeline.SubtitleSet.CLEAR_TIMES,
-            this.reset_);
->>>>>>> 61815dbf
     this.setTime_(this.videoPlayer_.getPlayheadTime());
 };
 mirosubs.timeline.Timeline.prototype.timeRowDoubleClick_ = function(e) {
