--- conflicted
+++ resolved
@@ -82,43 +82,15 @@
 
     var videoPlayerType = this.dialog_.getVideoPlayerInternal().videoPlayerType_;
 
-<<<<<<< HEAD
-    if (videoPlayerType !== 'vimeo' && videoPlayerType !== 'flv') {
-=======
     if (videoPlayerType !== 'vimeo' && videoPlayerType !== 'flv' && videoPlayerType !== 'dailymotion') {
->>>>>>> 2aa8ca29
         this.dialog_.getVideoPlayerInternal().setPlayheadTime(this.subtitle_['start_time']);
         this.dialog_.getVideoPlayerInternal().pause();
     }
 };
 unisubs.translate.TranslationWidget.prototype.inputKeyUp_ = function(track) {
     this.onKeyUpText_ = this.translateInput_.value;
-<<<<<<< HEAD
-
-    var videoPlayerType = this.dialog_.getVideoPlayerInternal().videoPlayerType_;
-
-    if (videoPlayerType !== 'vimeo' && videoPlayerType !== 'flv') {
-        var editableCaptionSet = this.dialog_.translationPanel_.getTranslationList().baseLanguageCaptionSet_;
-        var editableCaption = editableCaptionSet.captionByID(this.subtitle_['subtitle_id']);
-
-        if (this.onKeyUpText_ !== '') {
-            editableCaption.setText(this.onKeyUpText_);
-            this.dialog_.getVideoPlayerInternal().showCaptionText(this.onKeyUpText_);
-            this.textHasBeenChanged_ = true;
-        } else {
-            if (this.textHasBeenChanged_) {
-                var originalText = editableCaption.getOriginalText();
-                editableCaption.setText(originalText);
-                this.dialog_.getVideoPlayerInternal().showCaptionText(originalText);
-                this.textHasBeenChanged_ = false;
-            }
-        }
-    }
-}
-=======
     this.cloneToCaptionManager();
 };
->>>>>>> 2aa8ca29
 unisubs.translate.TranslationWidget.prototype.inputLostFocus_ = function(track) {
     var value = goog.string.trim(this.translateInput_.value);
     var edited = value != this.onFocusText_;
