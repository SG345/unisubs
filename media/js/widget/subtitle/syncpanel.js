// Universal Subtitles, universalsubtitles.org
//
// Copyright (C) 2010 Participatory Culture Foundation
//
// This program is free software: you can redistribute it and/or modify
// it under the terms of the GNU Affero General Public License as
// published by the Free Software Foundation, either version 3 of the
// License, or (at your option) any later version.
//
// This program is distributed in the hope that it will be useful,
// but WITHOUT ANY WARRANTY; without even the implied warranty of
// MERCHANTABILITY or FITNESS FOR A PARTICULAR PURPOSE.  See the
// GNU Affero General Public License for more details.
//
// You should have received a copy of the GNU Affero General Public License
// along with this program.  If not, see
// http://www.gnu.org/licenses/agpl-3.0.html.

goog.provide('mirosubs.subtitle.SyncPanel');

/**
 *
 * @param {mirosubs.subtitle.EditableCaptionSet} subtitles The subtitles
 *     for the video, so far.
 * @param {mirosubs.video.AbstractVideoPlayer} videoPlayer
 * @param {mirosubs.CaptionManager} Caption manager, already containing subtitles
 *     with start_time set.
 */
mirosubs.subtitle.SyncPanel = function(subtitles, videoPlayer,
                                       serverModel, captionManager) {
    goog.ui.Component.call(this);
    /**
     * @type {mirosubs.subtitle.EditableCaptionSet}
     */
    this.subtitles_ = subtitles;

    this.videoPlayer_ = videoPlayer;
    /**
     * @protected
     */
    this.serverModel = serverModel;
    this.captionManager_ = captionManager;
    this.videoStarted_ = false;
    this.downSub_ = null;
    this.downPlayheadTime_ = -1;
    this.downHeld_ = false;
};
goog.inherits(mirosubs.subtitle.SyncPanel, goog.ui.Component);

mirosubs.subtitle.SyncPanel.prototype.enterDocument = function() {
    mirosubs.subtitle.SyncPanel.superClass_.enterDocument.call(this);
    var handler = this.getHandler();
    handler.listen(this.captionManager_,
                   mirosubs.CaptionManager.CAPTION,
                   this.captionReached_).
    listen(document, goog.events.EventType.KEYDOWN, this.handleKeyDown_).
    listen(document, goog.events.EventType.KEYUP, this.handleKeyUp_);
};
mirosubs.subtitle.SyncPanel.prototype.createDom = function() {
    mirosubs.subtitle.SyncPanel.superClass_.createDom.call(this);
    var $d = goog.bind(this.getDomHelper().createDom, this.getDomHelper());
    this.getElement().appendChild(this.contentElem_ = $d('div'));
    this.addChild(this.subtitleList_ = new mirosubs.subtitle.SubtitleList(
        this.videoPlayer_, this.subtitles_, true), true);
};
mirosubs.subtitle.SyncPanel.prototype.getRightPanel = function() {
    if (!this.rightPanel_) {
        this.rightPanel_ = this.createRightPanelInternal();
<<<<<<< HEAD
        this.getHandler().listen(this.rightPanel_,
                                 mirosubs.RightPanel.EventType.LEGENDKEY,
                                 this.handleLegendKeyPress_);
        this.getHandler().listen(this.rightPanel_,
                                 mirosubs.RightPanel.EventType.RESTART,
                                 this.startOverClicked_);
=======
        this.getHandler().
            listen(
                this.rightPanel_, 
                mirosubs.RightPanel.EventType.LEGENDKEY,
                this.handleLegendKeyPress_).
            listen(
                this.rightPanel_,
                mirosubs.RightPanel.EventType.RESTART,
                this.startOverClicked_);    
>>>>>>> 61815dbf
    }
    return this.rightPanel_;
};
mirosubs.subtitle.SyncPanel.prototype.createRightPanelInternal = function() {
    var helpContents = new mirosubs.RightPanel.HelpContents(
        "STEP 2: Syncing Subtitles",
        ["Congratulations, you finished the hard part (all that typing)!",
         ["Now, to line up your subtitles to the video, tap DOWN right ",
          "when each subtitle should appear."].join(''),
         "Tap down to begin, tap it for the first subtitle, and so on.",
         ["Don't worry about small mistakes. We can correct them in the ",
          "next step. If you need to start over, click \"restart\" ",
          "below."].join('')],
        "Watch a how-to video on syncing",
        "http://youtube.com");
    return new mirosubs.RightPanel(
        this.serverModel, helpContents,
        this.makeKeySpecsInternal(), true, "Done?",
        "Next Step: Reviewing");
};
mirosubs.subtitle.SyncPanel.prototype.makeKeySpecsInternal = function() {
    var KC = goog.events.KeyCodes;
    return [
        new mirosubs.RightPanel.KeySpec(
            'mirosubs-begin', 'mirosubs-down', 'down',
            'Sync Next Subtitle', KC.DOWN),
        new mirosubs.RightPanel.KeySpec(
            'mirosubs-play', 'mirosubs-spacebar', 'spacebar', 'Play/Pause', KC.SPACE),
        new mirosubs.RightPanel.KeySpec(
            'mirosubs-skip', 'mirosubs-control', 'control',
            'Skip Back 8 Seconds', KC.CTRL)
    ];

};
mirosubs.subtitle.SyncPanel.prototype.handleLegendKeyPress_ =
    function(event)
{
    if (event.keyCode == goog.events.KeyCodes.DOWN) {
        if (event.keyEventType == goog.events.EventType.MOUSEDOWN &&
            !this.currentlyEditingSubtitle_())
            this.downPressed_();
        else if (event.keyEventType == goog.events.EventType.MOUSEUP &&
                this.downHeld_)
            this.downReleased_();
    }
};
mirosubs.subtitle.SyncPanel.prototype.handleKeyDown_ = function(event) {
    if (event.keyCode == goog.events.KeyCodes.DOWN &&
        !this.currentlyEditingSubtitle_()) {
        event.preventDefault();
        this.downPressed_();
    }
};
mirosubs.subtitle.SyncPanel.prototype.downPressed_ = function() {
    if (this.videoPlayer_.isPlaying()) {
        if (this.downHeld_)
            return;
        this.captionManager_.disableCaptionEvents(true);
        this.downHeld_ = true;
        this.videoStarted_ = true;
        this.downPlayheadTime_ =
            this.videoPlayer_.getPlayheadTime();
        this.downSub_ =
            this.subtitles_.findLastForTime(this.downPlayheadTime_);
    }
    else if (this.videoPlayer_.isPaused() && !this.videoStarted_) {
        this.videoPlayer_.play();
        this.videoStarted_ = true;
    }
};
mirosubs.subtitle.SyncPanel.prototype.handleKeyUp_ = function(event) {
    if (event.keyCode == goog.events.KeyCodes.DOWN && this.downHeld_) {
        event.preventDefault();
        this.downReleased_();
    }
};
mirosubs.subtitle.SyncPanel.prototype.downReleased_ = function() {
    this.captionManager_.disableCaptionEvents(false);
    this.downHeld_ = false;
    var playheadTime = this.videoPlayer_.getPlayheadTime();

    if (this.downSub_ == null ||
        !this.downSub_.isShownAt(this.downPlayheadTime_)) {
        // pressed down before first sub or in between subs.
        var nextSub = null;
        if (this.downSub_ == null && this.subtitles_.count() > 0)
            nextSub = this.subtitles_.caption(0);
        if (this.downSub_)
            nextSub = this.downSub_.getNextCaption();
        if (nextSub != null)
            nextSub.setStartTime(playheadTime);
    }
    else if (this.downSub_.isShownAt(playheadTime) &&
             this.downSub_.getNextCaption())
        this.downSub_.getNextCaption().setStartTime(playheadTime);
    else
        this.downSub_.setEndTime(playheadTime);

    this.downSub_ = null;
    this.downPlayheadTime_ = -1;
};
mirosubs.subtitle.SyncPanel.prototype.startOverClicked_ = function() {
    var answer =
        confirm("Are you sure you want to start over? All timestamps " +
                "will be deleted.");
    if (answer) {
        this.subtitles_.clearTimes();        
        this.videoPlayer_.setPlayheadTime(0);
    }
};
mirosubs.subtitle.SyncPanel.prototype.currentlyEditingSubtitle_ = function() {
    return this.subtitleList_.isCurrentlyEditing();
};
mirosubs.subtitle.SyncPanel.prototype.captionReached_ = function(event) {
    var editableCaption = event.caption;
    this.subtitleList_.clearActiveWidget();
    if (editableCaption != null)
        this.subtitleList_.setActiveWidget(editableCaption.getCaptionID());
};
mirosubs.subtitle.SyncPanel.prototype.disposeInternal = function() {
    mirosubs.subtitle.SyncPanel.superClass_.disposeInternal.call(this);
    if (this.rightPanel_)
        this.rightPanel_.dispose();
};<|MERGE_RESOLUTION|>--- conflicted
+++ resolved
@@ -66,24 +66,15 @@
 mirosubs.subtitle.SyncPanel.prototype.getRightPanel = function() {
     if (!this.rightPanel_) {
         this.rightPanel_ = this.createRightPanelInternal();
-<<<<<<< HEAD
-        this.getHandler().listen(this.rightPanel_,
-                                 mirosubs.RightPanel.EventType.LEGENDKEY,
-                                 this.handleLegendKeyPress_);
-        this.getHandler().listen(this.rightPanel_,
-                                 mirosubs.RightPanel.EventType.RESTART,
-                                 this.startOverClicked_);
-=======
         this.getHandler().
             listen(
-                this.rightPanel_, 
+                this.rightPanel_,
                 mirosubs.RightPanel.EventType.LEGENDKEY,
                 this.handleLegendKeyPress_).
             listen(
                 this.rightPanel_,
                 mirosubs.RightPanel.EventType.RESTART,
-                this.startOverClicked_);    
->>>>>>> 61815dbf
+                this.startOverClicked_);
     }
     return this.rightPanel_;
 };
@@ -190,7 +181,7 @@
         confirm("Are you sure you want to start over? All timestamps " +
                 "will be deleted.");
     if (answer) {
-        this.subtitles_.clearTimes();        
+        this.subtitles_.clearTimes();
         this.videoPlayer_.setPlayheadTime(0);
     }
 };
