--- conflicted
+++ resolved
@@ -142,20 +142,12 @@
          this.previousCaption_.getEndTime() > startTime))
          this.previousCaption_.setEndTime(startTime);
 };
-<<<<<<< HEAD
-mirosubs.subtitle.EditableCaption.prototype.getStartTime = function() {
-=======
 unisubs.subtitle.EditableCaption.prototype.getStartTime = function() {
->>>>>>> 609d30e0
     if (goog.isDefAndNotNull(this.json['start_time'])) {
         return this.json['start_time'];
     }
     else {
-<<<<<<< HEAD
-        return mirosubs.subtitle.EditableCaption.TIME_UNDEFINED;
-=======
         return unisubs.subtitle.EditableCaption.TIME_UNDEFINED;
->>>>>>> 609d30e0
     }
 };
 unisubs.subtitle.EditableCaption.prototype.setEndTime =
@@ -188,20 +180,12 @@
         this.json['end_time'] = unisubs.subtitle.EditableCaption.TIME_UNDEFINED;
     }
 };
-<<<<<<< HEAD
-mirosubs.subtitle.EditableCaption.prototype.getEndTime = function() {
-=======
 unisubs.subtitle.EditableCaption.prototype.getEndTime = function() {
->>>>>>> 609d30e0
     if (goog.isDefAndNotNull(this.json['end_time'])) {
         return this.json['end_time'];
     }
     else {
-<<<<<<< HEAD
-        return mirosubs.subtitle.EditableCaption.TIME_UNDEFINED;
-=======
         return unisubs.subtitle.EditableCaption.TIME_UNDEFINED;
->>>>>>> 609d30e0
     }
 };
 unisubs.subtitle.EditableCaption.prototype.getMinStartTime = function() {
