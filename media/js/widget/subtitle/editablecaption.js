--- conflicted
+++ resolved
@@ -191,7 +191,6 @@
         new mirosubs.subtitle.EditableCaption.ChangeEvent(
             timesFirstAssigned));
 };
-<<<<<<< HEAD
 mirosubs.subtitle.EditableCaption.toJsonArray = function(editableCaptions) {
     return goog.array.map(
         editableCaptions, 
@@ -203,12 +202,6 @@
 /**
  * @constructor
  */
-=======
-/**
-* @constructor
-*
-*/
->>>>>>> c6419cbd
 mirosubs.subtitle.EditableCaption.ChangeEvent = function(timesFirstAssigned) {
     this.type = mirosubs.subtitle.EditableCaption.CHANGE;
     this.timesFirstAssigned = timesFirstAssigned;
