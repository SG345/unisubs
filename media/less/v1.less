.border-radius(@radius: 5px) {
    -webkit-background-clip: padding-box;
    -webkit-border-radius: @radius;
    -moz-background-clip: padding-box;
    -moz-border-radius: @radius;
    border-radius: @radius;
    background-clip: padding-box;
}
.box-shadow(@horizontal: 0px, @vertical: 1px, @blur: 2px, @color: #CCC) {
  -webkit-box-shadow: @horizontal @vertical @blur @color;
  -moz-box-shadow: @horizontal @vertical @blur @color;
  box-shadow: @horizontal @vertical @blur @color;
}
.inset-box-shadow(@horizontal: 0px, @vertical: 1px, @blur: 2px, @color: #CCC) {
  -webkit-box-shadow: inset @horizontal @vertical @blur @color;
  -moz-box-shadow: inset @horizontal @vertical @blur @color;
  box-shadow: inset @horizontal @vertical @blur @color;
}
.multi-color-border(@top, @sides, @bottom) {
    border-top: 1px solid @top;
    border-left: 1px solid @sides;
    border-right: 1px solid @sides;
    border-bottom: 1px solid @bottom;
}
.multi-border-radius(@topLeft: 5px, @topRight: 5px, @bottomRight: 5px, @bottomLeft: 5px) {
    -webkit-border-top-left-radius: @topLeft;
    -webkit-border-top-right-radius: @topRight;
    -webkit-border-bottom-right-radius: @bottomRight;
    -webkit-border-bottom-left-radius: @bottomLeft;
    -moz-border-radius-topleft: @topLeft;
    -moz-border-radius-topright: @topRight;
    -moz-border-radius-bottomright: @bottomRight;
    -moz-border-radius-bottomleft: @bottomLeft;
    border-top-left-radius: @topLeft;
    border-top-right-radius: @topRight;
    border-bottom-right-radius: @bottomRight;
    border-bottom-left-radius: @bottomLeft;
}
.vertical-gradient(@start: #000, @stop: #FFF) {
    background-color: (@start + @stop) / 2;
    background-image: -webkit-gradient(linear, left top, left bottom, from(@start), to(@stop));
    background-image: -webkit-linear-gradient(@start, @stop);
    background-image: -moz-linear-gradient(center top, @start 0%, @stop 100%);
    background-image: -moz-gradient(center top, @start 0%, @stop 100%);
    background-image: -ms-linear-gradient(@start, @stop);
    background-image: -o-linear-gradient(@start, @stop);
    background-image: linear-gradient(@start, @stop);
}
.vertical-gradient-with-image(@start: #000, @stop: #FFF, @image) {
    background: (@start + @stop) / 2 @image;
    background: @image, -webkit-gradient(linear, left top, left bottom, from(@start), to(@stop));
    background: @image, -moz-linear-gradient(center top, @start 0%, @stop 100%);
    background: @image, -moz-gradient(center top, @start 0%, @stop 100%);
}
.linear-gradient(@position, @first, @second, @third) {
    background-image: -webkit-linear-gradient(@position, @first, @second, @third);
    background-image: -moz-linear-gradient(@position, @first, @second, @third);
    background-image: -o-linear-gradient(@position, @first, @second, @third);
    background-image: -ms-linear-gradient(@position, @first, @second, @third);
    background-image: linear-gradient(@position, @first, @second, @third);
}
.opacity(@op) {
    filter: alpha(opacity=@op);
    -moz-opacity: @op;
    -khtml-opacity: @op;
    opacity: @op;
}

@usblue: #0f517a;
@faintest: #f3f6f8;
@fainter: #dce2e5;
@faint: #b7c3c9;
@lighter: #a0b2bd;
@light: #7692a3;
@normal: #678ca3;
@dark: #486f87;
@darker: #3e6782;

/* General styles */

body {
    overflow-y: scroll;
}
.group:after {
    content: ".";
    display: block;
    height: 0;
    clear: both;
    visibility: hidden;
}
.box-right {
    position: absolute;
    top: 2em; right: 0;
    width: 120px;
    padding: 0;
}
.v1 {
    color: #2f3c45;

    em {
        font-style: italic;
    }
}
.v1 .bootstrap {
    div.modal {
        display: none;
    }
}
.v1 .logo {
    margin: 1em 0 2em;
}
.v1 .notation {
  font-size: .95em;
  color: @light;
}
.v1 .view .grid_4 p.notation {
    margin: 0 0 1em;
    float: none;
}
.v1 .button, .v1 .content button, .v1 .form-container button, .v1 .submit input {
    margin: 1em 0;
    padding: .5em;
    .border-radius(3px);
    font-size: inherit;
    background-color: @usblue;
    .vertical-gradient(#136aa1, @usblue);
    border: 1px solid #0c4a70;
    text-shadow: 1px 1px 1px #0c4a70;
    text-decoration: none;
    text-align: center;
    cursor: pointer;
    color: #fff;

    &:hover {
        .vertical-gradient(#136aa1, #0c4061);
    }
    &.primary {
        font-size: 1.25em;
        padding: 1em;
        .border-radius(4px);
    }
    &.reduced, &.cancel {
        border-color: @fainter;
        .vertical-gradient(#fff, @fainter);
        text-shadow: none;
        color: @normal;

        &:hover {
            .vertical-gradient(@faintest, @fainter);
            border-color: @faint;
            color: @dark;
        }
    }
    &.delete {
        float: left;
        margin: 0 .5em 0 0;
        .vertical-gradient(#A11332, #7A0F26);
        border-color: #700C22;
        text-shadow: 1px 1px 1px #700C22;

        &:hover {
            .vertical-gradient(#A11332, #610c1e);
        }
    }
    &.save {
        .vertical-gradient(#69A113, #4F7A0F);
        border-color: #4F7A0F;
        text-shadow: 1px 1px 1px #4F7A0F;

        &:hover {
            .vertical-gradient(#69A113, #476e0d);
        }
    }
    &.cancel {
        float: left;
        margin: 0 .5em 0 0;
    }
}
.v1 .controls .button {
    display: block;
}
.v1 .action-replacement {
    padding: 1.5em;
    margin: 2em 0 1em;
    background: @faintest;
    .border-radius(4px);
    color: @normal;
    text-align: center;
    border: 1px solid @fainter;
}
.v1 .team-banner {
    margin-bottom: 2em;
}
.v1 .view .empty {
    padding: 2em 1em;
    font-size: 18px;
    color: @normal;
}
.v1 .view .action-call {
    clear: both;
    padding: 1em;
    font-size: 1.25em;
    .border-radius(3px);
    background-color: @fainter;
}
.v1 .view {
    > div, > form {
        padding-top: 2em;
    }
}
.v1 ul .timestamp {
    .box-right;
    width: 150px;
    text-align: right;
    color: @light;
}

/* Tabs */

.show-border {
    border-bottom-width: 2px;
    margin-bottom: -1px;
}
.v1 .tabs  {
    float: left;
    width: 100%;
    border-bottom: 1px solid @fainter;
    padding: 0 10px 0 0;

    li {
        display: inline;

        a {
            position: relative;
            display: block;
            float: left;
            font-size: 13px;
            padding: 1em 1.5em;
            text-decoration: none;
            border-right: 1px solid @fainter;
            border-top: 1px solid @fainter;
            color: @normal;
            .linear-gradient(bottom, hsla(0, 0%, 94%, 1), hsla(0, 0%, 98%, 1) 15%, hsla(0, 0%, 98%, 1));

            &:hover {
                .linear-gradient(bottom, hsla(0, 0%, 91%, 1), hsla(0, 0%, 95%, 1) 15%, hsla(0, 0%, 95%, 1));
            }
        }

        &.current a {
            border-bottom: 1px solid #fff;
            margin-bottom: -1px;
            color: inherit;
            background: #fff;
        }

        &:last-child a {
            -webkit-border-top-right-radius: 3px;
            -moz-border-radius-topright: 3px;
            border-top-right-radius: 3px;
        }

        &:first-child a {
            -webkit-border-top-left-radius: 3px;
            -moz-border-radius-topleft: 3px;
            border-top-left-radius: 3px;
            border-left: 1px solid @fainter;
        }
    }
}

.v1 .view .tabs {
    margin: 0 -10px;

    li {

        &.hascount a {
            padding-right: 2em;

            span {
                color: @lighter;
                font-size: 10px;
                line-height: 1em;
                position: absolute;
                top: .75em; right: .75em;
            }
        }

        &:first-child a {
            .border-radius(0);
            border-left: none;
        }
    }
}

/* Tools */

.v1 .view .tools {
    clear: both;
    position: relative;
    padding: 1em 0 1em 1em;
    margin: 0 0 0 -10px;
    min-height: 18px;
    border-bottom: 1px solid #e8ebed;
    text-align: right;
    .linear-gradient( bottom, hsla(0, 0%, 98%, 1), hsla(0, 0%, 100%, 1) 25%, hsla(0, 0%, 100%, 1) );

    .button, button {
        float: right;
        background: transparent;
        border: 1px solid transparent;
        color: @light;
        text-shadow: none;
        padding: .5em 1em;
        margin: -.5em 0 0;

        &:hover {
            border-color: @faint;
            .vertical-gradient(@faintest, @fainter);
            color: @dark;
        }
    }

    h2 {
        position: absolute;
        top: 1em;
        left: 1em;
        display: inline;
        font-size: inherit;
        color: inherit;
    }

    form {
        padding: 0;
    }

    .filters {
        float: left;
        padding: 0;
        margin: -.5em 0 0 -.5em;

        > li {
            display: inline;
            padding: 0;

            select {
                width: 140px;
            }
        }
    }

    .sort_button {
        float: right;
        margin: -.5em .5em 0 0;
    }

    form.search {
        position: absolute;
        top: .5em; left: .65em;
        width: 160px;
        margin: 0;
        padding: 0;

        fieldset {
            padding: 0;
            
            input {
                float: left;
                border-color: @fainter;

                &:focus {
                    border-color: @normal;
                }
            }

            a.reset {
                display: block;
                position: absolute;
                top: 0; left: 152px;
                text-decoration: none;
                color: @light;
                padding: .5em;
                line-height: 1.5em;
            }
        }
    }
}

/* Listings */

.v1 .view p.active-filters {
    margin: 1.2em -8px 0 4px;
    padding: 1em;
    .border-radius(3px);
    background-color: @faintest;

    a.clear-filters {
        float: right;
    }
}

.v1 .listing {
    clear: both;
    padding: 0;

    & > li {
        position: relative;
        padding: 2em 1em;
        border-bottom: 1px dotted @faint;

        &.empty {
            border:none;
        }

        h3 {
            position: relative;
            font-size: 13px;
            padding-bottom: .25em;
            line-height: 1.5em;

            & > a {
                text-decoration: none;

                &:hover {
                    border-width: 0 0 1px 0;
                    border-style: dotted;
                }
            }
        }

        p {
            margin: .5em 0;
        }

        .thumb {
            position: absolute;
            top: 2em; left: 0;

            a {
                display: inline-block;
                max-height: 229px;
                overflow: hidden;

                img {
                    border: 1px solid @faint;
                }
            }
        }
        span.timestamp {
            span.unread {
                color: #126295;
                font-weight: bold;
                margin-right: 8px;
            }
        }

        .actions {
            .box-right;

            li {
                padding: 0;
                text-align: right;
                color: @lighter;

                h4 {
                    padding: .25em 0;
                }
            }

            a {
                color: @dark;
                text-decoration: none;
            }

            li > form {
                padding: 0;
            }

            li > a, li > form a {
                display: block;
                padding: .25em 0;

                &:after {
                    content: ' →';
                }
            }
        }

        .descriptor {
            font-size: 11px;
            font-weight: normal;
            padding: 1px 3px;
            margin-left: 3px;
            background: @faintest;
            .border-radius(2px);
            border: 1px solid @fainter;
            color: @light;

            a, a:hover {
                border: none;
                text-decoration: none;
                color: @light;
            }
        }

        .admin-controls {
            display: none;
            position: absolute;
            bottom: 1em; right: 0;
            float: left;
            padding: 0;
            .opacity(0.6);
            .border-radius(2px);
            .vertical-gradient(@faintest, @fainter);
            border: 1px solid @lighter;

            &.selected {
                display: block;
                .opacity(1.0);
            }

            li {
                display: block;
                float: left;
                padding: 0;

                a {
                    display: block;
                    float: left;
                    padding: 5px 7px;
                    text-decoration: none;
                    color: @normal;
                    border-left: 1px solid @lighter;
                    cursor: pointer;

                    &:hover {
                        .vertical-gradient(@faintest, @faint);
                        color: @dark;
                    }

                    &.disabled {
                        color: @lighter;

                        &:hover {
                            background: none;
                            color: @lighter;
                        }
                    }
                }

                &:first-child a {
                    border-left: none;
                }

                input[type="checkbox"] {
                    margin: 5px 7px;
                }
            }

            &:hover {
                .opacity(1.0);
            }

            form {
                padding: 0;
            }

        }

        &:hover {
            .admin-controls {
                display: block;
            }
        }

        .assignee-choice {
            position: absolute;
            top: 1em; right: 0;
            width: 160px;
            padding: 1em;
            background: @fainter;
            z-index: 90;
            .border-radius(3px);

            .chzn-container {
                margin: 1em 0 0;
            }

            a {
                display: block;
            }

            .cancel {
                float: right;
                color: @light;
            }
        }
        .action-assign-submit {
            color: #FFF;
        }
    }
}
.v1 .listing.videos > li {
    position: relative;
    width: 310px;
    padding: 10px 0;
    float: left;
    border: none;

    h3 {
        clear: both;
        margin: 0 10px 10px;
        height: 2em;
    }

    .thumb {
        position: relative;
        top: 0;

        img {
            width: 290px;
            margin: 10px 10px 0;
        }
    }

    a {
        text-decoration: none;
    }

    .languages {
        position: absolute;
        top: 17px;
        left: 17px;
        width: auto;
        margin: 0;
<<<<<<< HEAD
        padding: .75em 0;
        text-indent: 1em;
        background: hsla(0%, 0%, 0%, .75);
=======
        padding: .5em .75em;
        background: hsla(0%, 0%, 0%, .35);
>>>>>>> 8aef65b1
        color: #eee;
        text-shadow: 1px 1px 1px #444;
        .border-radius(3px);
    }

    &:hover .languages {
        background: hsla(0%, 0%, 0%, .55);
    }

    .callout {
        display: block;
        position: absolute;
        top: 0;
        right: 0;
        padding: .75em;
        .border-radius(3px);
        text-indent: 0;
        color: #fff;
        .vertical-gradient(@normal, @dark);
        text-shadow: 1px 1px 1px @dark;
        .box-shadow(-1px, 1px, 1px, hsla(0%, 0%, 0%, .35));
    }

    .admin-controls {
        right: 1em;
<<<<<<< HEAD
        bottom: .5em;
=======
        bottom: .6em;
        background: hsla(0%, 0%, 0%, .35);
>>>>>>> 8aef65b1
        border: none;

        a {
            border: none;
            color: #eee;

            &:hover {
<<<<<<< HEAD
                color: #fff;
=======
                background: transparent;
                color: #bbb;
>>>>>>> 8aef65b1
            }
        }
    }
    &:hover {
        .admin-controls {
            background: hsla(0%, 0%, 0%, .75);
            opacity: 1;

            li {
                a {
                    &:hover {
                        color: black;
                    }
                }
            }
        }
    }
}
.v1 .listing.members > li, .v1 .listing.messages > li {
    min-height: 4em;
    padding-left: 65px;
    padding-right: 150px;

    .thumb {
        width: 45px;
        height: 45px;

        img {
            height: 45px;
        }
    }

    &.current {
        background: #f6f6e4;
    }
}
.v1 .listing.messages > li {
    opacity: .5;

    &.unread {
        opacity: 1;
    }
    p {
        a {
            display: inline-block;
            max-width: 100%;
            overflow: hidden;
            text-overflow: ellipsis;
        }
    }
}
.v1 .listing.activity > li, .v1 .listing.tasks > li, .v1 .listing.urls > li {
    padding-right: 150px;

    .actions {
        width: 150px;
    }
}
.v1 .listing.tasks > li {
    padding-left: 110px;
    min-height: 5em;

    p.steps {
        color: @normal;

        .current {
            font-weight: bold;
            color: #2f3c45;
        }
    }

    .done {
        span {
            margin-right: .5em;
        }
    }

    .thumb img {
        max-width: 80px;
        margin-left: 10px;
    }

    form.assign-form {
        padding: 0;
    }

}
.v1 .listing.teams > li {
    padding-right: 150px;
}
.v1 .view #comments-tab .listing.comments > li {
    position: relative;
    padding: 1em 48px 2em;

    h3 {
        margin-top: 0;
        margin-left: -48px;
        margin-bottom: 1em;
        line-height: 32px;

        img {
            float: left;
            padding: 2px;
            border: 1px solid @fainter;
            .border-radius(3px);
            height: 32px;
            margin-right: 9px;
        }
    }

    p {
        clear: both;
        line-height: 175%;
    }
}
.v1 .listing.revisions {
    input {
        float: left;
        margin: 3px 9px 3px 0;
    }
}
.v1 .view .pagination {
    float: none;
    padding: 1em 1em 0;

    em {
        box-shadow: none;
        font-style: normal;
        color: @lighter;
        background: transparent;
    }
    a {
        color: @normal;

        &:hover {
            box-shadow: none;
            background: @faint;
            color: #fff;
        }
    }
    .disabled {
        color: @lighter;
    }
}

p.view-more {
    margin-top: 1em;
    text-align: center;

    a {
        text-decoration: none;
        color: @light;

        &:after {
            content: ' →';
        }
    }
}

/* Controls */

.v1 .controls {
    width: 199px;
    padding-left: 15px;
    padding-bottom: 4em;
    border-left: 1px solid @fainter;
    background-color: #fff;
    .linear-gradient(left, hsla(0, 0%, 96%, 1), hsla(0, 0%, 100%, 1) 5%, hsla(0, 0%, 100%, 1));
    
    ul {
        padding: 2em 0;
        margin-left: -15px;
        border-bottom: 1px solid @faintest;

        &.secondary {
            margin-top: 0;
        }

        li {
            margin-bottom: .5em;
            padding: 0;
        }

        li a {
            position: relative;
            display: block;
            padding: .75em 0 .75em 15px;
            text-decoration: none;
            color: @normal;
            .multi-border-radius(0, 5px, 5px, 0);

            &:hover {
                background-color: #f9fafb;
                .linear-gradient( left, hsla(192, 15%, 92%, 1), hsla(192, 15%, 96%, 1) 5%, hsla(192, 15%, 96%, 1));
            }
            
            span {
                position: absolute;
                top: .75em; right: .75em;
                color: @lighter;
            }
        }

        li.current a {
            background-color: #edf1f2;
            .linear-gradient( left, hsla(192, 15%, 90%, 1), hsla(192, 15%, 94%, 1) 5%, hsla(192, 15%, 94%, 1));
            color: @dark;

            &:hover {
                background-color: #e8ecee;
                .linear-gradient( left, hsla(192, 15%, 88%, 1), hsla(192, 15%, 92%, 1) 5%, hsla(192, 15%, 92%, 1));
            }

            span {
                color: @light;
            }
        }
    }
    .refine {
        padding: 1.5em 15px 1em;
        margin: 0 0 2em -15px;
        border-bottom: 1px solid @faintest;

        form {
            padding: 0 0 1em;
        }

        select {
            width: 100%;
        }

        .chzn-container {
            margin-bottom: 1em;

            &:last-child {
                margin-bottom: 0;
            }
        }
    }
    h4 {
        color: @light;
        padding-bottom: 1em;
    }
    form {
        padding: 0;

    }
}

/* Forms */

.block-level {
    display: block;
    width: 100%;
}
.v1 form {
    padding: 1em 0;

    .form-title {
        margin: 1em 0 0 0;
    }

    fieldset {
        padding-bottom: 3em;

        legend {
            font-weight: bold;
            padding-bottom: .5em;
        }

        input, textarea {
            margin-bottom: .5em;
            padding: 4px;
        }

        label {
            .block-level;
            padding: 1.5em 0 .25em;

            .notation {
                float: right;
                margin-right: -8px;
            }
        }

        input[type="text"], input[type="password"], textarea {
            .block-level;
            border: 1px solid @faint;
            .border-radius(2px);
        }

        input[type='checkbox'] {
            margin: 0 4px 0 0;
        }

        input[type='file'] {
            .block-level;
            padding: 0;
        }

        select {
            margin-bottom: .5em;
            padding: 4px;
            width: 100%;
        }

        textarea {
            height: 5em;
        }
    }

    p {
        color: inherit;
    }
}
.v1 .view form .preselected {
    position: relative;
    padding: 1em;
    margin: .5em 0;
    background: @fainter;
    .border-radius(3px);

    p {
        float: none;
        margin: 0;
    }

}

.v1 .view form .preselected.video {
    padding-left: 75px;
    min-height: 3em;

    img {
        position: absolute;
        top: 1em;
        left: 1em;
        max-width: 50px;
    }
}

.v1 .panel-holder form {
    float: left;
    width: 100%;
    clear: both;
}
.v1 .panel-holder .tools form {
    float: none;
}
.v1 form.workflow {
    margin-top: -3em;

    fieldset {
        padding: 0 1em;
        background: @fainter;
        .border-radius(4px);

        .button {
            margin-top: 2em;
        }
    }
}
.v1 .workflow {
    display: none;
    margin-top: -2em;
    padding: 0 1em;
    background: @fainter;
    .border-radius(4px);

    fieldset {
        padding-bottom: 1.5em;

        .button {
            float: right;
        }
    }
}
.v1 .alpha .omega {
    margin-left: 60px;
}
#dashboard .alpha .omega {
    margin-left: 10px;
}
.v1 div.submit {
    clear: both;
    margin: 2em 0 0;
    padding-top: 1em;
    border-top: 1px solid @fainter;
    text-align: right;

    form {
        padding: 0;
    }

    button, input {
        margin: 0;
    }

}
.v1 .controls form.search {

    fieldset {
        padding: 0;
        position: relative;

        input {
            width: 162px;
            padding: .5em;
            padding-right: 30px;
            color: @lighter;
            border-color: @fainter;

            &:focus {
                border-color: @normal;
            }
        }
        a.reset {
            background: transparent url('../images/form-reset-icon.png') 7px 7px no-repeat;
            color: #739AAE;
            height: 25px;
            position: absolute;
            right: 1px;
            text-align: center;
            text-indent: -1000em;
            text-shadow: 0 1px 1px #FFF;
            top: 1px;
            width: 25px;
            .multi-border-radius(0, 2px, 2px, 0);
        }
    }
}

.v1 #comment-form fieldset {
  padding: 0;
    
    label {
        padding-top: 0;
    }
    textarea {
        width: 602px;
    }
}

#summary {
    float: left;
    width: 100%;
    margin: 0 0 2em;
    padding: 1.5em 0;
    border-top: 1px solid @fainter;
    border-bottom: 1px solid @fainter;
    background-image: -webkit-linear-gradient(top, hsla(0, 0%, 94%, 1), hsla(0, 0%, 98%, 1) 5%, hsla(0, 0%, 98%, 1) 95%, hsla(0, 0%, 94%, 1));
    background-image: -moz-linear-gradient(top, hsla(0, 0%, 94%, 1), hsla(0, 0%, 98%, 1) 5%, hsla(0, 0%, 98%, 1) 95%, hsla(0, 0%, 94%, 1));
    background-image: -o-linear-gradient(top, hsla(0, 0%, 94%, 1), hsla(0, 0%, 98%, 1) 5%, hsla(0, 0%, 98%, 1) 95%, hsla(0, 0%, 94%, 1));
    background-image: -ms-linear-gradient(top, hsla(0, 0%, 94%, 1), hsla(0, 0%, 98%, 1) 5%, hsla(0, 0%, 98%, 1) 95%, hsla(0, 0%, 94%, 1));
    background-image: linear-gradient(top, hsla(0, 0%, 94%, 1), hsla(0, 0%, 98%, 1) 5%, hsla(0, 0%, 98%, 1) 95%, hsla(0, 0%, 94%, 1));

    h4 {
        margin: 0 20px 1em;

        em {
            font-weight: normal;
            font-style: normal;
        }
    }

    .grid_2 {
        position: relative;
        width: 105px;
        margin: 0 20px;
        color: @normal;

        &.omega {
            margin-right: 0;
        }

        h5 {
            font-weight: bold;
        }

        .divider {
            margin: 1em;
        }

        span {
            font-size: 1.5em;
            position: absolute;
            top: 0; right: -1.5em;
        }
    }

    p {
        margin: 0;
    }

}

label[for="thumbnail-clear_id"] {
    display: inline !important;
}
label[for="id_thumbnail"] {
    margin-bottom: 5px;
}
input[name="thumbnail-clear"] {
    margin: 12px 4px 12px 0 !important;
}
body#teams div.edit-team-video form fieldset a {
    display: inline-block;
    overflow: hidden;
    text-overflow: ellipsis;
    width: 240px;
}

/* Dashboard */

#dashboard {
    
    .featured {
        padding: 0;
        margin-bottom: 4em;

        li {
            border-left: 4px solid @fainter;
            padding: 1em;
            margin: .5em 0;
        }
    }

    .listing {
        margin-bottom: 4em;
        margin-right: 25px;

        li {
            padding: 1em 150px 1em 0;
        }

        &.tasks li {
            padding: 1em 0;
            min-height: 0;

            p {
                margin-bottom: 0;
            }
        }

        .timestamp {
            top: 1em;
        }
    }

    .view ul {
        padding: 0;
    }
}
.v1 .only-child h2 {
    padding: .5em 0;
    margin-bottom: 0;
    border-bottom: 1px solid @fainter;
}

/* Profile */

#profile.v1 h2, #dashboard.v1 h2 {
    line-height: 1.75em;

    img {
        float: left;
        padding: 2px;
        margin-right: .5em;
        border: 1px solid @fainter;
        .border-radius(3px);
        height: 32px;
    }
}
#profile.v1 .view .avatar img {
    float: right;
    margin-right: -60px;
    margin-left: 1em;
    padding: .5em;
    border: 1px solid @fainter;
}
.v1 .view .grid_4 {
    p, ul {
        margin-bottom: 2em;
    }

    ul {
        padding: 0;

        &.errorlist {
            margin-bottom: 0;
            width: auto;
        }
    }
}
.v1 .view.new-message form {
    padding: 4em 2em 2em;
}

/* Video view */

.video_view {

    .view {
        position: relative;

        p.active-filters {
            padding-right: 0;
            margin: 1em 0;

            a {
                text-decoration: none;
                color: inherit;
                border-bottom: 1px dotted @dark;
            }
        }

        .tab {
            clear: both;
        }

        #video-tab, #comments-tab {
            padding-top: 10px;

            h3 {
                margin-top: 1em;
            }
        }

        #activity-tab, #urls-tab {
            padding: 0;
        }

        #comments-tab {
            padding-left: 10px;
        }

        .tools {
            margin: 0 0 0 -10px;
            padding-right: 0;
        }

        > div {
            clear: both;
            padding: 0;
        }

        #video-tab .video-tools {

            h3 {
                font-weight: normal;
                padding: 1em 0 .5em;
                margin: 0 0 .5em;
                border-bottom: 1px solid @fainter;
            }

            ul {
                padding: 0;
                margin-bottom: 1em;
            }

            p {
                margin-bottom: 1em;
            }
        }
    }

    button.follow-button, button.follow-button:hover {
        position: absolute;
        top: 0; right: 0;
        margin: 0;
        border: none;
        background: transparent;
        text-shadow: none;
        color: @lighter;
        padding: 1em;

        &.follow:hover {
            color: #8ca367;
        }

        &.unfollow:hover {
            color: #B6464D;
        }
    }
}

.v1 .context {
    width: 289px;
    padding: 0 20px 0 0;
    margin-right: 0;
    border-left: none;
    border-right: 1px solid @fainter;
    .linear-gradient(right, hsla(0, 0%, 97%, 1), hsla(0, 0%, 100%, 1) 2%, hsla(0, 0%, 100%, 1));

    p.permalink {
        margin: -.5em 0 .5em;

        a {
            font-size: 11px;
            text-decoration: none;
            color: @faint;
        }
    }

    .abbr {
        position: relative;
        clear: both;

        .expand {
            display: block;
            padding: .5em 0;
            margin-top: .5em;
            text-align: center;
            border-top: 1px solid @faintest;
            color: @lighter;
            text-decoration: none;
        }

        &.collapsed .abbr-content {
            height: 6em;
            overflow: hidden;
        }

    }

    #widget_div {
        padding-bottom: 1.5em;
    }

    #description {
        color: @dark;
        line-height: 150%;

        p {
            margin-bottom: .5em;
        }
    }

    a {
        text-decoration: none;
    }

    h2 a {
        color: inherit;
        word-wrap: break-word;
    }

    h2, h3 {
        font-weight: normal;
    }

    h3 {
        clear: both;
        padding: 2em 0 .5em;
        margin-bottom: .5em;
        border-bottom: 1px solid @fainter;

        &.sub-title {
            padding-top: 0;
            margin-bottom: -.25em;
            border: none;
            color: @dark;
            line-height: 1.25em;

            a {
                color: @dark;
            }
        }
    }

    h4 {
        clear: both;
        font-size: 13px;
        padding: .5em 0 1em;
    }

    ul {
        padding: 0;
    }

    ul.buttons {
        float: left;
        width: 100%;

        li {
            display: inline;

            a {
                display: block;
                float: left;
                text-indent: -9999em;
                height: 22px;
                width: 22px;
                padding: .25em;
                margin-right: .25em;

                &.facebook {
                    background: url('../images/share_icons.png') no-repeat 5px 5px;
                }

                &.twitter {
                    background: url('../images/share_icons.png') no-repeat 5px -32px;
                }

                &.email {
                    background: url('../images/share_icons.png') no-repeat 5px -67px;
                }
            }
        }
    }
}

ol.subtitles {
    clear: both;
    
    li {
        position: relative;
        padding: 1em 1em 1em 100px;
        margin-left: -10px;
        border-bottom: 1px solid @faintest;

        &:hover {
            background-color: @faintest;
        }

        .timing {
            position: absolute;
            top: 1em; left: 1em;
            width: 75px;
            
            a {
                color: @light;
                text-decoration: none;
            }

            .data {
                display: none;
            }
        }
    }
}

/* Overrides */

.v1 .sort_button {
    float: none;
    padding: 0;
    margin: 0;
    cursor: pointer;
    width: 170px;
    border-color: @fainter;
    .border-radius(3px);
    text-align: left;
    .vertical-gradient(#fff, #eee);

    .sort_label {
        font-size: 11px;
        padding: .5em;
        font-weight: normal !important;
        text-shadow: 0 1px 0px #fff;
        display: block;
        color: @normal;

        &:hover {
            background: transparent;
        }
    }

    ul {
        margin: 0;
        padding: .5em 0 0;
    }

    ul li a {
        padding: .5em;
        display: block;
        text-decoration: none;
        border-top: 1px solid @fainter;
        border-bottom: none;
        font-size: 11px;
        font-weight: normal;
        text-shadow: none;
        color: @normal;
        .box-shadow(none);
    }

    ul li a:hover {
        background: @normal;
        color: #fff;
    }

    .arrow {
        width: 20px;
        height: 24px;
        background: url('../images/chosen-sprite.png') no-repeat 0 1px;
    }

    &:hover {
        background: transparent;

        .sort_label {
            z-index: 999999999;
        }

        ul {
            top: 21px;
            left: -1px;
            border-color: @fainter;
            border-top: none;
            .box-shadow(none);
            .vertical-gradient(#fff, @faintest);
            .multi-border-radius(0, 0, 3px, 3px);
        }

        .arrow {
            background: url('../images/chosen-sprite.png') no-repeat -18px 1px;
        }
    }
}

/* Chosenify */
.v1 .chzn-container ul.chzn-results, .v1 ul.chzn-choices {
    margin-bottom: 4px !important;
    padding-left: 4px;

    input {
        padding: 5px !important;
    }
}

.v1 .tools {
    .chzn-container {
        margin-bottom: 0;
        margin-left: 2px;
        text-align: left;

        .chzn-drop {
            border-top: 1px solid @faint;
        }
    }
    .chzn-container,
    .chzn-container-single,
    .chzn-container-single .chzn-single,
    .chzn-container-active .chzn-single
    .chzn-container-single .chzn-single-with-drop,
    .chzn-container-single .chzn-single div {
        border: none;
        background: transparent;
    }
    .chzn-container-single .chzn-single {
        padding: 0;
        height: 18px;
        line-height: 18px;
    }
    .chzn-container-single .chzn-single div b {
        background-position: 0 -2px;
    }
    .chzn-container-active .chzn-single-with-drop div b {
        background-position: -18px -1px;
    }
}

.v1 .bootstrap .modal {

    .modal-header h3 {
        padding: 0;
        border: none;
        margin: 0;
        clear: none;
        font-size: 16px;
    }

    form {
        padding: 0;
        margin: 0;

        p {
            float: none;
        }
    }

    .modal-body {
        fieldset {
            padding: 0;

        }
        textarea {
            font-family: Monaco,"Bitstream Vera Sans Mono","Lucida Console",monospace;
            width: 98%;
            height: auto;
        }
        ul.chzn-choices, ul.chzn-results {
            margin: 0 !important;
        }
    }


    button {
        margin: 0;
    }
}


/* Metrics badge */

.v1 .context .metrics {
    float: left;
    width: 100%;
    .linear-gradient(top, hsla(0, 0%, 96%, 1), hsla(0, 0%, 98%, 1) 5%, hsla(0, 0%, 97%, 1));
    .border-radius(3px);
    border: 1px solid #eaeaea;
    color: #999;
    margin: 1em 0;

    li {
        width: 24.7%;
        float: left;
        border-right: 1px solid #eaeaea;
        text-align: center;
        padding: .75em 0 .5em;

        &:last-child {
            border: none;
        }

        p {
            font-size: 1.25em;
            margin: 0;
            line-height: 1em;
            text-shadow: 1px -1px 1px #fff;
        }

        h4 {
            font-weight: normal;
            font-size: 11px;
            padding-top: .25em;
            padding-bottom: 0;
        }
    }
}

/* Debug */
pre.dump {
    code {
        font-family: Consolas, Menlo, "Courier New", monospace;
        margin: 15px 0;
        padding: 18px 15px;
        .border-radius();
        .box-shadow(1px, 1px, 3px, rgba(0, 0, 0, .4));
    }
}


/******************** @Crazytown *****/

#teams .backnav {
    color: @light; 
        
    a {
        color: #2f3c45;
    }
}

#teams .view .expandable {
    overflow: hidden;

    .button {

        span {
            display: block;
            float: right;
            width: 16px;
            height: 1.5em;
            background: url('../images/chosen-sprite.png') no-repeat 0px -5px;
            margin-left: 4px;
        }
    }
}

#teams .view .tools {

    p {
        color: @lighter;

        span {
            color: @dark;
        }
    }

}

#teams .view .subnav {
    text-align: left;
    padding: 1em 0;

    ul li {
        display: inline;

        a {
            color: @light;
            text-decoration: none;
            margin-right: 1em;
            line-height: 1.5em;
        }

        &.current a {
            color: inherit;
        }
    }
}

#teams .view form.settings {
    margin-left: 1.5em;
    margin-right: 2.5em;
}

#teams .context #signin-join {
    display: block;
    margin: 2em 1em 1em;
}

#teams .context .notation {
    clear: both;
    padding-top: 2em;
}

#teams .context #projects-list h4 {
    padding: 1.5em 0 1em;
}<|MERGE_RESOLUTION|>--- conflicted
+++ resolved
@@ -633,14 +633,9 @@
         left: 17px;
         width: auto;
         margin: 0;
-<<<<<<< HEAD
-        padding: .75em 0;
-        text-indent: 1em;
         background: hsla(0%, 0%, 0%, .75);
-=======
         padding: .5em .75em;
         background: hsla(0%, 0%, 0%, .35);
->>>>>>> 8aef65b1
         color: #eee;
         text-shadow: 1px 1px 1px #444;
         .border-radius(3px);
@@ -666,12 +661,7 @@
 
     .admin-controls {
         right: 1em;
-<<<<<<< HEAD
-        bottom: .5em;
-=======
         bottom: .6em;
-        background: hsla(0%, 0%, 0%, .35);
->>>>>>> 8aef65b1
         border: none;
 
         a {
@@ -679,12 +669,7 @@
             color: #eee;
 
             &:hover {
-<<<<<<< HEAD
                 color: #fff;
-=======
-                background: transparent;
-                color: #bbb;
->>>>>>> 8aef65b1
             }
         }
     }
