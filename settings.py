--- conflicted
+++ resolved
@@ -822,15 +822,6 @@
     "REQUESTS": False,
 }
 
-<<<<<<< HEAD
-if os.path.exists(os.path.join(PROJECT_ROOT, "api")):
-    INSTALLED_APPS += ("api",)
-
-#: if True will not try to load media (e.g. javascript files)
-# from third parties. If you're developing and have no net 
-# access, enable this setting on your local_settings.py
-RUN_LOCALLY = False
-=======
 _INTEGRATION_PATH = os.path.join(PROJECT_ROOT, 'unisubs-integration')
 _USE_INTEGRATION = os.path.exists(_INTEGRATION_PATH)
 if _USE_INTEGRATION:
@@ -840,4 +831,8 @@
     for dirname in os.listdir(_INTEGRATION_PATH):
         if os.path.isfile(os.path.join(_INTEGRATION_PATH, dirname, '__init__.py')):
             INSTALLED_APPS += (dirname,)
->>>>>>> 09ea34ef
+
+# If True will not try to load media (e.g. javascript files) from third parties.
+# If you're developing and have no net access, enable this setting on your
+# settings_local.py
+RUN_LOCALLY = False