--- conflicted
+++ resolved
@@ -356,29 +356,11 @@
     'rosetta'
 )
 
-<<<<<<< HEAD
-
-INTEGRATION_PATH = os.path.join(PROJECT_ROOT, 'unisubs-integration')
-USE_INTEGRATION = os.path.exists(INTEGRATION_PATH)
-if USE_INTEGRATION:
-    sys.path.append(INTEGRATION_PATH)
-
-if USE_INTEGRATION:
-    for dirname in os.listdir(INTEGRATION_PATH):
-        if os.path.isfile(os.path.join(INTEGRATION_PATH, dirname, '__init__.py')):
-            INSTALLED_APPS += (dirname,)
-
-    try:
-        from integration_settings import *
-    except ImportError:
-        pass
-=======
 INSTALLED_APPS += optionalapps.get_apps()
 try:
     from integration_settings import *
 except ImportError:
     pass
->>>>>>> d1eb5228
 # paths from MEDIA URL
 # this needs to run after the integration player has loaded
 MEDIA_BUNDLES = {
