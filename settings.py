# -*- coding: utf-8 -*-
# Amara, universalsubtitles.org
# 
# Copyright (C) 2013 Participatory Culture Foundation
# 
# This program is free software: you can redistribute it and/or modify
# it under the terms of the GNU Affero General Public License as
# published by the Free Software Foundation, either version 3 of the
# License, or (at your option) any later version.
# 
# This program is distributed in the hope that it will be useful,
# but WITHOUT ANY WARRANTY; without even the implied warranty of
# MERCHANTABILITY or FITNESS FOR A PARTICULAR PURPOSE.  See the
# GNU Affero General Public License for more details.
# 
# You should have received a copy of the GNU Affero General Public License
# along with this program.  If not, see 
# http://www.gnu.org/licenses/agpl-3.0.html.

# Django settings for unisubs project.
import os, sys
from datetime import datetime

PROJECT_ROOT = os.path.abspath(os.path.dirname(__file__))
DEFAULT_PROTOCOL  = 'http'

def rel(*x):
    return os.path.join(PROJECT_ROOT, *x)

# Rebuild the language dicts to support more languages.
from django.conf import global_settings
from unilangs import get_language_code_mapping

# We use a custom format for our language labels:
# Translated Language Name (Native Name)
#
# For example: if you are an English user you'll see something like:
# French (Français)
language_choices = [(code,
                     u'%s' % lc.name())
                    for code, lc in get_language_code_mapping('unisubs').items()]

global_settings.LANGUAGES = ALL_LANGUAGES = language_choices

# Languages representing metadata
METADATA_LANGUAGES = (
    ('meta-tw', 'Metadata: Twitter'),
    ('meta-geo', 'Metadata: Geo'),
    ('meta-wiki', 'Metadata: Wikipedia'),
)


DEBUG = True
TEMPLATE_DEBUG = DEBUG

PISTON_EMAIL_ERRORS = True
PISTON_DISPLAY_ERRORS = False

ADMINS = (
    # ('Your Name', 'your_email@domain.com'),
)

ALARM_EMAIL = None
MANAGERS = ADMINS

P3P_COMPACT = 'CP="CURa ADMa DEVa OUR IND DSP CAO COR"'

DEFAULT_FROM_EMAIL = '"Amara" <feedback@universalsubtitles.org>'
WIDGET_LOG_EMAIL = 'widget-logs@universalsubtitles.org'

BILLING_CUTOFF = datetime(2013, 3, 1, 0, 0, 0)

DATABASES = {
    'default': {
        'ENGINE': 'django.db.backends.sqlite3', # Add 'postgresql_psycopg2', 'postgresql', 'mysql', 'sqlite3' or 'oracle'.
        'NAME': rel('unisubs.sqlite3'), # Or path to database file if using sqlite3.
        'USER': '',                      # Not used with sqlite3.
        'PASSWORD': '',                  # Not used with sqlite3.
        'HOST': '',                      # Set to empty string for localhost. Not used with sqlite3.
        'PORT': '',                      # Set to empty string for default. Not used with sqlite3.
    }
}

# 'embed{0}.js'.format(EMBED_JS_VERSION) gives the current embed script file name.
EMBED_JS_VERSION = ''
PREVIOUS_EMBED_JS_VERSIONS = []

CSS_USE_COMPILED = True

COMPRESS_YUI_BINARY = "java -jar ./css-compression/yuicompressor-2.4.6.jar"
COMPRESS_OUTPUT_DIRNAME = "static-cache"


USER_LANGUAGES_COOKIE_NAME = 'unisub-languages-cookie'

# paths provided relative to media/js
JS_CORE = \
    ['js/unisubs.js', 
     'js/rpc.js',
     'js/clippy.js',
     'js/flash.js',
     'js/spinner.js',
     'js/sliderbase.js',
     'js/closingwindow.js',
     'js/loadingdom.js',
     'js/tracker.js',
     'js/style.js',
     'js/html/markdown.js',
     'js/messaging/simplemessage.js',
     'js/player/video.js',
     'js/player/captionview.js',
     'js/widget/usersettings.js',
     'js/player/abstractvideoplayer.js',
     'js/player/flashvideoplayer.js',
     'js/player/html5mediaplayer.js',
     'js/player/html5videoplayer.js',
     'js/player/html5audioplayer.js',
     'js/player/youtubevideoplayer.js',
     'js/player/ytiframevideoplayer.js',
     'js/player/youtubebasemixin.js',
     'js/player/jwvideoplayer.js',
     'js/player/flvvideoplayer.js',
     'js/player/flashaudioplayer.js',
     'js/player/mediasource.js',
     'js/player/mp3source.js',
     'js/player/html5videosource.js',
     'js/player/youtubevideosource.js',
     'js/player/ytiframevideosource.js',
     'js/player/brightcovevideosource.js',
     'js/player/brightcovevideoplayer.js',
     'js/player/flvvideosource.js',
     'js/player/bliptvplaceholder.js',
     'js/player/bliptvvideoplayer.js',
     'js/player/bliptvvideosource.js',
     'js/player/controlledvideoplayer.js',
     'js/player/vimeovideosource.js',
     'js/player/vimeovideoplayer.js',
     'js/player/dailymotionvideosource.js',
     'js/player/wistiavideosource.js',
     'js/player/wistiavideoplayer.js',
     'js/player/dailymotionvideoplayer.js',
     'js/startdialog/model.js',
     'js/startdialog/videolanguage.js',
     'js/startdialog/videolanguages.js',
     'js/startdialog/tolanguage.js',
     'js/startdialog/tolanguages.js',
     'js/startdialog/dialog.js',
     'js/streamer/streambox.js', 
     'js/streamer/streamboxsearch.js', 
     'js/streamer/streamsub.js', 
     'js/streamer/streamervideotab.js', 
     'js/streamer/streamerdecorator.js', 
     'js/widget/videotab.js',
     'js/widget/hangingvideotab.js',
     'js/widget/subtitle/editablecaption.js',
     "js/widget/subtitle/editablecaptionset.js",
     'js/widget/logindialog.js',
     'js/widget/howtovideopanel.js',
     'js/widget/guidelinespanel.js',
     'js/widget/dialog.js',
     'js/widget/captionmanager.js',
     'js/widget/rightpanel.js',
     'js/widget/basestate.js',
     'js/widget/subtitlestate.js',
     'js/widget/dropdowncontents.js',
     'js/widget/playcontroller.js',
     'js/widget/subtitlecontroller.js',
     'js/widget/subtitledialogopener.js',
     'js/widget/opendialogargs.js',
     'js/widget/dropdown.js',
     'js/widget/resumeeditingrecord.js',
     'js/widget/resumedialog.js',
     'js/widget/subtitle/savedsubtitles.js',
     'js/widget/play/manager.js',
     'js/widget/widgetcontroller.js',
     'js/widget/widget.js'
]

JS_DIALOG = \
    ['js/subtracker.js',
     'js/srtwriter.js',
     'js/widget/unsavedwarning.js',
     'js/widget/emptysubswarningdialog.js',
     'js/widget/confirmdialog.js',
     'js/widget/droplockdialog.js',
     'js/finishfaildialog/dialog.js',
     'js/finishfaildialog/errorpanel.js',
     'js/finishfaildialog/reattemptuploadpanel.js',
     'js/finishfaildialog/copydialog.js',
     'js/widget/editmetadata/dialog.js',
     'js/widget/editmetadata/panel.js',
     'js/widget/editmetadata/editmetadatarightpanel.js',
     'js/widget/subtitle/dialog.js',
     'js/widget/subtitle/msservermodel.js',
     'js/widget/subtitle/subtitlewidget.js',
     'js/widget/subtitle/addsubtitlewidget.js',
     'js/widget/subtitle/subtitlelist.js',
     'js/widget/subtitle/transcribeentry.js',
     'js/widget/subtitle/transcribepanel.js',
     'js/widget/subtitle/transcriberightpanel.js',
     'js/widget/subtitle/syncpanel.js',
     'js/widget/subtitle/reviewpanel.js',
     'js/widget/subtitle/reviewrightpanel.js',
     'js/widget/subtitle/sharepanel.js',
     'js/widget/subtitle/completeddialog.js',
     'js/widget/subtitle/editpanel.js',
     'js/widget/subtitle/onsaveddialog.js',
     'js/widget/subtitle/editrightpanel.js',
     'js/widget/subtitle/bottomfinishedpanel.js',
     'js/widget/subtitle/logger.js',
     'js/widget/timeline/timerow.js',
     'js/widget/timeline/timerowul.js',
     'js/widget/timeline/timelinesub.js',
     'js/widget/timeline/timelinesubs.js',
     'js/widget/timeline/timelineinner.js',
     'js/widget/timeline/timeline.js',
     'js/widget/timeline/subtitle.js',
     'js/widget/timeline/subtitleset.js',
     'js/widget/controls/bufferedbar.js',
     'js/widget/controls/playpause.js',
     'js/widget/controls/progressbar.js',
     'js/widget/controls/progressslider.js',
     'js/widget/controls/timespan.js',
     'js/widget/controls/videocontrols.js',
     'js/widget/controls/volumecontrol.js',
     'js/widget/controls/volumeslider.js',
     'js/widget/translate/bingtranslator.js',
     'js/widget/translate/dialog.js',
     'js/widget/translate/translationpanel.js',
     'js/widget/translate/translationlist.js',
     'js/widget/translate/translationwidget.js',
     'js/widget/translate/descriptiontranslationwidget.js',
     'js/widget/translate/translationrightpanel.js',
     'js/widget/translate/forkdialog.js',
     'js/widget/translate/titletranslationwidget.js',
     'js/widget/translate/metadatatranslationwidget.js',
 ]

JS_OFFSITE = list(JS_CORE)
JS_OFFSITE.append('js/widget/crossdomainembed.js')

JS_ONSITE = list(JS_CORE)
JS_ONSITE.extend(
    ['js/srtwriter.js',
     'js/widget/samedomainembed.js',
     "js/widget/api/servermodel.js",
     'js/widget/controls/bufferedbar.js',
     'js/widget/controls/playpause.js',
     'js/widget/controls/progressbar.js',
     'js/widget/controls/progressslider.js',
     'js/widget/controls/timespan.js',
     'js/widget/controls/videocontrols.js',
     'js/widget/controls/volumecontrol.js',
     'js/widget/controls/volumeslider.js',
     "js/widget/api/api.js"])

JS_WIDGETIZER_CORE = list(JS_CORE)
JS_WIDGETIZER_CORE.extend([
    "js/widget/widgetdecorator.js",
    "js/widgetizer/videoplayermaker.js",
    "js/widgetizer/widgetizer.js",
    "js/widgetizer/youtube.js",
    "js/widgetizer/html5.js",
    "js/widgetizer/jwplayer.js",
    "js/widgetizer/youtubeiframe.js",
    "js/widgetizer/wistia.js",
    "js/widgetizer/soundcloud.js",
    'js/player/ooyalaplayer.js', 
    'js/player/brightcoveliteplayer.js', 
    'js/player/soundcloudplayer.js',
    'js/streamer/overlaycontroller.js'])

JS_WIDGETIZER = list(JS_WIDGETIZER_CORE)
JS_WIDGETIZER.append('js/widgetizer/dowidgetize.js')

JS_EXTENSION = list(JS_WIDGETIZER_CORE)
JS_EXTENSION.append('js/widgetizer/extension.js')

JS_API = list(JS_CORE)
JS_API.extend(JS_DIALOG)
JS_API.extend([
        "js/widget/api/servermodel.js",
        "js/widget/api/api.js"])

JS_BASE_DEPENDENCIES = [
    'js/closure-library/closure/goog/base.js',
    'js/closure-dependencies.js',
    'js/swfobject.js',
    'flowplayer/flowplayer-3.2.6.min.js',
    'src/js/third-party/amara-jquery.min.js',
    'src/js/dfxp/dfxp.js',
]

SUBTITLE_EDITOR_JS = [
    'src/js/third-party/jquery-1.10.1.js',
    'src/js/third-party/jquery.autosize.js',
    'src/js/third-party/angular.1.0.7.js',
    'src/js/third-party/angular-cookies.js',
    'src/js/third-party/underscore.1.4.4.js',
    'src/js/third-party/popcorn.js',
    'src/js/dfxp/dfxp.js',
    'src/js/uri.js',
    'src/js/popcorn/popcorn.flash-fallback.js',
    #'src/js/popcorn/popcorn.netflix.js',
    'src/js/subtitle-editor/app.js',
    'src/js/subtitle-editor/collab.js',
    'src/js/subtitle-editor/dom.js',
    'src/js/subtitle-editor/help.js',
    'src/js/subtitle-editor/lock.js',
    'src/js/subtitle-editor/modal.js',
    'src/js/subtitle-editor/workflow.js',
    'src/js/subtitle-editor/subtitles/controllers.js',
    'src/js/subtitle-editor/subtitles/directives.js',
    'src/js/subtitle-editor/subtitles/filters.js',
    'src/js/subtitle-editor/subtitles/models.js',
    'src/js/subtitle-editor/subtitles/services.js',
    'src/js/subtitle-editor/timeline/controllers.js',
    'src/js/subtitle-editor/timeline/directives.js',
    'src/js/subtitle-editor/video/controllers.js',
    'src/js/subtitle-editor/video/directives.js',
    'src/js/subtitle-editor/video/services.js',
]

# Local time zone for this installation. Choices can be found here:
# http://en.wikipedia.org/wiki/List_of_tz_zones_by_name
# although not all choices may be available on all operating systems.
# If running in a Windows environment this must be set to the same as your
# system time zone.
TIME_ZONE = 'America/Chicago'

# Language code for this installation. All choices can be found here:
# http://www.i18nguy.com/unicode/language-identifiers.html
LANGUAGE_CODE = 'en-us'

SITE_ID = 1

# If you set this to False, Django will make some optimizations so as not
# to load the internationalization machinery.
USE_I18N = True

# Absolute path to the directory that holds media.
# Example: "/home/media/media.lawrence.com/"
STATIC_ROOT = rel('media')+'/'
MEDIA_ROOT  = rel('user-data')+'/'

# List of callables that know how to import templates from various sources.
TEMPLATE_LOADERS = (
    'django.template.loaders.filesystem.Loader',
    'django.template.loaders.app_directories.Loader'
)


MIDDLEWARE_CLASSES = (
    'middleware.ResponseTimeMiddleware',
    'middleware.StripGoogleAnalyticsCookieMiddleware',
    'utils.ajaxmiddleware.AjaxErrorMiddleware',
    'localeurl.middleware.LocaleURLMiddleware',
    'django.middleware.common.CommonMiddleware',
    'django.contrib.sessions.middleware.SessionMiddleware',
    'django.middleware.csrf.CsrfViewMiddleware',
    'django.contrib.auth.middleware.AuthenticationMiddleware',
    'django.contrib.messages.middleware.MessageMiddleware',
    'openid_consumer.middleware.OpenIDMiddleware',
    'middleware.P3PHeaderMiddleware',
    'middleware.UserUUIDMiddleware',
    'middleware.SaveUserIp',
)

ROOT_URLCONF = 'unisubs.urls'

TEMPLATE_DIRS = (
    # Put strings here, like "/home/html/django_templates" or "C:/www/django/templates".
    # Always use forward slashes, even on Windows.
    # Don't forget to use absolute paths, not relative paths.
   rel('templates'),
)

TEMPLATE_CONTEXT_PROCESSORS = (
    'django.contrib.auth.context_processors.auth',
    'django.core.context_processors.debug',
    'django.core.context_processors.request',
    'utils.context_processors.current_site',
    'utils.context_processors.current_commit',
    'utils.context_processors.custom',
    'utils.context_processors.user_languages',
    'utils.context_processors.run_locally',
    'django.contrib.messages.context_processors.messages',
    'django.core.context_processors.i18n',
    'utils.context_processors.media',
)

INSTALLED_APPS = (
    # this needs to be first, yay for app model loading mess
    'auth',
    # django stock apps
    'django.contrib.admin',
    'django.contrib.auth',
    'django.contrib.contenttypes',
    'django.contrib.markup',
    'django.contrib.sessions',
    'django.contrib.sitemaps',
    'django.contrib.sites',
    'django.contrib.webdesign',
    # third party apps
    'django_extensions',
    'djcelery',
    'haystack',
    'rosetta',
    'raven.contrib.django',
    'sorl.thumbnail',
    'south',
    'tastypie',
    # third party apps forked on our repo
    'localeurl',
    'openid_consumer',
    'socialauth',
    # our apps
    'accountlinker',
<<<<<<< HEAD
    'amaradotorg',
=======
    'amaracelery',
>>>>>>> 7855b7da
    'comments',
    'messages',
    'profiles',
    'search',
    'statistic',
    'streamer',
    'teams',
    'testhelpers',
    'thirdpartyaccounts',
    'unisubs', #dirty hack to fix http://code.djangoproject.com/ticket/5494 ,
    'unisubs_compressor',
    'uslogging',
    'utils',
    'videos',
    'widget',
    'subtitles',
)

# Celery settings

# import djcelery
# djcelery.setup_loader()

# For running worker use: python manage.py celeryd -E --concurrency=10 -n worker1.localhost
# Run event cather for monitoring workers: python manage.py celerycam --frequency=5.0
# This allow know are workers online or not: python manage.py celerybeat

CELERY_IGNORE_RESULT = True
CELERY_DISABLE_RATE_LIMITS = True
CELERY_SEND_EVENTS = False
CELERY_SEND_TASK_ERROR_EMAILS = True
CELERY_RESULT_BACKEND = 'redis'

BROKER_BACKEND = 'kombu_backends.amazonsqs.Transport'
BROKER_USER = AWS_ACCESS_KEY_ID = ""
BROKER_PASSWORD = AWS_SECRET_ACCESS_KEY = ""
BROKER_HOST = "localhost"
BROKER_POOL_LIMIT = 10

#################

import re
LOCALE_INDEPENDENT_PATHS = (
    re.compile('^/widget'),
    re.compile('^/api'),
    re.compile('^/api2'),
    re.compile('^/jstest'),
    re.compile('^/sitemap.*.xml'),
    re.compile('^/accountlinker/youtube-oauth-callback/'),
    re.compile('^/crossdomain.xml'),
)

#Haystack configuration
HAYSTACK_SITECONF = 'search_site'
HAYSTACK_SEARCH_ENGINE = 'solr'
HAYSTACK_SOLR_URL = 'http://127.0.0.1:8983/solr'
HAYSTACK_SEARCH_RESULTS_PER_PAGE = 20
SOLR_ROOT = rel('..', 'buildout', 'parts', 'solr', 'example')

# socialauth-related
OPENID_REDIRECT_NEXT = '/socialauth/openid/done/'

OPENID_SREG = {"required": "nickname, email", "optional":"postcode, country", "policy_url": ""}
OPENID_AX = [{"type_uri": "http://axschema.org/contact/email", "count": 1, "required": True, "alias": "email"},
             {"type_uri": "fullname", "count": 1 , "required": False, "alias": "fullname"}]

FACEBOOK_API_KEY = ''
FACEBOOK_SECRET_KEY = ''

VIMEO_API_KEY = None
VIMEO_API_SECRET = None

AUTHENTICATION_BACKENDS = (
   'auth.backends.CustomUserBackend',
   'thirdpartyaccounts.auth_backends.TwitterAuthBackend',
   'thirdpartyaccounts.auth_backends.FacebookAuthBackend',
   'auth.backends.OpenIdBackend',
   'django.contrib.auth.backends.ModelBackend',
)

SKIP_SOUTH_TESTS = True
SOUTH_TESTS_MIGRATE = False

LOGIN_URL = '/auth/login/'
LOGIN_REDIRECT_URL = '/'

AUTH_PROFILE_MODULE = 'profiles.Profile'
ACCOUNT_ACTIVATION_DAYS = 9999 # we are using registration only to verify emails
SESSION_COOKIE_AGE = 2419200 # 4 weeks

SESSION_ENGINE = 'django.contrib.sessions.backends.cached_db'
SESSION_COOKIE_HTTPONLY = False

RECENT_ACTIVITIES_ONPAGE = 10
ACTIVITIES_ONPAGE = 20
REVISIONS_ONPAGE = 20

FEEDBACK_EMAIL = 'socmedia@pculture.org'
FEEDBACK_EMAILS = [FEEDBACK_EMAIL]
FEEDBACK_ERROR_EMAIL = 'universalsubtitles-errors@pculture.org'
FEEDBACK_SUBJECT = 'Amara Feedback'
FEEDBACK_RESPONSE_SUBJECT = 'Thanks for trying Amara'
FEEDBACK_RESPONSE_EMAIL = 'universalsubtitles@pculture.org'
FEEDBACK_RESPONSE_TEMPLATE = 'feedback_response.html'

#teams
TEAMS_ON_PAGE = 12

PROJECT_VERSION = '0.5'

EDIT_END_THRESHOLD = 120

ANONYMOUS_USER_ID = 10000

#Use on production
GOOGLE_ANALYTICS_NUMBER = 'UA-163840-22'
MIXPANEL_TOKEN = '44205f56e929f08b602ccc9b4605edc3'

try:
    from commit import LAST_COMMIT_GUID
except ImportError:
    sys.stderr.write("deploy/create_commit_file must be ran before boostrapping django")
    LAST_COMMIT_GUID = "dev/dev"

AWS_ACCESS_KEY_ID = ''
AWS_SECRET_ACCESS_KEY = ''
DEFAULT_BUCKET = ''
AWS_USER_DATA_BUCKET_NAME  = ''
USE_AMAZON_S3 = AWS_ACCESS_KEY_ID and AWS_SECRET_ACCESS_KEY and DEFAULT_BUCKET


AVATAR_MAX_SIZE = 500*1024
THUMBNAILS_SIZE = (
    (100, 100),
    (50, 50),
    (120, 90),
    (240, 240)
)

EMAIL_BCC_LIST = []

CACHE_BACKEND = 'locmem://'

#for unisubs.example.com
RECAPTCHA_PUBLIC = '6LdoScUSAAAAANmmrD7ALuV6Gqncu0iJk7ks7jZ0'
RECAPTCHA_SECRET = ' 6LdoScUSAAAAALvQj3aI1dRL9mHgh85Ks2xZH1qc'

ROSETTA_EXCLUDED_APPLICATIONS = (
    'openid_consumer',
    'rosetta'
)


INTEGRATION_PATH = os.path.join(PROJECT_ROOT, 'unisubs-integration')
USE_INTEGRATION = os.path.exists(INTEGRATION_PATH)
if USE_INTEGRATION:
    sys.path.append(INTEGRATION_PATH)

if USE_INTEGRATION:
    for dirname in os.listdir(INTEGRATION_PATH):
        if os.path.isfile(os.path.join(INTEGRATION_PATH, dirname, '__init__.py')):
            INSTALLED_APPS += (dirname,)
    
    try:
        from integration_settings import *
    except ImportError:
        pass
# paths from MEDIA URL
# this needs to run after the integration player has loaded
MEDIA_BUNDLES = {

    "base": {
        "type":"css",
        "files" : (
            "css/jquery.jgrowl.css",
            "css/jquery.alerts.css",
            "css/960.css",
            "css/reset.css",
            "css/html.css", 
            "css/about_faq.css", 
            "css/breadcrumb.css", 
            "css/buttons.css",
            "css/chosen.css",
            "css/classes.css", 
            "css/forms.css",
            "css/index.css",
            "css/layout.css",
            "css/profile_pages.css", 
            "css/revision_history.css",
            "css/teams.css", 
            "css/transcripts.css", 
            "css/background.css", 
            "css/activity_stream.css", 
            "css/settings.css", 
            "css/feedback.css", 
            "css/messages.css", 
            "css/global.css", 
            "css/top_user_panel.css", 
            "css/services.css", 
            "css/solutions.css",
            "css/watch.css",
            "css/v1.css",
            "css/bootstrap.css",
          ),
        },
    "video_history":{
        "type":"css",
        "files":(
               "css/unisubs-widget.css" ,
               "css/dev.css"
         ),
        },

    "jquery-ui":{
        "type":"css",
        "files":(
               "css/jquery-ui/jquery-ui-1.8.16.custom.css",
         ),
        },

    "home":{
        "type":"css",
        "files":(
            "css/unisubs-widget.css",
         ),
        },
     "new_home":{
         "type":"css",
         "files":(
            "css/new_index.css",
             "css/unisubs-widget.css",
          ),
         },
    "widget-css":{
         "type":"css",
         "files":(
             "css/unisubs-widget.css",
          ),
        },
    "unisubs-offsite-compiled":{
        "type": "js",
        "files": JS_OFFSITE,
        "use_closure": True,
        },

    "unisubs-onsite-compiled":{
        "type": "js",
        "files": JS_ONSITE,
        "use_closure": True,
     },
    "unisubs-widgetizer":{
        "type": "js",
        "use_closure": True,
        "closure_deps": "js/closure-dependencies.js",
        "files": ["js/config.js"] + JS_WIDGETIZER,
        "bootloader": { 
            "template": "widget/widgetizerbootloader.js",
            "gatekeeper": "UnisubsWidgetizerLoaded",
            "render_bootloader": True
        }
    },
    "unisubs-widgetizer-sumo": {
        "type": "js",
        "use_closure": True,
        "closure_deps": "js/closure-dependencies.js",
        "files": ["js/config.js"] + JS_WIDGETIZER,
        "extra_defines": {"unisubs.REPORT_ANALYTICS": "false"},
        "bootloader": { 
            "template": "widget/widgetizerbootloader.js",
            "gatekeeper": "UnisubsWidgetizerLoaded",
            "render_bootloader": True
        }
    },
    "unisubs-widgetizer-debug": {
        "type": "js",
        "files": ["js/config.js" ] + JS_WIDGETIZER  ,
        "use_closure": True,
        "closure_deps": "js/closure-dependencies.js",
        "debug": True,
        "bootloader": { 
            "template": "widget/widgetizerbootloader.js",
            "gatekeeper": "UnisubsWidgetizerLoaded",
            "render_bootloader": True
        }
     },
    "unisubs-statwidget":{
        "type": "js",
        "use_closure": True,
        "closure_deps": "js/closure-stat-dependencies.js",
        "include_flash_deps": False,
        "files": [
            'js/unisubs.js',
            'js/rpc.js',
            'js/loadingdom.js',
            'js/statwidget/statwidgetconfig.js',
            'js/statwidget/statwidget.js'],
     },

    "unisubs-api":{
        "type": "js",
        "use_closure": True,
        "files": ["js/config.js"] + JS_API,
        "bootloader": { 
            "gatekeeper": "UnisubsApiLoaded", 
            "render_bootloader": False
        }
     },
    "js-base-dependencies":{
        "type":"js",
        "use_closure": True,
        "optimizations": "WHITESPACE_ONLY",
        "files": JS_BASE_DEPENDENCIES,
     },
    "js-onsite-dialog": {
        "type":"js",
        "use_closure": True,
        "files": ["js/config.js"]  + JS_DIALOG  ,
    },
    "site_base_js":{
        "type": "js",
        "files":[
              "js/jquery-1.4.3.js",
              "js/jquery-ui-1.8.16.custom.min.js",
              "js/jgrowl/jquery.jgrowl.js",
              "js/jalerts/jquery.alerts.js",
              "js/jquery.form.js",
              "js/jquery.metadata.js",
              "js/jquery.mod.js",
              "js/jquery.rpc.js",
              "js/jquery.input_replacement.min.js",
              "js/messages.js",
              "js/escape.js",
              "js/libs/chosen.jquery.min.js",
              "js/libs/chosen.ajax.jquery.js",
              "js/libs/jquery.cookie.js",
              "js/unisubs.site.js",
            ],
        },
    "js-jqueryui-datepicker":{
        "type":"js",
        "files":[
              "js/jquery-ui-1.8.16.custom.datepicker.min.js",
            ],
        },
    "js-testing-base":{
        "type": "js",
        "files": [
                 'js/widget/testing/stubvideoplayer.js',
                 'js/widget/testing/events.js',
                "js/subtracker.js" ,
                "js/unitofwork.js",
                "js/testing/testing.js",
                "js/testing/timerstub.js",
            ]
    },
    "css-teams-settings-panel":{
        "type":"css",
        "files":(
            "css/chosen.css",
            "css/unisubs-widget.css",
         ),
    },
    "js-teams":{
        "type": "js",
        "files": (
            "js/libs/ICanHaz.js",
            "js/libs/classy.js",
            "js/libs/underscore.js",
            "js/libs/chosen.jquery.min.js",
            "js/libs/chosen.ajax.jquery.js",
            "js/jquery.mod.js",
            "js/teams/create-task.js",
         ),
    },
    "embedder":{
        "type":"js",
		"use_closure": True,
        "optimizations": "SIMPLE_OPTIMIZATIONS",
        "closure_deps": "",
        "files": (
            "src/js/third-party/json2.min.js",
            'src/js/third-party/underscore.min.js',
            'src/js/third-party/zepto.min.js',
            'src/js/third-party/backbone.min.js',
            'src/js/third-party/popcorn.js',
            'src/js/popcorn/popcorn.amaratranscript.js',
            'src/js/popcorn/popcorn.amarasubtitle.js',
            'src/js/embedder/conf.js',
            'src/js/embedder/embedder.js'
        ),
        "include_js_base_dependencies": False,
        "include_flash_deps": False,
        #"output": 'release/public/embedder.js',
        "release_url": True,
        "bootloader": { 
            "gatekeeper": "_amaraEmbedderLoaded", 
        }

    },
    "embedder-css":{
        "type":"css",
        "files": (
            "src/css/embedder/embedder-dev.css",
        ),
        "include_js_base_dependencies": False,
        "include_flash_deps": False,
        "output": 'release/public/embedder.css',
        "release_url": True,
    },
    "debug-embed-js": {
        "type": "js",
        "use_closure": True,
        "optimizations": "WHITESPACE_ONLY",
        "files": JS_BASE_DEPENDENCIES + JS_OFFSITE[:-1]
    },
    'subtitle-editor':  {
        'type': 'js',
        'files': SUBTITLE_EDITOR_JS,
    },
}


EMAIL_BACKEND = "utils.safemail.InternalOnlyBackend"
EMAIL_FILE_PATH = '/tmp/unisubs-messages'
# on staging and dev only the emails listed bellow will receive actual mail
EMAIL_NOTIFICATION_RECEIVERS = ("arthur@stimuli.com.br", "steve@stevelosh.com", "@pculture.org")
# If True will not try to load media (e.g. javascript files) from third parties.
# If you're developing and have no net access, enable this setting on your
# settings_local.py
RUN_LOCALLY = False

LOGGING = {
    'version': 1,
    'disable_existing_loggers': True,
    'root': {
        'level': 'WARNING',
        'handlers': ['console', 'sentry'],
    },
    'formatters': {
        'verbose': {
            'format': '%(levelname)s %(asctime)s %(module)s %(process)d %(thread)d %(message)s'
        },
    },
    'handlers': {
        'null': {
            'level':'DEBUG',
            'class':'django.utils.log.NullHandler',
        },
        'console': {
            'level': 'DEBUG',
            'class': 'logging.StreamHandler',
            'formatter': 'verbose'
        },
        'sentry': {
            'level': 'INFO',
            'class': 'raven.contrib.django.handlers.SentryHandler',
        },
    },
    'loggers': {
        'django.db.backends': {
            'level': 'ERROR',
            'handlers': ['console'],
            'propagate': False,
        },
        'raven': {
            'level': 'DEBUG',
            'handlers': ['console'],
            'propagate': False,
        },
        'sentry.errors': {
            'level': 'DEBUG',
            'handlers': ['console'],
            'propagate': False,
        },
        'bleach': {
            'level': 'ERROR',
            'handlers': ['null'],
            'propagate': False,
        },
        'api': {
            'level': 'INFO',
            'handlers': ['sentry', 'console'],
            'propagate': False
        },
        'youtube': {
            'level': 'INFO',
            'handlers': ['sentry', 'console'],
            'propagate': False
        }
    },
}


try:
    import debug_toolbar

    EVERYONE_CAN_DEBUG = False
    INSTALLED_APPS += ('debug_toolbar',)
    MIDDLEWARE_CLASSES += ('debug_toolbar.middleware.DebugToolbarMiddleware',)

    DEBUG_TOOLBAR_PANELS = (
        'debug_toolbar.panels.timer.TimerDebugPanel',
        # 'apps.testhelpers.debug_toolbar_extra.ProfilingPanel',
        # 'apps.testhelpers.debug_toolbar_extra.HaystackDebugPanel',
        'debug_toolbar.panels.request_vars.RequestVarsDebugPanel',
        'debug_toolbar.panels.template.TemplateDebugPanel',
        'debug_toolbar.panels.sql.SQLDebugPanel',
    )

    def custom_show_toolbar(request):
        from django.conf import settings
        can_debug = settings.EVERYONE_CAN_DEBUG or request.user.is_staff

        if can_debug:
            if '__debug__/m/' in request.path or 'debug_toolbar' in request.GET:
                return True

        return False

    DEBUG_TOOLBAR_CONFIG = {
        'INTERCEPT_REDIRECTS': False,
        'SHOW_TOOLBAR_CALLBACK': custom_show_toolbar,
        'EXTRA_SIGNALS': [],
        'HIDE_DJANGO_SQL': False,
        'TAG': 'div',
    }
except ImportError:
    pass<|MERGE_RESOLUTION|>--- conflicted
+++ resolved
@@ -416,11 +416,8 @@
     'socialauth',
     # our apps
     'accountlinker',
-<<<<<<< HEAD
     'amaradotorg',
-=======
     'amaracelery',
->>>>>>> 7855b7da
     'comments',
     'messages',
     'profiles',
