--- conflicted
+++ resolved
@@ -867,13 +867,10 @@
         if os.path.isfile(os.path.join(_INTEGRATION_PATH, dirname, '__init__.py')):
             INSTALLED_APPS += (dirname,)
 
-<<<<<<< HEAD
-=======
 EMAIL_BACKEND = "utils.safemail.InternalOnlyBackend"
 EMAIL_FILE_PATH = '/tmp/unisubs-messages'
 # on staging and dev only the emails listed bellow will receive actual mail
 EMAIL_NOTIFICATION_RECEIVERS = ("arthur@stimuli.com.br", "steve@stevelosh.com", )
->>>>>>> b0669dd1
 # If True will not try to load media (e.g. javascript files) from third parties.
 # If you're developing and have no net access, enable this setting on your
 # settings_local.py
