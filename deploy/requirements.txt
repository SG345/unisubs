# patched version of lib, fix for socket errors on rabbitmq
# from http://code.google.com/p/py-amqplib/issues/detail?id=38
vendor/amqplib-1.0.2-patched.tar.gz
Django==1.3
Fabric==1.4.0
PIL==1.1.7
PyRSS2Gen==1.0.0
PyYAML==3.09
South==0.7
vendor/django-registration.tar.gz
vendor/django-piston.tar.gz
vendor/django-livesettings.tar.gz
vendor/django-keyedcache.tar.gz
vendor/django-storages.tar.gz
vendor/python-openid-2.2.5.tar.gz
vendor/python-yadis-1.1.0.tar.gz
vendor/sorl-thumbnail-3.2.5.tar.gz
vendor/gdata-2.0.16.tar.gz
vendor/django-math-captcha-0.1.tar.gz
vendor/BeautifulSoup-3.2.0.tar.gz
vendor/celery-2.4.3.tar.gz
vendor/django-celery-2.4.2.tar.gz
vendor/pycrypto-2.1.0.tar.gz
oauth==1.0.1
oauth2==1.2.0
pyOpenSSL==0.9
pycrypto==2.1.0
vendor/redis-2.4.5.tar.gz
simplejson==2.1.1
django-haystack==1.2.4
pysolr==2.0.14
chardet==1.0.1
vendor/boto-2.1.0-0.tar.gz
python-memcached
feedparser
lxml==2.3
django-sentry==1.8.3.1
vendor/indifex-transifex-client-0.5.tar.gz
django-extensions==0.4.1
# do we really need this in prod?
django-debug-toolbar==0.8.3
# This can be commented out if you're using sqlite
MySQL_python>=1.2.2
<<<<<<< HEAD
=======
Sphinx==1.1.3
>>>>>>> 6938841c
# pyfacebook needs to be forked as not do fight with oboeware
vendor/pyfacebook-1.0a2.tar.gz
vendor/Unidecode-0.04.9.tar.gz
M2Crypto==0.21.1
vendor/django-templatetag-sugar.tar.gz
vendor/django-tastypie-0.9.11.tar.gz
# this should be commented until we are sure we want to deploy this to prod
#vendor/oboe-0.4.1.0.tar.gz
vendor/requests-v0.9.1.0-0.tar.gz
bernhard==0.0.2<|MERGE_RESOLUTION|>--- conflicted
+++ resolved
@@ -41,10 +41,7 @@
 django-debug-toolbar==0.8.3
 # This can be commented out if you're using sqlite
 MySQL_python>=1.2.2
-<<<<<<< HEAD
-=======
 Sphinx==1.1.3
->>>>>>> 6938841c
 # pyfacebook needs to be forked as not do fight with oboeware
 vendor/pyfacebook-1.0a2.tar.gz
 vendor/Unidecode-0.04.9.tar.gz
