--- conflicted
+++ resolved
@@ -652,16 +652,10 @@
 
     """
     python_exe = '{0}/bin/python'.format(env.ve_dir)
-<<<<<<< HEAD
+    # must be ran before we compile anything
     with Output("Updating commit"), cd(env.app_dir):
         run('{0} deploy/create_commit_file.py'.format(python_exe))
         run('cat commit.py')
-=======
-    
-    # must be ran before we compile anything
-    with cd(env.app_dir):
-        run('{0} deploy/create_commit_file.py'.format(python_exe))
->>>>>>> 0e2d7304
     if skip_compile == False:
         with Output("Compiling media"), cd(env.app_dir), settings(warn_only=True):
             run('{0} manage.py  compile_media --compilation-level={1} --settings=unisubs_settings'.format(python_exe, compilation_level))
