--- conflicted
+++ resolved
@@ -5,11 +5,8 @@
   command: manage.py runserver 0.0.0.0:8000
   environment:
       DJANGO_SETTINGS_MODULE: dev_settings
-<<<<<<< HEAD
       DJANGO_LIVE_TEST_SERVER_ADDRESS: 'localhost:8081,8090-8100,9000-9200' 
 
-=======
->>>>>>> d2d56ec3
   volumes:
     - .:/opt/apps/unisubs
 
