--- conflicted
+++ resolved
@@ -25,10 +25,7 @@
     url(r'^email_friend/$', 'email_friend', name='email_friend'),
     url(r'^demo/$', 'demo', name='demo'),
     url(r'^activities/$', 'actions_list', name='actions_list'),
-<<<<<<< HEAD
     url(r'^history/(?P<video_id>(\w|-)+)/$', 'history', name='history'),
-=======
     url(r'^test/$', 'test_form_page', name='test_form_page'),
->>>>>>> 79c1f9ef
     url(r'(?P<video_id>(\w|-)+)/$', 'video', name='video'),
 )