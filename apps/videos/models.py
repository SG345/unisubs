# Amara, universalsubtitles.org
#
# Copyright (C) 2012 Participatory Culture Foundation
#
# This program is free software: you can redistribute it and/or modify
# it under the terms of the GNU Affero General Public License as
# published by the Free Software Foundation, either version 3 of the
# License, or (at your option) any later version.
#
# This program is distributed in the hope that it will be useful,
# but WITHOUT ANY WARRANTY; without even the implied warranty of
# MERCHANTABILITY or FITNESS FOR A PARTICULAR PURPOSE.  See the
# GNU Affero General Public License for more details.
#
# You should have received a copy of the GNU Affero General Public License
# along with this program.  If not, see
# http://www.gnu.org/licenses/agpl-3.0.html.

import logging
logger = logging.getLogger("videos-models")

import string
import random
from datetime import datetime, date, timedelta
import time

from django.utils.safestring import mark_safe
from django.core.cache import cache
from django.db import models
from django.db.models.signals import post_save, pre_delete
from django.db.models import Q
from django.db import IntegrityError
from django.utils.dateformat import format as date_format
from django.conf import settings
from django.utils.translation import ugettext_lazy as _
from django.template.defaultfilters import slugify
from django.utils.http import urlquote_plus
from django.utils import simplejson as json
from django.core.urlresolvers import reverse


from auth.models import CustomUser as User, Awards
from videos import EffectiveSubtitle, is_synced, is_synced_value
from videos.types import video_type_registrar
from videos.feed_parser import FeedParser
from comments.models import Comment
from libs.bulkops import insert_many
from statistic import st_widget_view_statistic
from statistic.tasks import st_sub_fetch_handler_update, st_video_view_handler_update
from widget import video_cache
from utils.redis_utils import RedisSimpleField
from utils.amazon import S3EnabledImageField
from utils.panslugify import pan_slugify

from apps.teams.moderation_const import (
    WAITING_MODERATION, APPROVED, MODERATION_STATUSES, UNMODERATED, REJECTED
)
from raven.contrib.django.models import client
from babelsubs import storage


NO_SUBTITLES, SUBTITLES_FINISHED = range(2)
VIDEO_TYPE_HTML5 = 'H'
VIDEO_TYPE_YOUTUBE = 'Y'
VIDEO_TYPE_BLIPTV = 'B'
VIDEO_TYPE_GOOGLE = 'G'
VIDEO_TYPE_FORA = 'F'
VIDEO_TYPE_USTREAM = 'U'
VIDEO_TYPE_VIMEO = 'V'
VIDEO_TYPE_DAILYMOTION = 'D'
VIDEO_TYPE_FLV = 'L'
VIDEO_TYPE_BRIGHTCOVE = 'C'
VIDEO_TYPE_MP3 = 'M'
VIDEO_TYPE = (
    (VIDEO_TYPE_HTML5, 'HTML5'),
    (VIDEO_TYPE_YOUTUBE, 'Youtube'),
    (VIDEO_TYPE_BLIPTV, 'Blip.tv'),
    (VIDEO_TYPE_GOOGLE, 'video.google.com'),
    (VIDEO_TYPE_FORA, 'Fora.tv'),
    (VIDEO_TYPE_USTREAM, 'Ustream.tv'),
    (VIDEO_TYPE_VIMEO, 'Vimeo.com'),
    (VIDEO_TYPE_DAILYMOTION, 'dailymotion.com'),
    (VIDEO_TYPE_FLV, 'FLV'),
    (VIDEO_TYPE_BRIGHTCOVE, 'brightcove.com'),
    (VIDEO_TYPE_MP3, 'MP3'),
)
VIDEO_META_CHOICES = (
    (1, 'Author',),
    (2, 'Creation Date',),
)
VIDEO_META_TYPE_NAMES = {}
VIDEO_META_TYPE_VARS = {}
VIDEO_META_TYPE_IDS = {}


def update_metadata_choices():
    """Refresh the VIDEO_META_TYPE_* set of constants.

    When VIDEO_META_CHOICES is updated through VideoMetadata.add_metadata_type()
    the set of extra lookup variables needs to be updated as well.  This
    function does that.

    You should never need to call this directly --
    VideoMetadata.add_metadata_type() will take care of it.

    """
    global VIDEO_META_TYPE_NAMES, VIDEO_META_TYPE_VARS , VIDEO_META_TYPE_IDS
    VIDEO_META_TYPE_NAMES = dict(VIDEO_META_CHOICES)
    VIDEO_META_TYPE_VARS = dict((k, name.lower().replace(' ', '_'))
                                for k, name in VIDEO_META_CHOICES)
    VIDEO_META_TYPE_IDS = dict([choice[::-1] for choice in VIDEO_META_CHOICES])
update_metadata_choices()

WRITELOCK_EXPIRATION = 30 # 30 seconds

ALL_LANGUAGES = [(val, _(name))for val, name in settings.ALL_LANGUAGES]


class AlreadyEditingException(Exception):
    def __init__(self, msg):
        self.msg = msg

    def __unicode__(self):
        return self.msg


# Video
class PublicVideoManager(models.Manager):
    def get_query_set(self):
        return super(PublicVideoManager, self).get_query_set().filter(is_public=True)

class Video(models.Model):
    """Central object in the system"""

    video_id = models.CharField(max_length=255, unique=True)
    title = models.CharField(max_length=2048, blank=True)
    description = models.TextField(blank=True)
    duration = models.PositiveIntegerField(null=True, blank=True, help_text=_(u'in seconds'))
    allow_community_edits = models.BooleanField()
    allow_video_urls_edit = models.BooleanField(default=True)
    writelock_time = models.DateTimeField(null=True, editable=False)
    writelock_session_key = models.CharField(max_length=255, editable=False)
    writelock_owner = models.ForeignKey(User, null=True, editable=False,
                                        related_name="writelock_owners")
    is_subtitled = models.BooleanField(default=False)
    was_subtitled = models.BooleanField(default=False, db_index=True)
    thumbnail = models.CharField(max_length=500, blank=True)
    small_thumbnail = models.CharField(max_length=500, blank=True)
    s3_thumbnail = S3EnabledImageField(
        blank=True,
        upload_to='video/thumbnail/',
        thumb_sizes=(
            (290,165),
            (120,90),))
    edited = models.DateTimeField(null=True, editable=False)
    created = models.DateTimeField(auto_now_add=True)
    user = models.ForeignKey(User, null=True, blank=True)
    followers = models.ManyToManyField(User, blank=True, related_name='followed_videos', editable=False)
    complete_date = models.DateTimeField(null=True, blank=True, editable=False)
    featured = models.DateTimeField(null=True, blank=True)

    subtitles_fetched_count = models.IntegerField(_(u'Sub.fetched'), default=0, db_index=True, editable=False)
    # counter for evertime the widget plays accounted for both on and off site
    widget_views_count = models.IntegerField(_(u'Widget views'), default=0, db_index=True, editable=False)
    # counter for the # of times the video page is shown in the unisubs website
    view_count = models.PositiveIntegerField(_(u'Views'), default=0, db_index=True, editable=False)

    # Denormalizing the subtitles(had_version) count, in order to get faster joins
    # updated from update_languages_count()
    languages_count = models.PositiveIntegerField(default=0, db_index=True, editable=False)
    moderated_by = models.ForeignKey("teams.Team", blank=True, null=True, related_name="moderating")

    # denormalized convenience from VideoVisibility, should not be set
    # directely
    is_public = models.BooleanField(default=True)

    primary_audio_language_code = models.CharField(max_length=16, blank=True,
                                                   default='',
                                                   choices=ALL_LANGUAGES)

    objects = models.Manager()
    public  = PublicVideoManager()

    def __unicode__(self):
        title = self.title_display()
        if len(title) > 60:
            title = title[:60]+'...'
        return title

    def update_search_index(self):
        """Queue a Celery task that will update this video's Solr entry."""
        from utils.celery_search_index import update_search_index
        update_search_index.delay(self.__class__, self.pk)

    @property
    def views(self):
        """Return a dict of the number of views recorded for this video.

        The map will look like:

            {'month': 100, 'week': 5, 'year': 10223, 'total': 20333}

        Caches this map in memcache for two hours.

        """
        if not hasattr(self, '_video_views_statistic'):
            cache_key = 'video_views_statistic_%s' % self.pk
            views_st = cache.get(cache_key)

            if not views_st:
                views_st = st_widget_view_statistic.get_views(video=self)
                views_st['total'] = self.widget_views_count
                cache.set(cache_key, views_st, 60*60*2)

            self._video_views_statistic = views_st

        return self._video_views_statistic

    def title_display(self, truncate=True):
        v = self.latest_version()

        if v and v.title and v.title.strip():
            title = v.title
        elif self.title and self.title.strip():
            title = self.title
        else:
            try:
                url = self.videourl_set.all()[:1].get().url
                if not url:
                    return 'No title'
            except models.ObjectDoesNotExist:
                return 'No title'

            url = url.strip('/')

            if url.startswith('http://'):
                url = url[7:]

            parts = url.split('/')
            if len(parts) > 1:
                title = '%s/.../%s' % (parts[0], parts[-1])
            else:
                title = url

        if truncate and len(title) > 35:
            title = title[:35] + '...'

        return title

    def title_display_unabridged(self):
        """
        This is just a wrapper around ``title_display`` for use in templates
        """
        return self.title_display(False)

    def update_view_counter(self):
        """Queue a Celery task that will increment the number of views for this video."""
        try:
            st_video_view_handler_update.delay(video_id=self.video_id)
        except:
            client.captureException()

    def update_subtitles_fetched(self, lang=None):
        """Queue a Celery task that will increment the number of times this video's subtitles were fetched."""
        try:
            sl_pk = lang.pk if lang else None
            st_sub_fetch_handler_update.delay(video_id=self.video_id, sl_pk=sl_pk)
            if lang:
                from videos.tasks import update_subtitles_fetched_counter_for_sl

                update_subtitles_fetched_counter_for_sl.delay(sl_pk=lang.pk)
        except:
            client.captureException()

    def get_thumbnail(self, fallback=True):
        """Return a URL to this video's thumbnail.

        This may be an absolute or relative URL, depending on whether the
        thumbnail is stored in our media folder or on S3.

        If fallback is True, it will fallback to the default thumbnail

        """
        if self.s3_thumbnail:
            return self.s3_thumbnail.url

        if self.thumbnail:
            return self.thumbnail
        if fallback:
            return "%simages/video-no-thumbnail-medium.png" % settings.STATIC_URL_BASE

    def get_small_thumbnail(self):
        """Return a URL to a small version of this video's thumbnail, or '' if there isn't one.

        This may be an absolute or relative URL, depending on whether the
        thumbnail is stored in our media folder or on S3.

        """
        if self.s3_thumbnail:
            return self.s3_thumbnail.thumb_url(120, 90)

        if self.small_thumbnail:
            return self.small_thumbnail
        return "%simages/video-no-thumbnail-small.png" % settings.STATIC_URL_BASE

    def get_medium_thumbnail(self):
        """Return a URL to a medium version of this video's thumbnail, or '' if there isn't one.

        This may be an absolute or relative URL, depending on whether the
        thumbnail is stored in our media folder or on S3.

        """
        if self.s3_thumbnail:
            return self.s3_thumbnail.thumb_url(290, 165)

        if self.thumbnail:
            return self.thumbnail

        return "%simages/video-no-thumbnail-medium.png" % settings.STATIC_URL


    def get_team_video(self):
        """Return the TeamVideo object for this video, or None if there isn't one."""
        from teams.models import TeamVideo

        try:
            return self.teamvideo
        except TeamVideo.DoesNotExist:
            return None


    def thumbnail_link(self):
        """Return a URL to this video's thumbnail, or '' if there isn't one.

        Unlike get_thumbnail, this URL will always be absolute.

        """
        if not self.thumbnail:
            return ''

        if self.thumbnail.startswith('http://'):
            return self.thumbnail

        return settings.STATIC_URL+self.thumbnail

    def is_html5(self):
        """Return whether if the original URL for this video is an HTML5 one."""
        try:
            return self.videourl_set.filter(original=True)[:1].get().is_html5()
        except models.ObjectDoesNotExist:
            return False

    def search_page_url(self):
        return self.get_absolute_url()

    def title_for_url(self):
        """Return this video's title with non-URL-friendly characters replaced.

        NOTE: this method is used in videos.search_indexes.VideoSearchResult to
        prevent duplication of code in search result and in DB-query result.

        """
        return pan_slugify(self.title)

    def _get_absolute_url(self, video_id=None):
        """
        NOTE: this method is used in videos.search_indexes.VideoSearchResult
        to prevent duplication of code in search result and in DB-query result

        This is a little hack, because Django uses get_absolute_url in own way,
        so it was impossible just copy to VideoSearchResult
        """
        kwargs = {'video_id': video_id or self.video_id}
        title = self.title_for_url()
        if title:
            kwargs['title'] = title
            return reverse('videos:video_with_title',
                           kwargs=kwargs)
        return reverse('videos:video',  kwargs=kwargs)

    get_absolute_url = _get_absolute_url

    def get_primary_videourl_obj(self):
        """Return the primary video URL for this video if one exists, otherwise None.

        This will return a VideoUrl object.

        """
        try:
            return self.videourl_set.filter(primary=True).all()[:1].get()
        except models.ObjectDoesNotExist:
            return None

    def get_video_url(self):
        """Return the primary video URL for this video if one exists, otherwise None.

        This will return a string of an actual URL, not a VideoUrl.

        """
        vurl = self.get_primary_videourl_obj()
        return vurl.effective_url if vurl else None

    @classmethod
    def get_or_create_for_url(cls, video_url=None, vt=None, user=None, timestamp=None):
        assert video_url or vt, 'should be video URL or VideoType'
        vt = vt or video_type_registrar.video_type_for_url(video_url)
        if not vt:
            return None, False

        try:
            video_url_obj = VideoUrl.objects.get(
                url=vt.convert_to_video_url())
            video, created = video_url_obj.video, False
        except models.ObjectDoesNotExist:
            video, created = None, False

        if not video:
            try:
                video_url_obj = VideoUrl.objects.get(
                    type=vt.abbreviation, **vt.create_kwars())
                if user:
                    Action.create_video_handler(video_url_obj.video, user)
                return video_url_obj.video, False
            except VideoUrl.DoesNotExist:
                obj = Video()
                obj = vt.set_values(obj)
                if obj.title:
                    obj.slug = slugify(obj.title)
                obj.user = user
                obj.save()

                from videos.tasks import save_thumbnail_in_s3
                save_thumbnail_in_s3.delay(obj.pk)

                Action.create_video_handler(obj, user)

                #Save video url
                defaults = {
                    'type': vt.abbreviation,
                    'original': True,
                    'primary': True,
                    'added_by': user,
                    'video': obj
                }
                if vt.video_id:
                    defaults['videoid'] = vt.video_id
                video_url_obj, created = VideoUrl.objects.get_or_create(url=vt.convert_to_video_url(),
                                                                        defaults=defaults)
                try:
                    assert video_url_obj.video == obj
                except AssertionError, e:
                    logger.exception(
                        "Data integrity error with video_url_obj ")
                    raise e
                obj.update_search_index()
                video, created = obj, True

        if timestamp and video_url_obj.created != timestamp:
           video_url_obj.created = timestamp
           video_url_obj.save(updates_timestamp=False)
        user and user.notify_by_message and video.followers.add(user)
        if not video_url_obj.owner_username:
            if hasattr(vt, 'username'):
                video_url_obj.owner_username = vt.username
                video_url_obj.save()
        return video, created

    @property
    def language(self):
        """Return the language code of this video's original language as a string.

        Will return None if unknown.

        """
        ol = self._original_subtitle_language()

<<<<<<< HEAD
        if ol:
=======
        if ol and ol.language_code:
>>>>>>> 7b17eb40
            return ol.language_code

    @property
    def filename(self):
        """Return a filename-safe version of this video's string representation.

        Could be useful when providing a user with a file related to this video
        to download, etc.

        """
        from django.utils.text import get_valid_filename

        return get_valid_filename(self.__unicode__())

    def lang_filename(self, language):
        """Return a filename-safe version of this video's string representation with a language code.

        Could be useful when providing a user with a file of subs to download,
        etc.

        """
        name = self.filename
        if not isinstance(language, basestring):
            lang = language.language or u'original'
        else:
            lang = language
        return u'%s.%s' % (name, lang)

    @property
    def subtitle_state(self):
        """Return the subtitling state for this video.

        The value returned will be one of the NO_SUBTITLES or SUBTITLES_FINISHED
        constants.

        """
        return NO_SUBTITLES if self.latest_version() is None else SUBTITLES_FINISHED

    def _original_subtitle_language(self):
        """Return the SubtitleLanguage in the original language of this video, or None.

        Caches the result in the object.

        """
        if not hasattr(self, '_original_subtitle'):
            try:
                original = self.newsubtitlelanguage_set \
                            .filter(language_code=self.primary_audio_language_code)[:1].get()
            except models.ObjectDoesNotExist:
                original = None

            setattr(self, '_original_subtitle', original)

        return getattr(self, '_original_subtitle')

    def has_original_language(self):
        """Return whether this video has a SubtitleLanguage for its original language.

        NOTE: this uses another method which caches the result in the object, so
        this will effectively be cached in-object as well.

        """
        original_language = self._original_subtitle_language()
        if original_language:
            return original_language.language != ''

    def subtitle_language(self, language_code=None):
        """Return the SubtitleLanguage for this video with the given language code, or None.

        If None is passed as a language_code, the original language
        SubtitleLanguage will be returned.  In this case the value will be
        cached in-object.

        This method can produce surprising results if the video has more
        than one subtitle language with the same code. This is an artifact
        of when we did not allow this. In this case, we return the
        language with the most subtitles.

        """
        try:
            if language_code is None:
                return self._original_subtitle_language()
            else:
                return (self.newsubtitlelanguage_set
                                .having_nonempty_tip()
                                .filter(language_code=language_code)[:1].get())
        except models.ObjectDoesNotExist:
            return None

    def subtitle_languages(self, language_code):
        """Return all SubtitleLanguages for this video with the given language code."""
        return self.subtitlelanguage_set.filter(language=language_code)

    def version(self, version_number=None, language=None, public_only=True):
        """Return the SubtitleVersion for this video matching the given criteria.

        If language is given (it must be a SubtitleLanguage, NOT a string
        language code) the version will be looked up for that, otherwise the
        original language will be used.

        If version_no is given, the version with that number will be returned.

        If public_only is True (the default) only versions visible to the public
        (i.e.: not moderated) will be considered.  If it is false all versions
        are eligable.

        If no version fitting all the criteria is found, None is returned.

        """
        if language is None:
            language = self.subtitle_language()

        return (None if language is None else
                language.version(version_number=version_number,
                                 public_only=public_only))

    def latest_version(self, language_code=None, public_only=True):
        """Return the latest SubtitleVersion for this video matching the given criteria.

        If language is given (it must be a SubtitleLanguage, NOT a string
        language code) the version will be looked up for that, otherwise the
        original language will be used.

        If public_only is True (the default) only versions visible to the public
        (i.e.: not moderated) will be considered.  If it is false all versions
        are eligable.

        If no version fitting all the criteria is found, None is returned.

        """
        language = self.subtitle_language(language_code)
        return None if language is None else language.get_tip(public=public_only)

    def subtitles(self, version_number=None, language_code=None, language_pk=None):
        if language_pk is None:
            language = self.subtitle_language(language_code)
        else:
            try:
                language = self.newsubtitlelanguage_set.get(pk=language_pk)
            except models.ObjectDoesNotExist:
                language = None

        version = self.version(version_number, language)

        if version:
            return version.get_subtitles()
        else:
            language_code = language.language_code if language else self.primary_audio_language_code
            return storage.SubtitleSet(language_code)

    def latest_subtitles(self, language_code=None, public_only=True):
        version = self.latest_version(language_code, public_only=public_only)
        return [] if version is None else version.get_subtitles()

    def translation_language_codes(self):
        """All iso language codes with finished translations."""
        return set([sl.language for sl
                    in self.subtitlelanguage_set.filter(
                    is_complete=True).filter(is_original=False)])

    @property
    def writelock_owner_name(self):
        """The user who currently has a subtitling writelock on this video."""
        if self.writelock_owner == None:
            return "anonymous"
        else:
            return self.writelock_owner.__unicode__()

    @property
    def is_writelocked(self):
        """Is this video writelocked for subtitling?"""
        if self.writelock_time == None:
            return False
        delta = datetime.now() - self.writelock_time
        seconds = delta.days * 24 * 60 * 60 + delta.seconds
        return seconds < WRITELOCK_EXPIRATION

    def can_writelock(self, request):
        """Can I place a writelock on this video for subtitling?"""
        return self.writelock_session_key == \
            request.browser_id or \
            not self.is_writelocked

    def writelock(self, request):
        """Writelock this video for subtitling."""
        self._make_writelock(request.user, request.browser_id)

    def _make_writelock(self, user, key):
        if user.is_authenticated():
            self.writelock_owner = user
        else:
            self.writelock_owner = None
        self.writelock_session_key = key
        self.writelock_time = datetime.now()

    def release_writelock(self):
        """Writelock this video for subtitling."""
        self.writelock_owner = None
        self.writelock_session_key = ''
        self.writelock_time = None

    def notification_list(self, exclude=None):
        qs = self.followers.filter(notify_by_email=True, is_active=True)
        if exclude:
            if not isinstance(exclude, (list, tuple)):
                exclude = [exclude]
            qs = qs.exclude(pk__in=[u.pk for u in exclude if u and u.is_authenticated()])
        return qs

    def notification_list_all(self, exclude=None):
        users = []
        for language in self.subtitlelanguage_set.all():
            for u in language.notification_list(exclude):
                if not u in users:
                    users.append(u)
        for user in self.notification_list(exclude):
            if not user in users:
                users.append(user)
        return users

    def subtitle_language_dict(self):
        langs = {}
        for sl in self.subtitlelanguage_set.all():
            if not sl.language:
                continue
            if sl.language in langs:
                langs[sl.language].append(sl)
            else:
                langs[sl.language] = [sl]
        return langs

    @property
    def is_complete(self):
        """
        We consider complete a video which has one or more
        subtitle languages either marked as complete, or
        having 100%  as the percent_done.
        """
        for sl in self.newsubtitlelanguage_set.all():
            if sl.is_complete_and_synced():
                return True
        return False

    def completed_subtitle_languages(self, public_only=True):
        return [sl for sl in self.subtitlelanguage_set.all()
                if sl.is_complete_and_synced(public_only=public_only)]

    def get_title_display(self):
        """Return a suitable title to display to a user for this video.

        This will use the most specific title if it's present, but if it's blank
        it will fall back to the less-specific-but-at-least-it-exists video
        title instead.

        """
        l = self.subtitle_language()
        return l.get_title_display() if l else self.title

    def get_description_display(self):
        """Return a suitable description to display to a user for this video.

        This will use the most specific description if it's present, but if it's
        blank it will fall back to the less-specific-but-at-least-it-exists
        video description instead.

        """
        l = self.subtitle_language()
        return l.get_description_display() if l else self.description


    @property
    def is_moderated(self):
        return bool(self.moderated_by_id)

    def metadata(self):
        '''Return a dict of metadata for this video.

        Example:

        { 'author': 'Sample author',
          'creation_date': datetime(...), }

        '''
        meta = dict([(VIDEO_META_TYPE_VARS[md.key], md.data)
                     for md in self.videometadata_set.all()])

        meta['creation_date'] = VideoMetadata.string_to_date(meta.get('creation_date'))

        return meta

    def can_user_see(self, user):
        team_video = self.get_team_video()

        if not team_video:
            return True

        team = team_video.team

        if team and team.is_visible:
            return True

        return team.is_member(user)

    class Meta(object):
        permissions = (
            ("can_moderate_version"   , "Can moderate version" ,),
        )


def create_video_id(sender, instance, **kwargs):
    """Generate (and set) a random video_id for this video before saving.

    Also fills in the edited timestamp.
    TODO: Split the 'edited' update out into a new function.

    """
    instance.edited = datetime.now()
    if not instance or instance.video_id:
        return
    alphanum = string.letters+string.digits
    instance.video_id = ''.join([random.choice(alphanum) for i in xrange(12)])

def video_delete_handler(sender, instance, **kwargs):
    video_cache.invalidate_cache(instance.video_id)
    # avoid circular dependencies, import here
    from haystack import site
    search_index = site.get_index(Video)
    search_index.backend.remove(instance)


models.signals.pre_save.connect(create_video_id, sender=Video)
models.signals.pre_delete.connect(video_delete_handler, sender=Video)
models.signals.m2m_changed.connect(User.video_followers_change_handler, sender=Video.followers.through)


# VideoMetadata
class VideoMetadata(models.Model):
    video = models.ForeignKey(Video)
    key = models.PositiveIntegerField(choices=VIDEO_META_CHOICES)
    data = models.CharField(max_length=255)

    created = models.DateTimeField(editable=False, auto_now_add=True)
    modified = models.DateTimeField(editable=False, auto_now=True)

    @classmethod
    def add_metadata_type(cls, num, readable_name):
        """Add a new key choice.

        These can't be added at class creation time because some of those types
        live on the integration repo and therefore can't be referenced from
        here.

        This makes sure that if code is trying to do this dynamically we'll
        never allow it to overwrite a key with a different name.

        """
        field = VideoMetadata._meta.get_field_by_name('key')[0]

        choices = field.choices
        for x in choices:
            if x[0] == num and x[1] != readable_name:
                raise ValueError(
                    "Cannot add a metadata value twice, tried %s -> %s which clashes with %s -> %s" %
                    (num, readable_name, x[0], x[1]))
            elif x[0] == num and x[1] == readable_name:
                return
        choices = choices + ((num, readable_name,),)

        # public attr is read only
        global VIDEO_META_CHOICES
        VIDEO_META_CHOICES = field._choices = choices
        update_metadata_choices()


    class Meta:
        ordering = ('created',)
        verbose_name_plural = 'video metadata'

    def __unicode__(self):
        data = self.data
        if len(data) > 30:
            data = data[:30] + '...'
        return u'%s - %s: %s' % (self.video,
                                 self.get_key_display(),
                                 data)

    @classmethod
    def date_to_string(cls, d):
        return d.strftime('%Y-%m-%d') if d else ''

    @classmethod
    def string_to_date(cls, s):
        return datetime.strptime(s, '%Y-%m-%d').date() if s else None


# SubtitleLanguage
class SubtitleLanguage(models.Model):
    video = models.ForeignKey(Video)
    is_original = models.BooleanField()
    language = models.CharField(max_length=16, choices=ALL_LANGUAGES, blank=True)
    writelock_time = models.DateTimeField(null=True, editable=False)
    writelock_session_key = models.CharField(max_length=255, blank=True, editable=False)
    writelock_owner = models.ForeignKey(User, null=True, blank=True, editable=False)
    is_complete = models.BooleanField(default=False)
    subtitle_count = models.IntegerField(default=0, editable=False)

    # has_version: Is there more than one version, and does the latest version
    # have more than 0 subtitles?
    has_version = models.BooleanField(default=False, editable=False,
            db_index=True)

    # had_version: Is there more than one version, and did some previous version
    # have more than 0 subtitles?
    had_version = models.BooleanField(default=False, editable=False)

    is_forked = models.BooleanField(default=False, editable=False)
    created = models.DateTimeField()
    subtitles_fetched_count = models.IntegerField(default=0, editable=False)
    followers = models.ManyToManyField(User, blank=True, related_name='followed_languages', editable=False)
    percent_done = models.IntegerField(default=0, editable=False)
    standard_language = models.ForeignKey('self', null=True, blank=True, editable=False)

    subtitles_fetched_counter = RedisSimpleField()

    class Meta:
        unique_together = (('video', 'language', 'standard_language'),)

    def __unicode__(self):
        return self.language_display()


    def nonblank_subtitle_count(self, public_only=False):
        return len([s for s in self.latest_subtitles(public_only=public_only)
                    if s.text.strip()])


    def get_title(self, public_only=True):
        """Return the title for this language.

        Tries to use the following (in order):

        * The latest version's title.
        * The video's title.

        """
        v = self.latest_version(public_only=public_only)

        if v:
            title = v.title
        elif self.standard_language:
            title = self.standard_language.get_title()
        else:
            title = self.video.title

        return title

    def get_title_display(self):
        """Return a suitable title to display to a user for this language.

        This will use the most specific title if it's present, but if it's blank
        it will fall back to the less-specific-but-at-least-it-exists video
        title instead.

        """
        return self.get_title() or self.video.title

    def get_description(self, public_only=True):
        """Return the description for this language.

        Tries to use the following (in order):

        * The latest version's description.
        * The video's description.

        """
        v = self.latest_version(public_only=public_only)

        if v:
            description = v.description
        elif self.standard_language:
            description = self.standard_language.get_description()
        else:
            description = self.video.description

        return description

    def get_description_display(self):
        """Return a suitable description to display to a user for this language.

        This will use the most specific description if it's present, but if it's
        blank it will fall back to the less-specific-but-at-least-it-exists
        video description instead.

        """
        return self.get_description() or self.video.description


    def is_dependent(self):
        """
        AKA is this language a translation? Stand alone languages must
        either be an original one, or a forked one.
        """
        return not self.is_original and not self.is_forked

    def is_complete_and_synced(self, public_only=True):
        """
        For transcripts, this means the user marked it as completed.
        For translations, the original language must be marked as completed.

        We consider a set of subs where the very last has no end time
        to be synced, as that is a convention for 'until end of time'.
        """
        if not self.is_dependent() and not self.is_complete:
            return False
        if self.is_dependent():
            if self.percent_done != 100:
                return False
            standard_lang = self.standard_language
            if not standard_lang or not standard_lang.is_complete:
                return False
        subtitles = self.latest_subtitles(public_only=public_only)
        if len(subtitles) == 0:

            return False
        if len([s for s in subtitles[:-1] if not s.has_complete_timing()]) > 0:
            return False
        if not is_synced_value(subtitles[-1].start_time):
            return False
        return True

    def get_widget_url(self, mode=None, task_id=None):
        # duplicates unisubs.widget.SubtitleDialogOpener.prototype.openDialogOrRedirect_
        video = self.video
        video_url = video.get_video_url()
        config = {
            "videoID": video.video_id,
            "videoURL": video_url,
            "effectiveVideoURL": video_url,
            "languageCode": self.language,
            "subLanguagePK": self.pk,
            "originalLanguageCode": video.language,
            "mode": mode,
            "task": task_id, }
        if self.is_dependent():
            config['baseLanguagePK'] = self.standard_language and self.standard_language.pk
        return reverse('onsite_widget')+'?config='+urlquote_plus(json.dumps(config))

    @models.permalink
    def get_absolute_url(self):
        return ('videos:translation_history',
                [self.video.video_id, self.language or 'unknown', self.pk])

    def language_display(self):
        if self.is_original and not self.language:
            return 'Original'
        return self.get_language_display()

    @property
    def writelock_owner_name(self):
        if self.writelock_owner == None:
            return "anonymous"
        else:
            return self.writelock_owner.__unicode__()

    @property
    def is_writelocked(self):
        if self.writelock_time == None:
            return False
        delta = datetime.now() - self.writelock_time
        seconds = delta.days * 24 * 60 * 60 + delta.seconds
        return seconds < WRITELOCK_EXPIRATION

    def is_rtl(self):
        from utils.translation import is_rtl
        return is_rtl(self.language)

    def can_writelock(self, request):
        return self.writelock_session_key == \
            request.browser_id or \
            not self.is_writelocked

    def writelock(self, request):
        if request.user.is_authenticated():
            self.writelock_owner = request.user
        else:
            self.writelock_owner = None
        self.writelock_session_key = request.browser_id
        self.writelock_time = datetime.now()

    def release_writelock(self):
        self.writelock_owner = None
        self.writelock_session_key = ''
        self.writelock_time = None

    def _filter_public(self, versions, public_only):
        if public_only:
            versions = versions.filter(moderation_status__in=[APPROVED, UNMODERATED])
        return versions

    def version(self, version_number=None, public_only=True):
        if version_number is None:
            return self.latest_version(public_only)

        try:
            if public_only:
                versions = self.newsubtitleversion_set.public()
            else:
                versions = self.newsubtitleversion_set.all()

            return versions.filter(version_number=version_number)[:1].get()
        except (models.ObjectDoesNotExist, IndexError):
            return None

    @property
    def last_version(self):
        return self.latest_version(public_only=True)

    def latest_version(self, public_only=True):
        try:
            return self._filter_public(self.subtitleversion_set.all(), public_only)[0]
        except (SubtitleVersion.DoesNotExist, IndexError):
            return None

    def latest_subtitles(self, public_only=True):
        version = self.latest_version(public_only=public_only)
        if version:
            return version.subtitles(public_only=public_only)
        return []

    def notification_list(self, exclude=None):
        qs = self.followers.filter(notify_by_email=True, is_active=True)

        if exclude:
            if not isinstance(exclude, (list, tuple)):
                exclude = [exclude]
            qs = qs.exclude(pk__in=[u.pk for u in exclude if u])
        return qs

    def translations(self):
        return SubtitleLanguage.objects.filter(video=self.video, is_original=False, is_forked=False)

    def fork(self, from_version=None, user=None, result_of_rollback=False,
             attach_to_language=None, bypass_writelock=False):
        """
        If this a dependent language, fork it, making all it's subs
        timing not depend on the original source.
        If locked, will throw an AlreadyEditingException
        unless you pass bypass_writelock.
        If attach_to_language is passed, we will copy those
        subs to a new language, else self will be used
        """
        to_language = attach_to_language or self
        if from_version:
            original_subs = from_version.subtitle_set.all()
        else:
            if self.standard_language is None:
                return
            original_subs = self.standard_language.latest_version().subtitle_set.all()

        if self.is_writelocked and not bypass_writelock:
            raise AlreadyEditingException(_("Sorry, you cannot upload subtitles right now because someone is editing the language you are uploading or a translation of it"))
        try:
            old_version = self.subtitleversion_set.all()[:1].get()
            version_no = old_version.version_no + 1
        except SubtitleVersion.DoesNotExist:
            old_version = None
            version_no = 0

        kwargs = dict(
            language=to_language, version_no=version_no,
            datetime_started=datetime.now(),
            note=u'Uploaded', is_forked=True, time_change=1,
            text_change=1, result_of_rollback=result_of_rollback,
            forked_from=from_version)
        if user:
            kwargs['user'] = user
        version = SubtitleVersion(**kwargs)
        version.save()

        if old_version:
            original_sub_dict = dict([(s.subtitle_id, s) for s  in original_subs])
            my_subs = old_version.subtitle_set.all()
            for sub in my_subs:
                if sub.subtitle_id in original_sub_dict:
                    # if we can match, then we can simply copy
                    # time data
                    standard_sub = original_sub_dict[sub.subtitle_id]
                    sub.start_time = standard_sub.start_time
                    sub.end_time = standard_sub.end_time
                    sub.subtitle_order = standard_sub.subtitle_order
                    sub.datetime_started = datetime.now()
                sub.pk = None
                sub.version = version
                sub.save()

        self.is_forked = True
        self.standard_language = None
        self.save()

    def save(self, updates_timestamp=True, *args, **kwargs):
        if updates_timestamp:
            self.created = datetime.now()
        super(SubtitleLanguage, self).save(*args, **kwargs)

    def calculate_percent_done(self):
        if not self.is_dependent():
            return None

        translation_count = self.nonblank_subtitle_count(public_only=False)
        real_standard_language = self.standard_language

        if real_standard_language:
            subtitle_count = real_standard_language.nonblank_subtitle_count(public_only=True)
        else:
            subtitle_count = 0

        if subtitle_count == 0:
            percent_done = 0
        else:
            percent_done = int(100 * float(translation_count) / float(subtitle_count))
            percent_done = max(0, min(percent_done, 100))

        if translation_count and percent_done < 1:
            percent_done = 1

        return percent_done

    def unpublish(self, delete=False):
        '''Unpublish all versions of this language.'''

        version = self.subtitleversion_set.order_by('version_no')[:1]
        if version:
            return version[0].unpublish(delete=delete)

    def first_version_with_status(self, status):
        try:
            return self.subtitleversion_set.filter(
                    moderation_status=status).order_by('datetime_started')[0]
        except IndexError:
            return None

    @property
    def first_approved_version(self):
        return self.first_version_with_status(APPROVED)

models.signals.m2m_changed.connect(User.sl_followers_change_handler, sender=SubtitleLanguage.followers.through)


# SubtitleCollection
# (parent class of SubtitleVersion
class SubtitleCollection(models.Model):
    is_forked=models.BooleanField(default=False)
    # should not be changed directly, but using teams.moderation. as those will take care
    # of keeping the state constant and also updating metadata when needed
    moderation_status = models.CharField(max_length=32, choices=MODERATION_STATUSES,
                                         default=UNMODERATED, db_index=True)

    class Meta:
        abstract = True


    def subtitles(self, subtitles_to_use=None, public_only=True):
        """
        Returns EffectiveSubtitle instances but also fetches timing data
        from the original sub if this is a translation.
        It will only match if the subtitile_id matches, else those subs
        not returned.
        """
        ATTR = 'computed_effective_subtitles'
        if hasattr(self, ATTR):
            return getattr(self, ATTR)
        if  self.pk:
            # if this collection hasn't been saved, then subtitle_set.all will return all subtitles
            # which will take too long / never return
            subtitles = subtitles_to_use or self.subtitle_set.all()
        else:
            subtitles = subtitles_to_use or []
        if not self.is_dependent():
            effective_subtitles = [EffectiveSubtitle.for_subtitle(s)
                                   for s in subtitles]
        else:
            standard_collection = self._get_standard_collection(public_only=public_only)
            if not standard_collection:
                effective_subtitles = []
            else:
                t_dict = \
                    dict([(s.subtitle_id, s) for s
                          in subtitles])
                filtered_subs = standard_collection.subtitle_set.all()
                subs = [s for s in filtered_subs
                        if s.subtitle_id in t_dict]
                effective_subtitles = \
                    [EffectiveSubtitle.for_dependent_translation(
                        s, t_dict[s.subtitle_id]) for s in subs]
        setattr(self, ATTR, effective_subtitles)
        return effective_subtitles


# SubtitleVersion
class SubtitleVersionManager(models.Manager):
    def not_restricted_by_moderation(self):
        return self.get_query_set().exclude(moderation_status__in=[WAITING_MODERATION, REJECTED])

    def new_version(self, parser, language, user,
                    translated_from=None, note="", timestamp=None, moderation_status=None):

        from utils.unisubsmarkup import html_to_markup

        version_no = 0
        last_version = language.version(public_only=False)

        if last_version is not None:
            version_no = last_version.version_no + 1
            title = last_version.title
            description = last_version.description
        else:
            video = language.video
            title = video.get_title_display()
            description = video.get_description_display()

        forked = not bool(translated_from)
        original_subs = None
        forked_from = None

        if isinstance(translated_from, SubtitleVersion):
            forked_from = translated_from
            original_subs = list(translated_from.subtitle_set.order_by("subtitle_order"))
        else:
            if translated_from and translated_from.version():
                original_subs = list(translated_from.version().subtitle_set.order_by("subtitle_order"))
                forked_from = translated_from.version()

        version = SubtitleVersion(
                language=language, version_no=version_no, note=note,
                is_forked=forked, time_change=None, text_change=None,
                title=title, description=description)

        if forked:
            version.forked_from = forked_from

        version.datetime_started = timestamp or datetime.now()
        version.user = user

        if moderation_status and moderation_status in (WAITING_MODERATION, UNMODERATED):
            version.moderation_status = moderation_status

        version.save()

        ids = set()
        new_subtitles = []
        new_metadata = []
        for i, item in enumerate(parser):
            original_sub  = None

            if translated_from and len(original_subs) > i:
               original_sub  = original_subs[i]

               id = original_sub.subtitle_id
               order = original_sub.subtitle_order
               paragraph = original_sub.start_of_paragraph
            else:
                id = int(random.random()*10e12)
                order = i +1

                while id in ids:
                    id = int(random.random()*10e12)

                paragraph = item.get('start_of_paragraph', False)

            ids.add(id)

            metadata = item.pop('metadata', None)

            # Normally this is done in Subtitle.save(), but bulk inserting
            # doesn't call that.
            start_time = item['start_time']
            end_time = item['end_time']
            if not is_synced_value(start_time):
                start_time = None
            if not is_synced_value(end_time):
                end_time = None

            s = Subtitle(subtitle_id=str(id),
                         subtitle_order=order,
                         subtitle_text=html_to_markup(item['subtitle_text']),
                         start_time=start_time,
                         end_time=end_time,
                         start_of_paragraph=paragraph)
            s.version_id = version.pk
            new_subtitles.append(s)

            if metadata:
                for name, value in metadata.items():
                    new_metadata.append((str(id), name, value))

        insert_many(new_subtitles)

        for id, name, value in new_metadata:
            subtitle = version.subtitle_set.get(subtitle_id=id)
            SubtitleMetadata(subtitle=subtitle, key=name, data=value).save()

        return version

class SubtitleVersion(SubtitleCollection):
    """
    user -> The legacy data model allowed null users. We do not allow it anymore, but
    for those cases, we've replaced it with the user created on the syncdb commit (see
    apps.auth.CustomUser.get_anonymous.

    """
    language = models.ForeignKey(SubtitleLanguage)
    version_no = models.PositiveIntegerField(default=0)
    datetime_started = models.DateTimeField(editable=False)
    user = models.ForeignKey(User, default=User.get_anonymous)
    note = models.CharField(max_length=512, blank=True)
    time_change = models.FloatField(null=True, blank=True, editable=False)
    text_change = models.FloatField(null=True, blank=True, editable=False)
    notification_sent = models.BooleanField(default=False)
    result_of_rollback = models.BooleanField(default=False)
    forked_from = models.ForeignKey("self", blank=True, null=True)

    title = models.CharField(max_length=2048, blank=True)
    description = models.TextField(blank=True, null=True)

    objects = SubtitleVersionManager()

    class Meta:
        ordering = ['-version_no']
        unique_together = (('language', 'version_no'),)


    def __unicode__(self):
        return u'%s #%s' % (self.language, self.version_no)

    def save(self,  *args, **kwargs):
        created = not self.pk
        super(SubtitleVersion, self).save(*args, **kwargs)
        if created:
            #but some bug happen, I've no idea why
            Action.create_caption_handler(self, self.datetime_started)
            if self.user:
                self.language.video.followers.remove(self.user)
                self.language.followers.add(self.user)

    def changed_from(self, other_subs):
        my_subs = self.subtitles()
        if len(other_subs) != len(my_subs):
            return True
        pairs = zip(my_subs, other_subs)
        for pair in pairs:
            if pair[0].text != pair[1].text or \
                    pair[0].start_time != pair[1].start_time or \
                    pair[0].end_time != pair[1].end_time:
                return True
        return False

    def has_subtitles(self):
        return self.subtitle_set.exists()

    @models.permalink
    def get_absolute_url(self):
        return ('videos:subtitleversion_detail',
                [self.video.video_id, self.language.language, self.language.pk,
                 self.pk])

    def is_dependent(self):
        return not self.language.is_original and not self.is_forked

    def revision_time(self):
        today = date.today()
        yesterday = today - timedelta(days=1)
        d = self.datetime_started.date()
        if d == today:
            return 'Today'
        elif d == yesterday:
            return 'Yesterday'
        else:
            d = d.strftime('%m/%d/%Y')
        return d

    def time_change_display(self):
        if not self.time_change:
            return '0%'
        else:
            return '%.0f%%' % (self.time_change * 100)

    def text_change_display(self):
        if not self.text_change:
            return '0%'
        else:
            return '%.0f%%' % (self.text_change * 100)

    def language_display(self):
        return self.language.language_display()

    @property
    def video(self):
        return self.language.video;

    def _get_standard_collection(self, public_only=True):
        standard_language = self.language.standard_language
        if standard_language:
            return standard_language.latest_version(public_only=public_only)

    def ordered_subtitles(self, public_only=True):
        subtitles = self.subtitles(public_only=True)
        subtitles.sort(key=lambda item: item.sub_order)
        return subtitles

    def prev_version(self):
        cls = self.__class__
        try:
            return cls.objects.filter(version_no__lt=self.version_no) \
                      .filter(language=self.language) \
                      .exclude(text_change=0, time_change=0)[:1].get()
        except models.ObjectDoesNotExist:
            pass

    def next_version(self):
        cls = self.__class__
        try:
            return cls.objects.filter(version_no__gt=self.version_no) \
                      .filter(language=self.language) \
                      .exclude(text_change=0, time_change=0) \
                      .order_by('version_no')[:1].get()
        except models.ObjectDoesNotExist:
            pass

    def rollback(self, user):
        cls = self.__class__
        #to be sure we have real data in instance, without cached values in attributes
        lang = SubtitleLanguage.objects.get(id=self.language.id)
        latest_subtitles = lang.latest_version(public_only=False)
        note = u'rollback to version #%s' % self.version_no

        if latest_subtitles.result_of_rollback is False:
            # if we have tanslations, we need to keep a forked version of them
            # else all translations will be wiped by an earlier original rollback
            for translation in self.language.translations():
                if len(translation.latest_subtitles()) > 0:
                    try:
                        # this can fail, because if we already have a forked subs with this lang
                        # we will hit the db unique constraint
                        translation.fork(result_of_rollback=True)
                    except IntegrityError:
                        raise
                        logger.warning(
                            "Got error on forking insinde rollback, original %s, forked %s" %
                            (lang.pk, translation.pk))

        last_version = self.language.latest_version(public_only=False)
        new_version_no = last_version.version_no + 1
        new_version = cls(language=lang, version_no=new_version_no,
                          datetime_started=datetime.now(), user=user, note=note,
                          is_forked=self.is_forked, result_of_rollback=True,
                          title=self.title, description=self.description)
        new_version.save()

        for item in self.subtitle_set.all():
            item.duplicate_for(version=new_version).save()
        if last_version.forked_from:
            if self.language.standard_language and self.language.is_forked == True :
                # we are rolling back to a version that was dependent
                # but isn't anymore, so we need to restablish that dependency
                self.language.is_forked = False
                self.language.save()
        return new_version

    def is_all_blank(self):
        for s in self.subtitles():
            if s.text.strip() != '':
                return False
        return True

    def unpublish(self, delete=False):
        '''Unpublish this subtitle version (and all versions after it).

        Does NOT create any Tasks to go back and fix them.

        Returns the last SubtitleVersion in the chain (which is the one you'll
        probably want to create a task for) when not deleting.

        '''
        team_video = self.language.video.get_team_video()

        assert team_video, \
               "Cannot unpublish for a video not moderated by a team."

        assert team_video.team.unpublishing_enabled(), \
               "Cannot unpublish for a team without unpublishing enabled."

        language = self.language

        versions = SubtitleVersion.objects.filter(
            # This filter includes this SubtitleVersion itself
            language=self.language,
            version_no__gte=self.version_no
        ).order_by('version_no')

        if delete:
            versions.delete()

            # Delete the SubtitleLanguage too if we're removing the root version
            # (and therefore all later ones too).
            if self.version_no == 0:
                language.delete()

            return None
        else:
            last_version = None
            for version in versions:
                # Loop through instead of using .update() to ensure any .save()
                # methods and signals get called properly.
                version.moderation_status = WAITING_MODERATION
                version.save()
                last_version = version

            # TODO: Dependent translations.  We'll also need to create tasks for
            # them.
            return last_version

    def is_synced(self):
        subtitles = self.subtitles()
        if len(subtitles) == 0:
            return False
        if len([s for s in subtitles[:-1] if not s.has_complete_timing()]) > 0:
            return False
        if not is_synced_value(subtitles[-1].start_time):
            return False
        return True

    @property
    def is_public(self):
        return self.moderation_status in [APPROVED, UNMODERATED]

    @property
    def is_translation(self):
        return self.is_dependent()

    @property
    def is_transcription(self):
        return not self.is_dependent()


    # Metadata
    def _get_metadata(self, key):
        """Return the metadata for this version for the given key, or None."""
        try:
            m = self.metadata.get(key=SubtitleVersionMetadata.KEY_IDS[key])
            return m.get_data()
        except SubtitleVersionMetadata.DoesNotExist:
            return None


    def get_reviewed_by(self):
        """Return the User that reviewed this version, or None.  Hits the DB."""
        return self._get_metadata('reviewed_by')

    def get_approved_by(self):
        """Return the User that approved this version, or None.  Hits the DB."""
        return self._get_metadata('approved_by')

    def get_workflow_origin(self):
        """Return the step of the workflow where this version originated, or None.

        Hits the DB.

        May be None if this version didn't come from any workflow step.

        """
        return self._get_metadata('workflow_origin')


    def _set_metadata(self, key, value):
        v, created = SubtitleVersionMetadata.objects.get_or_create(
                        subtitle_version=self,
                        key=SubtitleVersionMetadata.KEY_IDS[key])
        v.data = value
        v.save()


    def set_reviewed_by(self, user):
        """Set the User that reviewed this version."""
        self.language.followers.add(user)
        self._set_metadata('reviewed_by', user.pk)

    def set_approved_by(self, user):
        """Set the User that approved this version."""
        self._set_metadata('approved_by', user.pk)

    def set_workflow_origin(self, origin):
        """Set the step of the workflow that this version originated in."""
        self._set_metadata('workflow_origin', origin)


def record_workflow_origin(version, team_video):
    """Figure out and record where the given version started out.

    Should be used right after creation.

    This is a giant ugly hack until we get around to refactoring the subtitle
    adding into a pipeline.  I'm sorry.

    In the future this should go away when we refactor the subtitle pipeline
    out, but until then I couldn't stomach copy/pasting this in three or more
    places.

    """
    if team_video and version and not version.get_workflow_origin():
        tasks = team_video.task_set.incomplete()
        tasks = list(tasks.filter(language=version.language.language)[:1])

        if tasks:
            open_task_type = tasks[0].get_type_display()

            workflow_origin = {
                'Subtitle': 'transcribe',
                'Translate': 'translate',
                'Review': 'review',
                'Approve': 'approve'
            }.get(open_task_type)

            if workflow_origin:
                version.set_workflow_origin(workflow_origin)

def update_followers(sender, instance, created, **kwargs):
    user = instance.user
    lang = instance.language
    if created and user and user.notify_by_email:
        try:
            lang.followers.add(user)
        except IntegrityError:
            # User already follows the language.
            pass
        try:
            lang.video.followers.add(user)
        except IntegrityError:
            # User already follows the video.
            pass

post_save.connect(Awards.on_subtitle_version_save, SubtitleVersion)
post_save.connect(update_followers, SubtitleVersion)


def restrict_versions(version_qs, user, subtitle_language):
    """Filter the given queryset of SubtitleVersions for the user.

    Returns a list of SubtitleVersions the user has permission to see.

    This function performs several DB queries, so try not to call it more than
    once per page.

    This will realize the queryset into a list, so do any other filtering you
    might need before you call this function.

    """
    from teams.permissions import get_member

    versions = list(version_qs)

    # Videos that don't have team videos aren't moderated, so all versions
    # should be viewable.
    team_video = subtitle_language.video.get_team_video()
    if not team_video:
        return versions

    # Members can always view all versions for their team's videos.
    member = get_member(user, team_video.team)
    if member:
        return versions

    # Non-members can only see public versions.
    return filter(lambda v: v.is_public, version_qs)

def has_viewable_draft(version, user):
    """Return whether the given version has draft subtitles viewable by the user.

    This function performs several DB queries, so try not to call it more than
    once per page.

    TODO: Different logic for rejected vs waiting_moderation?

    """
    team_video = version.language.video.get_team_video()

    if not team_video:
        return False

    # Public versions are not drafts.
    if version.is_public:
        return False

    # Otherwise the version is a draft.
    # Non-logged-in users can never see it.
    if not user or not user.is_authenticated() or user.is_anonymous:
        return False

    # Subtitle authors can view their own drafts.
    if not version.user.is_anonymous and user.pk == version.user.pk:
        return True

    # Anyone reviewing/approving this version can view its drafts.
    users = (version.task_set.all_review_or_approve()
                             .values_list('assignee__id', flat=True))
    return user.pk in users


class SubtitleVersionMetadata(models.Model):
    """This model is used to add extra metadata to SubtitleVersions.

    We could just continually add fields to SubtitleVersion, but that requires
    a new migration each time and bloats the model more and more.  Also, there
    are some pieces of data that are not usually needed, so it makes sense to
    keep them off of the main model.

    """
    KEY_CHOICES = (
        (100, 'reviewed_by'),
        (101, 'approved_by'),
        (200, 'workflow_origin'),
    )
    KEY_NAMES = dict(KEY_CHOICES)
    KEY_IDS = dict([choice[::-1] for choice in KEY_CHOICES])

    WORKFLOW_ORIGINS = ('transcribe', 'translate', 'review', 'approve')

    key = models.PositiveIntegerField(choices=KEY_CHOICES)
    data = models.TextField(blank=True)
    subtitle_version = models.ForeignKey(SubtitleVersion, related_name='metadata')

    created = models.DateTimeField(auto_now_add=True, editable=False)
    modified = models.DateTimeField(auto_now=True, editable=False)

    class Meta:
        unique_together = (('key', 'subtitle_version'),)
        verbose_name_plural = 'subtitle version metadata'

    def __unicode__(self):
        return u'%s - %s' % (self.subtitle_version, self.get_key_display())

    def get_data(self):
        if self.get_key_display() in ['reviewed_by', 'approved_by']:
            return User.objects.get(pk=int(self.data))
        else:
            return self.data


# Subtitle
class SubtitleManager(models.Manager):

    def unsynced(self):
        return self.get_query_set().filter(start_time__isnull=True, end_time__isnull=True)

class Subtitle(models.Model):
    version = models.ForeignKey(SubtitleVersion, null=True)
    subtitle_id = models.CharField(max_length=32, blank=True)
    subtitle_order = models.FloatField(null=True)
    subtitle_text = models.CharField(max_length=1024, blank=True)
    # in seconds. if no start time is set, should be null.
    start_time = models.FloatField(null=True)
    # in seconds. if no end time is set, should be null.
    end_time = models.FloatField(null=True)
    start_of_paragraph = models.BooleanField(default=False)

    objects = SubtitleManager()

    class Meta:
        ordering = ['subtitle_order']
        unique_together = (('version', 'subtitle_id'),)

    @property
    def is_synced(self):
        return is_synced(self)

    def duplicate_for(self, version=None):
        return Subtitle(version=version,
                        start_of_paragraph=self.start_of_paragraph,
                        subtitle_id=self.subtitle_id,
                        subtitle_order=self.subtitle_order,
                        subtitle_text=self.subtitle_text,
                        start_time=self.start_time,
                        end_time=self.end_time)

    @classmethod
    def trim_list(cls, subtitles):
        first_nonblank_index = -1
        last_nonblank_index = -1
        index = -1
        for subtitle in subtitles:
            index += 1
            if subtitle.subtitle_text.strip() != '':
                if first_nonblank_index == -1:
                    first_nonblank_index = index
                last_nonblank_index = index
        if first_nonblank_index != -1:
            return subtitles[first_nonblank_index:last_nonblank_index + 1]
        else:
            return []

    def update_from(self, caption_dict, is_dependent_translation=False):
        if 'text' in caption_dict:
            self.subtitle_text = caption_dict['text']

        if not is_dependent_translation:
            if 'start_time' in caption_dict:
                self.start_time = caption_dict['start_time']

            if 'end_time' in caption_dict:
                self.end_time = caption_dict['end_time']

    def save(self, *args, **kwargs):
        # Normalize start_time and end_time to None (separately) if either is
        # not a valid time.
        if not is_synced_value(self.start_time):
            self.start_time = None

        if not is_synced_value(self.end_time):
            self.end_time = None

        return super(Subtitle, self).save(*args, **kwargs)

    def __unicode__(self):
        if self.pk:
            return u"(%4s) %s %s -> %s - syc = %s = %s -- Version %s" % (self.subtitle_order, self.subtitle_id,
                                          self.start_time, self.end_time, self.is_synced, self.subtitle_text, self.version_id)


# SubtitleMetadata
START_OF_PARAGRAPH = 1

SUBTITLE_META_CHOICES = (
    (START_OF_PARAGRAPH, 'Start of pargraph'),
)


class SubtitleMetadata(models.Model):
    subtitle = models.ForeignKey(Subtitle)
    key = models.PositiveIntegerField(choices=SUBTITLE_META_CHOICES)
    data = models.CharField(max_length=255)

    created = models.DateTimeField(editable=False, auto_now_add=True)
    modified = models.DateTimeField(editable=False, auto_now=True)

    class Meta:
        ordering = ('created',)
        verbose_name_plural = 'subtitles metadata'


# Action
from django.template.loader import render_to_string

class ActionRenderer(object):

    def __init__(self, template_name):
        self.template_name = template_name

    def render(self, item):

        if item.action_type == Action.ADD_VIDEO:
            info = self.render_ADD_VIDEO(item)
        elif item.action_type == Action.CHANGE_TITLE:
            info = self.render_CHANGE_TITLE(item)
        elif item.action_type == Action.COMMENT:
            info = self.render_COMMENT(item)
        elif item.action_type == Action.ADD_VERSION and item.language:
            info = self.render_ADD_VERSION(item)
        elif item.action_type == Action.ADD_VIDEO_URL:
            info = self.render_ADD_VIDEO_URL(item)
        elif item.action_type == Action.ADD_TRANSLATION:
            info = self.render_ADD_TRANSLATION(item)
        elif item.action_type == Action.SUBTITLE_REQUEST:
            info = self.render_SUBTITLE_REQUEST(item)
        elif item.action_type == Action.APPROVE_VERSION:
            info = self.render_APPROVE_VERSION(item)
        elif item.action_type == Action.REJECT_VERSION:
            info = self.render_REJECT_VERSION(item)
        elif item.action_type == Action.MEMBER_JOINED:
            info = self.render_MEMBER_JOINED(item)
        elif item.action_type == Action.MEMBER_LEFT:
            info = self.render_MEMBER_LEFT(item)
        elif item.action_type == Action.REVIEW_VERSION:
            info = self.render_REVIEW_VERSION(item)
        elif item.action_type == Action.ACCEPT_VERSION:
            info = self.render_ACCEPT_VERSION(item)
        elif item.action_type == Action.DECLINE_VERSION:
            info = self.render_DECLINE_VERSION(item)
        elif item.action_type == Action.DELETE_VIDEO:
            info = self.render_DELETE_VIDEO(item)
        elif item.action_type == Action.EDIT_URL:
            info = self.render_EDIT_URL(item)
        elif item.action_type == Action.DELETE_URL:
            info = self.render_DELETE_URL(item)
        else:
            info = ''

        context = {
            'info': info,
            'item': item
        }

        return render_to_string(self.template_name, context)

    def _base_kwargs(self, item):
        data = {}
        # deleted videos event have no video obj
        if item.video:
            data['video_url']= item.video.get_absolute_url()
            data['video_name'] = unicode(item.video)
        if item.language:
            data['language'] = item.language.language_display()
            data['language_url'] = item.language.get_absolute_url()
        if item.user:
            data["user_url"] = reverse("profiles:profile", kwargs={"user_id":item.user.id})
            data["user"] = item.user
        return data

    def render_REVIEW_VERSION(self, item):
        kwargs = self._base_kwargs(item)
        msg = _('  reviewed <a href="%(language_url)s">%(language)s</a> subtitles for <a href="%(video_url)s">%(video_name)s</a>') % kwargs
        return msg

    def render_ACCEPT_VERSION(self, item):
        kwargs = self._base_kwargs(item)
        msg = _('  accepted <a href="%(language_url)s">%(language)s</a> subtitles for <a href="%(video_url)s">%(video_name)s</a>') % kwargs
        return msg

    def render_REJECT_VERSION(self, item):
        kwargs = self._base_kwargs(item)
        msg = _('  rejected <a href="%(language_url)s">%(language)s</a> subtitles for <a href="%(video_url)s">%(video_name)s</a>') % kwargs
        return msg

    def render_APPROVE_VERSION(self, item):
        kwargs = self._base_kwargs(item)
        msg = _('  approved <a href="%(language_url)s">%(language)s</a> subtitles for <a href="%(video_url)s">%(video_name)s</a>') % kwargs
        return msg

    def render_DECLINE_VERSION(self, item):
        kwargs = self._base_kwargs(item)
        msg = _('  declined <a href="%(language_url)s">%(language)s</a> subtitles for <a href="%(video_url)s">%(video_name)s</a>') % kwargs
        return msg

    def render_DELETE_VIDEO(self, item):
        kwargs = self._base_kwargs(item)
        kwargs['title'] = item.new_video_title
        msg = _('  deleted video "%(title)s"') % kwargs
        return msg

    def render_ADD_VIDEO(self, item):
        if item.user:
            msg = _(u'added video <a href="%(video_url)s">%(video_name)s</a>')
        else:
            msg = _(u'<a href="%(video_url)s">%(video_name)s</a> video added')

        return msg % self._base_kwargs(item)

    def render_CHANGE_TITLE(self, item):
        if item.user:
            msg = _(u'changed title for <a href="%(video_url)s">%(video_name)s</a>')
        else:
            msg = _(u'Title was changed for <a href="%(video_url)s">%(video_name)s</a>')

        return msg % self._base_kwargs(item)

    def render_COMMENT(self, item):
        kwargs = self._base_kwargs(item)

        if item.language:
            kwargs['comments_url'] = '%s#comments' % item.language.get_absolute_url()
            kwargs['language'] = item.language.language_display()
        else:
            kwargs['comments_url'] = '%s#comments' % kwargs['video_url']

        if item.language:
            if item.user:
                msg = _(u'commented on <a href="%(comments_url)s">%(language)s subtitles</a> for <a href="%(video_url)s">%(video_name)s</a>')
            else:
                msg = _(u'Comment added for <a href="%(comments_url)s">%(language)s subtitles</a> for <a href="%(video_url)s">%(video_name)s</a>')
        else:
            if item.user:
                msg = _(u'commented on <a href="%(video_url)s">%(video_name)s</a>')
            else:
                msg = _(u'Comment added for <a href="%(video_url)s">%(video_name)s</a>')

        return msg % kwargs

    def render_ADD_TRANSLATION(self, item):
        kwargs = self._base_kwargs(item)

        if item.user:
            msg = _(u'started <a href="%(language_url)s">%(language)s subtitles</a> for <a href="%(video_url)s">%(video_name)s</a>')
        else:
            msg = _(u'<a href="%(language_url)s">%(language)s subtitles</a> started for <a href="%(video_url)s">%(video_name)s</a>')

        return msg % kwargs

    def render_ADD_VERSION(self, item):
        kwargs = self._base_kwargs(item)

        kwargs['language'] = item.language.language_display()
        kwargs['language_url'] = item.language.get_absolute_url()

        if item.user:
            msg = _(u'edited <a href="%(language_url)s">%(language)s subtitles</a> for <a href="%(video_url)s">%(video_name)s</a>')
        else:
            msg = _(u'<a href="%(language_url)s">%(language)s subtitles</a> edited for <a href="%(video_url)s">%(video_name)s</a>')

        return msg % kwargs

    def render_ADD_VIDEO_URL(self, item):
        if item.user:
            msg = _(u'added new URL for <a href="%(video_url)s">%(video_name)s</a>')
        else:
            msg = _(u'New URL added for <a href="%(video_url)s">%(video_name)s</a>')

        return msg % self._base_kwargs(item)

    def render_MEMBER_JOINED(self, item):
        msg = _("joined the %(team)s team as a %(role)s" % dict(
             team=item.team, role=item.member.role))
        return msg

    def render_MEMBER_LEFT(self, item):
        msg = _("left the %s team" % (
            item.team))
        return msg

    def render_EDIT_URL(self, item):
        kwargs = self._base_kwargs(item)
        # de-serialize urls from json
        data = {}
        try:
            data = json.loads(item.new_video_title)
        except Exception, e:
            logging.error('Unable to parse urls: {0}'.format(e))
        kwargs['old_url'] = data.get('old_url', 'unknown')
        kwargs['new_url'] = data.get('new_url', 'unknown')
        msg = _('  changed primary url from <a href="%(old_url)s">%(old_url)s</a> to <a href="%(new_url)s">%(new_url)s</a>') % kwargs
        return msg

    def render_DELETE_URL(self, item):
        kwargs = self._base_kwargs(item)
        kwargs['title'] = item.new_video_title
        msg = _('  deleted url <a href="%(title)s">%(title)s</a>') % kwargs
        return msg

class ActionManager(models.Manager):
    def for_team(self, team, public_only=True, ids=False):
        '''Return the actions for the given team.

        If public_only is True, only Actions that should be shown to the general
        public will be returned.

        If ids is True, instead of returning Action objects it will return
        a values_list of their IDs.  This can be useful if you need to work
        around some MySQL brokenness.

        '''
        result = self.filter(
            Q(team=team) |
            Q(video__teamvideo__team=team)
        )

        if public_only:
            result = result.filter(language__has_version=True)

        if ids:
            result = result.values_list('id', flat=True)
        else:
            result = result.select_related(
                'video', 'user', 'language', 'language__video'
            )

        return result

    def for_user(self, user):
        return self.filter(Q(user=user) | Q(team__in=user.teams.all())).distinct()

    def for_video(self, video, user=None):
        qs = Action.objects.filter(video=video)

        team_video = video.get_team_video()
        if team_video:
            from teams.models import TeamMember

            try:
                user = user if user.is_authenticated() else None
                member = team_video.team.members.get(user=user) if user else None
            except TeamMember.DoesNotExist:
                member = False

            if not member:
                qs = qs.filter(language__has_version=True)

        return qs

class Action(models.Model):
    ADD_VIDEO = 1
    CHANGE_TITLE = 2
    COMMENT = 3
    ADD_VERSION = 4
    ADD_VIDEO_URL = 5
    ADD_TRANSLATION = 6
    SUBTITLE_REQUEST = 7
    APPROVE_VERSION = 8
    MEMBER_JOINED = 9
    REJECT_VERSION = 10
    MEMBER_LEFT = 11
    REVIEW_VERSION = 12
    ACCEPT_VERSION = 13
    DECLINE_VERSION = 14
    DELETE_VIDEO = 15
    EDIT_URL = 16
    DELETE_URL = 17
    TYPES = (
        (ADD_VIDEO, _(u'add video')),
        (CHANGE_TITLE, _(u'change title')),
        (COMMENT, _(u'comment')),
        (ADD_VERSION, _(u'add version')),
        (ADD_TRANSLATION, _(u'add translation')),
        (ADD_VIDEO_URL, _(u'add video url')),
        (SUBTITLE_REQUEST, _(u'request subtitles')),
        (APPROVE_VERSION, _(u'approve version')),
        (MEMBER_JOINED, _(u'add contributor')),
        (MEMBER_LEFT, _(u'remove contributor')),
        (REJECT_VERSION, _(u'reject version')),
        (REVIEW_VERSION, _(u'review version')),
        (ACCEPT_VERSION, _(u'accept version')),
        (DECLINE_VERSION, _(u'decline version')),
        (DELETE_VIDEO, _(u'delete video')),
        (EDIT_URL, _(u'edit url')),
        (DELETE_URL, _(u'delete url')),
    )

    renderer = ActionRenderer('videos/_action_tpl.html')
    renderer_for_video = ActionRenderer('videos/_action_tpl_video.html')

    user = models.ForeignKey(User, null=True, blank=True)
    video = models.ForeignKey(Video, null=True, blank=True)
    language = models.ForeignKey(SubtitleLanguage, blank=True, null=True)
    team = models.ForeignKey("teams.Team", blank=True, null=True)
    member = models.ForeignKey("teams.TeamMember", blank=True, null=True)
    comment = models.ForeignKey(Comment, blank=True, null=True)
    action_type = models.IntegerField(choices=TYPES)
    # we also store the video's title for deleted videos
    new_video_title = models.CharField(max_length=2048, blank=True)
    created = models.DateTimeField()

    objects = ActionManager()

    class Meta:
        ordering = ['-created']
        get_latest_by = 'created'

    def __unicode__(self):
        u = self.user and self.user.__unicode__() or 'Anonymous'
        return u'%s: %s(%s)' % (u, self.get_action_type_display(), self.created)

    def render(self, renderer=None):
        if not renderer:
            renderer = self.renderer

        return renderer.render(self)

    def render_for_video(self):
        return self.render(self.renderer_for_video)

    def is_add_video_url(self):
        return self.action_type == self.ADD_VIDEO_URL

    def is_add_version(self):
        return self.action_type == self.ADD_VERSION

    def is_member_joined(self):
        return self.action_type == self.MEMBER_JOINED

    def is_comment(self):
        return self.action_type == self.COMMENT

    def is_change_title(self):
        return self.action_type == self.CHANGE_TITLE

    def is_add_video(self):
        return self.action_type == self.ADD_VIDEO

    def type(self):
        if self.comment_id:
            return 'commented'
        return 'edited'

    def time(self):
        if self.created.date() == date.today():
            format = 'g:i A'
        else:
            format = 'g:i A, j M Y'
        return date_format(self.created, format)

    def uprofile(self):
        try:
            return self.user.profile_set.all()[0]
        except IndexError:
            pass

    @classmethod
    def create_member_left_handler(cls, team, user):
        action = cls(team=team, user=user)
        action.created = datetime.now()
        action.action_type = cls.MEMBER_LEFT
        action.save()

    @classmethod
    def create_new_member_handler(cls, member):
        action = cls(team=member.team, user=member.user)
        action.created = datetime.now()
        action.action_type = cls.MEMBER_JOINED
        action.member = member
        action.save()

    @classmethod
    def change_title_handler(cls, video, user):
        action = cls(new_video_title=video.title, video=video)
        action.user = user.is_authenticated() and user or None
        action.created = datetime.now()
        action.action_type = cls.CHANGE_TITLE
        action.save()

    @classmethod
    def create_comment_handler(cls, sender, instance, created, **kwargs):
        if created:
            model_class = instance.content_type.model_class()
            obj = cls(user=instance.user)
            obj.comment = instance
            obj.created = instance.submit_date
            obj.action_type = cls.COMMENT
            if issubclass(model_class, Video):
                obj.video_id = instance.object_pk
            if issubclass(model_class, SubtitleLanguage):
                obj.language_id = instance.object_pk
                obj.video = instance.content_object.video
            obj.save()

    @classmethod
    def create_caption_handler(cls, instance, timestamp=None):
        user = instance.user
        video = instance.language.video
        language = instance.language

        obj = cls(user=user, video=video, language=language)

        if instance.version_no == 0:
            obj.action_type = cls.ADD_TRANSLATION
        else:
            obj.action_type = cls.ADD_VERSION

        obj.created = instance.datetime_started
        obj.save()

    @classmethod
    def create_video_handler(cls, video, user=None):
        obj = cls(video=video)
        obj.action_type = cls.ADD_VIDEO
        obj.user = user
        obj.created = video.created or datetime.now()
        obj.save()

    @classmethod
    def delete_video_handler(cls, video, team, user=None):
        action = cls(team=team)
        action.new_video_title = video.get_title_display()
        action.action_type = cls.DELETE_VIDEO
        action.user = user
        action.created = datetime.now()
        action.save()

    @classmethod
    def create_video_url_handler(cls, sender, instance, created, **kwargs):
        if created and instance.video_id and sender.objects.filter(video=instance.video).count() > 1:
            obj = cls(video=instance.video)
            obj.user = instance.added_by
            obj.action_type = cls.ADD_VIDEO_URL
            obj.created = instance.created
            obj.save()

    @classmethod
    def create_approved_video_handler(cls, version, moderator,  **kwargs):
        obj = cls(video=version.video)
        obj.language = version.language
        obj.user = moderator
        obj.action_type = cls.APPROVE_VERSION
        obj.created = kwargs.get('datetime_started' , datetime.now())
        obj.save()

    @classmethod
    def create_rejected_video_handler(cls, version, moderator,  **kwargs):
        obj = cls(video=version.video)
        obj.language = version.language
        obj.user = moderator
        obj.action_type = cls.REJECT_VERSION
        obj.created = datetime.now()
        obj.save()

    @classmethod
    def create_reviewed_video_handler(cls, version, moderator,  **kwargs):
        obj = cls(video=version.video)
        obj.language = version.language
        obj.user = moderator
        obj.action_type = cls.REVIEW_VERSION
        obj.created = datetime.now()
        obj.save()

    @classmethod
    def create_accepted_video_handler(cls, version, moderator,  **kwargs):
        obj = cls(video=version.video)
        obj.language = version.language
        obj.user = moderator
        obj.action_type = cls.ACCEPT_VERSION
        obj.created = datetime.now()
        obj.save()

    @classmethod
    def create_declined_video_handler(cls, version, moderator,  **kwargs):
        obj = cls(video=version.video)
        obj.language = version.language
        obj.user = moderator
        obj.action_type = cls.DECLINE_VERSION
        obj.created = datetime.now()
        obj.save()


    @classmethod
    def create_subrequest_handler(cls, sender, instance, created, **kwargs):
        if created:
            obj = cls.objects.create(
                user=instance.user,
                video=instance.video,
                action_type=cls.SUBTITLE_REQUEST,
                created=datetime.now()
            )

            instance.action = obj
            instance.save()


post_save.connect(Action.create_comment_handler, Comment)


# UserTestResult
class UserTestResult(models.Model):
    email = models.EmailField()
    browser = models.CharField(max_length=1024)
    task1 = models.TextField()
    task2 = models.TextField(blank=True)
    task3 = models.TextField(blank=True)
    get_updates = models.BooleanField(default=False)


# VideoUrl
class VideoUrl(models.Model):
    video = models.ForeignKey(Video)
    type = models.CharField(max_length=1, choices=VIDEO_TYPE)
    url = models.URLField(max_length=255, unique=True)
    videoid = models.CharField(max_length=50, blank=True)
    primary = models.BooleanField(default=False)
    original = models.BooleanField(default=False)
    created = models.DateTimeField()
    added_by = models.ForeignKey(User, null=True, blank=True)
    # this is the owner if the video is from a third party website
    # shuch as Youtube or Vimeo username
    owner_username = models.CharField(max_length=255, blank=True, null=True)


    class Meta:
        ordering = ("video", "-primary",)

    def __unicode__(self):
        return self.url

    def is_html5(self):
        return self.type == VIDEO_TYPE_HTML5

    @models.permalink
    def get_absolute_url(self):

        return ('videos:video_url', [self.video.video_id, self.pk])

    def unique_error_message(self, model_class, unique_check):
        if unique_check[0] == 'url':
            vu_obj = VideoUrl.objects.get(url=self.url)
            return mark_safe(_('This URL already <a href="%(url)s">exists</a> as its own video in our system. You can\'t add it as a secondary URL.') % {'url': vu_obj.get_absolute_url()})
        return super(VideoUrl, self).unique_error_message(model_class, unique_check)

    def created_as_time(self):
        #for sorting in js
        return time.mktime(self.created.timetuple())

    def make_primary(self, user=None):
        # create activity item
        obj = Action(video=self.video)
        urls = VideoUrl.objects.filter(video=self.video)
        obj.action_type = Action.EDIT_URL
        data = {
            'old_url': urls.filter(primary=True)[0].url,
            'new_url': self.url,
        }
        obj.new_video_title = json.dumps(data)
        obj.created = datetime.now()
        obj.user = user
        obj.save()
        # reset existing urls to non-primary
        VideoUrl.objects.filter(video=self.video).exclude(pk=self.pk).update(
            primary=False)
        # set this one to primary
        self.primary = True
        self.save(updates_timestamp=False)

    @property
    def effective_url(self):
        return video_type_registrar[self.type].video_url(self)

    def save(self, updates_timestamp=True, *args, **kwargs):
        if updates_timestamp:
            self.created = datetime.now()
        super(VideoUrl, self).save(*args, **kwargs)

def video_url_remove_handler(sender, instance, **kwargs):
    print('Invalidating cache')
    video_cache.invalidate_cache(instance.video.video_id)


models.signals.pre_save.connect(create_video_id, sender=Video)
models.signals.pre_delete.connect(video_delete_handler, sender=Video)
post_save.connect(Action.create_video_url_handler, VideoUrl)
post_save.connect(video_cache.on_video_url_save, VideoUrl)
pre_delete.connect(video_cache.on_video_url_delete, VideoUrl)


# VideoFeed
class VideoFeed(models.Model):
    url = models.URLField()
    last_link = models.URLField(blank=True)
    created = models.DateTimeField(auto_now_add=True)
    user = models.ForeignKey(User, blank=True, null=True)

    def __unicode__(self):
        return self.url

    def update(self):
        feed_parser = FeedParser(self.url)

        checked_entries = 0
        last_link = self.last_link

        try:
            self.last_link = feed_parser.feed.entries[0]['link']
            self.save()
        except (IndexError, KeyError):
            pass

        _iter = feed_parser.items(reverse=True, until=last_link, ignore_error=True)

        for vt, info, entry in _iter:
            vt and Video.get_or_create_for_url(vt=vt, user=self.user)
            checked_entries += 1

        return checked_entries
<|MERGE_RESOLUTION|>--- conflicted
+++ resolved
@@ -474,11 +474,7 @@
         """
         ol = self._original_subtitle_language()
 
-<<<<<<< HEAD
-        if ol:
-=======
         if ol and ol.language_code:
->>>>>>> 7b17eb40
             return ol.language_code
 
     @property
