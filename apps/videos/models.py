# Universal Subtitles, universalsubtitles.org
# 
# Copyright (C) 2010 Participatory Culture Foundation
# 
# This program is free software: you can redistribute it and/or modify
# it under the terms of the GNU Affero General Public License as
# published by the Free Software Foundation, either version 3 of the
# License, or (at your option) any later version.
# 
# This program is distributed in the hope that it will be useful,
# but WITHOUT ANY WARRANTY; without even the implied warranty of
# MERCHANTABILITY or FITNESS FOR A PARTICULAR PURPOSE.  See the
# GNU Affero General Public License for more details.
# 
# You should have received a copy of the GNU Affero General Public License
# along with this program.  If not, see 
# http://www.gnu.org/licenses/agpl-3.0.html.

import logging
logger = logging.getLogger("videos-models")

import string
import random
from datetime import datetime, date, timedelta
import time

from django.utils.safestring import mark_safe
from django.core.cache import cache
from django.db import models
from django.db.models.signals import post_save
from django.db import IntegrityError
from django.utils.dateformat import format as date_format
from django.conf import settings
from django.utils.translation import ugettext_lazy as _
from django.template.defaultfilters import slugify
from django.utils.http import urlquote_plus, urlquote
from django.utils import simplejson as json
from django.core.urlresolvers import reverse

from gdata.youtube.service import YouTubeService

from auth.models import CustomUser as User, Awards
from videos import EffectiveSubtitle, is_synced, is_synced_value
from videos.types import video_type_registrar
from videos.feed_parser import FeedParser
from comments.models import Comment
from statistic import st_widget_view_statistic
from statistic.tasks import st_sub_fetch_handler_update, st_video_view_handler_update
from widget import video_cache
from utils.redis_utils import RedisSimpleField
from utils.amazon import S3EnabledImageField

from apps.teams. moderation_const import WAITING_MODERATION, APPROVED, MODERATION_STATUSES, UNMODERATED

yt_service = YouTubeService()
yt_service.ssl = False

NO_SUBTITLES, SUBTITLES_FINISHED = range(2)
VIDEO_TYPE_HTML5 = 'H'
VIDEO_TYPE_YOUTUBE = 'Y'
VIDEO_TYPE_BLIPTV = 'B'
VIDEO_TYPE_GOOGLE = 'G'
VIDEO_TYPE_FORA = 'F'
VIDEO_TYPE_USTREAM = 'U'
VIDEO_TYPE_VIMEO = 'V'
VIDEO_TYPE_DAILYMOTION = 'D'
VIDEO_TYPE_FLV = 'L'
VIDEO_TYPE_BRIGHTCOVE = 'C'
VIDEO_TYPE_MP3 = 'M'
VIDEO_TYPE = (
    (VIDEO_TYPE_HTML5, 'HTML5'),
    (VIDEO_TYPE_YOUTUBE, 'Youtube'),
    (VIDEO_TYPE_BLIPTV, 'Blip.tv'),
    (VIDEO_TYPE_GOOGLE, 'video.google.com'),
    (VIDEO_TYPE_FORA, 'Fora.tv'),
    (VIDEO_TYPE_USTREAM, 'Ustream.tv'),
    (VIDEO_TYPE_VIMEO, 'Vimeo.com'),
    (VIDEO_TYPE_DAILYMOTION, 'dailymotion.com'),
    (VIDEO_TYPE_FLV, 'FLV'),
    (VIDEO_TYPE_BRIGHTCOVE, 'brightcove.com'),
    (VIDEO_TYPE_MP3, 'MP3'),
)
VIDEO_META_CHOICES = (
    (1, 'Author'),
    (2, 'Creation Date'),
)
VIDEO_META_TYPE_NAMES = dict(VIDEO_META_CHOICES)
VIDEO_META_TYPE_VARS = dict((k, name.lower().replace(' ', '_'))
                            for k, name in VIDEO_META_CHOICES)
VIDEO_META_TYPE_IDS = dict([choice[::-1] for choice in VIDEO_META_CHOICES])
WRITELOCK_EXPIRATION = 30 # 30 seconds

ALL_LANGUAGES = [(val, _(name))for val, name in settings.ALL_LANGUAGES]

class AlreadyEditingException(Exception):
    def __init__(self, msg):
        self.msg = msg

    def __unicode__(self):
        return self.msg
    
class Video(models.Model):
    """Central object in the system"""

    video_id = models.CharField(max_length=255, unique=True)
    title = models.CharField(max_length=2048, blank=True)
    description = models.TextField(blank=True)
    duration = models.PositiveIntegerField(null=True, blank=True, help_text=_(u'in seconds'))
    allow_community_edits = models.BooleanField()
    allow_video_urls_edit = models.BooleanField(default=True)
    writelock_time = models.DateTimeField(null=True, editable=False)
    writelock_session_key = models.CharField(max_length=255, editable=False)
    writelock_owner = models.ForeignKey(User, null=True, editable=False,
                                        related_name="writelock_owners")
    is_subtitled = models.BooleanField(default=False)
    was_subtitled = models.BooleanField(default=False, db_index=True)
    thumbnail = models.CharField(max_length=500, blank=True)
    small_thumbnail = models.CharField(max_length=500, blank=True)
    s3_thumbnail = S3EnabledImageField(blank=True, upload_to='video/thumbnail/')
    edited = models.DateTimeField(null=True, editable=False)
    created = models.DateTimeField(auto_now_add=True)
    user = models.ForeignKey(User, null=True, blank=True)
    followers = models.ManyToManyField(User, blank=True, related_name='followed_videos', editable=False)
    complete_date = models.DateTimeField(null=True, blank=True, editable=False)
    featured = models.DateTimeField(null=True, blank=True)

    subtitles_fetched_count = models.IntegerField(_(u'Sub.fetched'), default=0, db_index=True, editable=False)
    widget_views_count = models.IntegerField(_(u'Widget views'), default=0, db_index=True, editable=False)
    view_count = models.PositiveIntegerField(_(u'Views'), default=0, db_index=True, editable=False)
    
    # Denormalizing the subtitles(had_version) count, in order to get faster joins
    # updated from update_languages_count()
    languages_count = models.PositiveIntegerField(default=0, db_index=True, editable=False)
    moderated_by = models.ForeignKey("teams.Team", blank=True, null=True, related_name="moderating")


    def __unicode__(self):
        title = self.title_display()
        if len(title) > 60:
            title = title[:60]+'...'
        return title

    def update_search_index(self):
        from utils.celery_search_index import update_search_index
        update_search_index.delay(self.__class__, self.pk)        
        
    @property
    def views(self):
        if not hasattr(self, '_video_views_statistic'):
            cache_key = 'video_views_statistic_%s' % self.pk
            views_st = cache.get(cache_key)
            
            if not views_st:
                views_st = st_widget_view_statistic.get_views(video=self)
                views_st['total'] = self.widget_views_count
                cache.set(cache_key, views_st, 60*60*2)
                
            self._video_views_statistic = views_st 
            
        return self._video_views_statistic
    
    def title_display(self):
        if self.title:
            return self.title
        
        try:
            url = self.videourl_set.all()[:1].get().url
            if not url:
                return 'No title'
        except models.ObjectDoesNotExist:
            return 'No title'
        
        url = url.strip('/')

        if url.startswith('http://'):
            url = url[7:]

        parts = url.split('/')
        if len(parts) > 1:
            title = '%s/.../%s' % (parts[0], parts[-1])
        else:
            title = url

        if title > 35:
            title = title[:35] + '...'

        return title

    def update_view_counter(self):
        try:
<<<<<<< HEAD
            st_video_view_handler_update.delay(video_id=self.video_id)
=======
            st_video_view_handler_update.delay(self.video_id)
>>>>>>> 6dda1378
        except:
            from sentry.client.models import client
            client.create_from_exception()

    def update_subtitles_fetched(self, lang=None):
        try:
<<<<<<< HEAD
            st_sub_fetch_handler_update.delay(video_id=self.video_id, sl_pk=lang.pk)

            if lang:
                from videos.tasks import update_subtitles_fetched_counter_for_sl
                update_subtitles_fetched_counter_for_sl.delay(sl_pk=lang.pk)
=======
            st_sub_fetch_handler_update.delay(self.video_id, lang.pk)

            if lang:
                from videos.tasks import update_subtitles_fetched_counter_for_sl
                update_subtitles_fetched_counter_for_sl.delay(lang.pk)
>>>>>>> 6dda1378
        except:
            from sentry.client.models import client
            client.create_from_exception()

    def get_thumbnail(self):
        if self.s3_thumbnail:
            return self.s3_thumbnail.url
        
        if self.thumbnail:
            return self.thumbnail
        
        return ''
    
    def get_small_thumbnail(self):
        if self.s3_thumbnail:
            return self.s3_thumbnail.thumb_url(120, 90)
                
        if self.small_thumbnail:
            return self.small_thumbnail
        
        return ''        
    
    @models.permalink
    def video_link(self):
        return ('videos:history', [self.video_id])
    
    def thumbnail_link(self):
        if not self.thumbnail:
            return ''

        if self.thumbnail.startswith('http://'):
            return self.thumbnail
        
        return settings.STATIC_URL+self.thumbnail
        
    def is_html5(self):
        try:
            return self.videourl_set.filter(original=True)[:1].get().is_html5()
        except models.ObjectDoesNotExist:
            return False
    
    def search_page_url(self):
        return self.get_absolute_url()
    
    def title_for_url(self):
        """
        NOTE: this method is used in videos.search_indexes.VideoSearchResult
        to prevent duplication of code in search result and in DB-query result
        """
        return self.title.replace('/', '-')
    
    def _get_absolute_url(self, locale=None):
        """
        NOTE: this method is used in videos.search_indexes.VideoSearchResult
        to prevent duplication of code in search result and in DB-query result
        
        This is a little hack, because Django uses get_absolute_url in own way,
        so it was impossible just copy to VideoSearchResult
        """        
        kwargs = {}
        if locale:
            kwargs['locale'] = locale 
        title = self.title_for_url()
        if title:
            return reverse('videos:video_with_title', args=[self.video_id, urlquote(title)], kwargs=kwargs)
        return reverse('videos:video', args=[self.video_id], kwargs=kwargs)
    
    get_absolute_url = _get_absolute_url
    
    def get_video_url(self):
        try:
            return self.videourl_set.filter(primary=True).all()[:1].get().effective_url
        except models.ObjectDoesNotExist:
            pass

    @classmethod
    def get_or_create_for_url(cls, video_url=None, vt=None, user=None):
        assert video_url or vt, 'should be video URL or VideoType'
        vt = vt or video_type_registrar.video_type_for_url(video_url)
        if not vt:
            return None, False
        
        try:
            video_url_obj = VideoUrl.objects.get(
                url=vt.convert_to_video_url())
            video, created = video_url_obj.video, False
        except models.ObjectDoesNotExist:
            video, created = None, False

        if not video:
            try:
                video_url_obj = VideoUrl.objects.get(
                    type=vt.abbreviation, **vt.create_kwars())
                if user:
                    Action.create_video_handler(video_url_obj.video, user)
                return video_url_obj.video, False
            except models.ObjectDoesNotExist:
                obj = Video()
                obj = vt.set_values(obj)
                if obj.title:
                    obj.slug = slugify(obj.title)
                obj.user = user
                obj.save()

                from videos.tasks import save_thumbnail_in_s3
                save_thumbnail_in_s3.delay(obj.pk)

                Action.create_video_handler(obj, user)

                #Save video url
                video_url_obj = VideoUrl()
                if vt.video_id:
                    video_url_obj.videoid = vt.video_id
                video_url_obj.url = vt.convert_to_video_url()
                video_url_obj.type = vt.abbreviation
                video_url_obj.original = True
                video_url_obj.primary = True
                video_url_obj.added_by = user
                video_url_obj.video = obj
                video_url_obj.save()
                
                obj.update_search_index()
                
                video, created = obj, True
        
        user and user.follow_new_video and video.followers.add(user)
        
        return video, created
        
    @property
    def language(self):
        ol = self._original_subtitle_language()

        if ol and ol.language:
            return ol.language
    
    @property
    def filename(self):
        from django.utils.text import get_valid_filename
        
        return get_valid_filename(self.__unicode__())
            
    def lang_filename(self, language):
        name = self.filename
        lang = language.language or u'original'
        return u'%s.%s' % (name, lang)
    
    @property
    def subtitle_state(self):
        """Subtitling state for this video 
        """
        return NO_SUBTITLES if self.latest_version() \
            is None else SUBTITLES_FINISHED

    def _original_subtitle_language(self):
        if not hasattr(self, '_original_subtitle'):
            try:
                original = self.subtitlelanguage_set.filter(is_original=True)[:1].get()
            except models.ObjectDoesNotExist:
                original = None

            setattr(self, '_original_subtitle', original)

        return getattr(self, '_original_subtitle')

    def has_original_language(self):
        original_language = self._original_subtitle_language()
        if original_language:
            return original_language.language != ''

    def subtitle_language(self, language_code=None):
        try:
            if language_code is None:
                return self._original_subtitle_language()
            else:
                return self.subtitlelanguage_set.filter(
                    language=language_code).order_by('-subtitle_count')[:1].get()
        except models.ObjectDoesNotExist:
            return None

    def subtitle_languages(self, language_code):
        return self.subtitlelanguage_set.filter(language=language_code)

    def version(self, version_no=None, language=None, public_only=True):
        if language is None:
            language = self.subtitle_language() 
        return None if language is None else language.version(version_no, public_only=True)

    def latest_version(self, language_code=None, public_only=True):
        language = self.subtitle_language(language_code)
        return None if language is None else language.latest_version(public_only=public_only)

    def subtitles(self, version_no=None, language_code=None, language_pk=None):
        if language_pk is None:
            language = self.subtitle_language(language_code)
        else:
            try:
                language = self.subtitlelanguage_set.get(pk=language_pk)
            except models.ObjectDoesNotExist:
                language = None
        version = self.version(version_no, language)
        if version:
            return version.subtitles()
        else:
            return Subtitle.objects.none()

    def latest_subtitles(self, language_code=None, public_only=True):
        version = self.latest_version(language_code, public_only)
        return [] if version is None else version.subtitles()

    def translation_language_codes(self):
        """All iso language codes with finished translations."""
        return set([sl.language for sl 
                    in self.subtitlelanguage_set.filter(
                    is_complete=True).filter(is_original=False)])

    @property
    def writelock_owner_name(self):
        """The user who currently has a subtitling writelock on this video."""
        if self.writelock_owner == None:
            return "anonymous"
        else:
            return self.writelock_owner.__unicode__()

    @property
    def is_writelocked(self):
        """Is this video writelocked for subtitling?"""
        if self.writelock_time == None:
            return False
        delta = datetime.now() - self.writelock_time
        seconds = delta.days * 24 * 60 * 60 + delta.seconds
        return seconds < WRITELOCK_EXPIRATION

    def can_writelock(self, request):
        """Can I place a writelock on this video for subtitling?"""
        return self.writelock_session_key == \
            request.browser_id or \
            not self.is_writelocked

    def writelock(self, request):
        """Writelock this video for subtitling."""
        self._make_writelock(request.user, request.browser_id)
    
    def _make_writelock(self, user, key):
        if user.is_authenticated():
            self.writelock_owner = user
        else:
            self.writelock_owner = None
        self.writelock_session_key = key
        self.writelock_time = datetime.now()        
    
    def release_writelock(self):
        """Writelock this video for subtitling."""
        self.writelock_owner = None
        self.writelock_session_key = ''
        self.writelock_time = None

    def notification_list(self, exclude=None):
        qs = self.followers.filter(changes_notification=True, is_active=True)
        if exclude:
            if not isinstance(exclude, (list, tuple)):
                exclude = [exclude]
            qs = qs.exclude(pk__in=[u.pk for u in exclude if u and u.is_authenticated()])
        return qs    
    
    def notification_list_all(self, exclude=None):
        users = []
        for language in self.subtitlelanguage_set.all():
            for u in language.notification_list(exclude):
                if not u in users:
                    users.append(u) 
        for user in self.notification_list(exclude):
            if not user in users: 
                users.append(user)                    
        return users

    def subtitle_language_dict(self):
        langs = {}
        for sl in self.subtitlelanguage_set.all():
            if not sl.language:
                continue
            if sl.language in langs:
                langs[sl.language].append(sl)
            else:
                langs[sl.language] = [sl]
        return langs    
                                                    
    @property
    def is_complete(self):
        """
        We consider complete a video which has one or more
        subtitle languages either marked as complete, or 
        having 100%  as the percent_done.
        """
        for sl in self.subtitlelanguage_set.all():
            if sl.is_complete_and_synced():
                return True
        return False

    def completed_subtitle_languages(self):
        return [sl for sl 
                in self.subtitlelanguage_set.all()
                if sl.is_complete_and_synced()]

    @property
    def policy(self):
        
        if not hasattr(self, "_cached_policy"):
            from icanhaz.models import VideoVisibilityPolicy
            try:
                self._cached_policy =  VideoVisibilityPolicy.objects.get(video=self)
            except VideoVisibilityPolicy.DoesNotExist:
                self._cached_policy =  None
        return self._cached_policy
    

    @property
    def is_moderated(self):
        return bool(self.moderated_by_id)
    
    def metadata(self):
        '''Return a dict of metadata for this video.

        Example:

        { 'author': 'Sample author',
          'creation_date': datetime(...), }

        '''
        meta = dict([(VIDEO_META_TYPE_VARS[md.metadata_type], md.content)
                     for md in self.videometadata_set.all()])

        meta['creation_date'] = VideoMetadata.string_to_date(meta.get('creation_date'))

        return meta


    class Meta(object):
        permissions = (
            ("can_moderate_version"   , "Can moderate version" ,),
        )

def create_video_id(sender, instance, **kwargs):
    instance.edited = datetime.now()
    if not instance or instance.video_id:
        return
    alphanum = string.letters+string.digits
    instance.video_id = ''.join([random.choice(alphanum) for i in xrange(12)])
    
def video_delete_handler(sender, instance, **kwargs):
    video_cache.invalidate_cache(instance.video_id)

models.signals.pre_save.connect(create_video_id, sender=Video)
models.signals.pre_delete.connect(video_delete_handler, sender=Video)
models.signals.m2m_changed.connect(User.video_followers_change_handler, sender=Video.followers.through)


class VideoMetadata(models.Model):
    video = models.ForeignKey(Video)
    metadata_type = models.PositiveIntegerField(choices=VIDEO_META_CHOICES)
    content = models.CharField(max_length=255)

    created = models.DateTimeField(editable=False, auto_now_add=True)
    modified = models.DateTimeField(editable=False, auto_now=True)

    class Meta:
        ordering = ('created',)
        verbose_name_plural = 'video metadata'

    def __unicode__(self):
        content = self.content
        if len(content) > 30:
            content = content[:30] + '...'
        return u'%s - %s: %s' % (self.video,
                                 self.get_metadata_type_display(),
                                 content)

    @classmethod
    def date_to_string(cls, d):
        return d.strftime('%Y-%m-%d') if d else ''

    @classmethod
    def string_to_date(cls, s):
        return datetime.strptime(s, '%Y-%m-%d').date() if s else None


class SubtitleLanguage(models.Model):
    
    video = models.ForeignKey(Video)
    is_original = models.BooleanField()
    language = models.CharField(max_length=16, choices=ALL_LANGUAGES, blank=True)
    writelock_time = models.DateTimeField(null=True, editable=False)
    writelock_session_key = models.CharField(max_length=255, blank=True, editable=False)
    writelock_owner = models.ForeignKey(User, null=True, blank=True, editable=False)
    is_complete = models.BooleanField(default=False)
    subtitle_count = models.IntegerField(default=0, editable=False)
    # has_version: Is there more than one version, and does the latest version 
    # have more than 0 subtitles?
    has_version = models.BooleanField(default=False, editable=False)
    # had_version: Is there more than one version, and did some previous version 
    # have more than 0 subtitles?
    had_version = models.BooleanField(default=False, editable=False)
    is_forked = models.BooleanField(default=False, editable=False)
    created = models.DateTimeField(auto_now_add=True)
    subtitles_fetched_count = models.IntegerField(default=0, editable=False)
    followers = models.ManyToManyField(User, blank=True, related_name='followed_languages', editable=False)
    title = models.CharField(max_length=2048, blank=True)
    percent_done = models.IntegerField(default=0, editable=False)
    standard_language = models.ForeignKey('self', null=True, blank=True, editable=False)

    subtitles_fetched_counter = RedisSimpleField()

    class Meta:
        unique_together = (('video', 'language', 'standard_language'),)
    
    def __unicode__(self):
        return self.language_display()
    
    def nonblank_subtitle_count(self):
        return len([s for s in self.latest_subtitles() if s.text])
    
    def get_title_display(self):
        return self.get_title() or self.video.title
        
    def get_title(self):
        if self.is_original:
            return self.video.title
        
        return self.title
    
    def is_dependent(self):
        return not self.is_original and not self.is_forked

    def is_complete_and_synced(self):
        if not self.is_dependent() and not self.is_complete:
            return False
        if self.is_dependent():
            if self.percent_done != 100:
                return False
            standard_lang = self.real_standard_language()
            if not standard_lang or not standard_lang.is_complete:
                return False
        subtitles = self.latest_subtitles()
        if len(subtitles) == 0:
            return False
        if len([s for s in subtitles[:-1] if not s.has_complete_timing()]) > 0:
            return False
        if not is_synced_value(subtitles[-1].start_time):
            return False
        return True

    def real_standard_language(self):
        if self.standard_language:
            return self.standard_language
        elif self.is_dependent():
            # This should only be needed temporarily until data is more cleaned up.
            # in other words, self.standard_language should never be None for a dependent SL
            try:
                self.standard_language = self.video.subtitle_language()
                self.save()
                return self.standard_language
            except IntegrityError:
                logger.error(
                    "Subtitle Language {0} is dependent but has no acceptable "
                    "standard_language".format(self.id))
        return None

    def is_dependable(self):
        if self.is_dependent():
            dep_lang = self.real_standard_language()
            return dep_lang and dep_lang.is_complete and self.percent_done > 10
        else:
            return self.is_complete

    def get_widget_url(self):
        # duplicates unisubs.widget.SubtitleDialogOpener.prototype.openDialogOrRedirect_
        video = self.video
        video_url = video.get_video_url()
        config = {
            "videoID": video.video_id,
            "videoURL": video_url,
            "effectiveVideoURL": video_url,
            "languageCode": self.language,
            "subLanguagePK": self.pk,
            "originalLanguageCode": video.language }
        if self.is_dependent():
            config['baseLanguagePK'] = self.standard_language and self.standard_language.pk
        return reverse('onsite_widget')+'?config='+urlquote_plus(json.dumps(config))

    @models.permalink
    def get_absolute_url(self):
        if self.is_original:
            return  ('videos:history', [self.video.video_id])
        else:
            return  ('videos:translation_history', [self.video.video_id, self.language, self.pk])

    
    def language_display(self):
        if self.is_original and not self.language:
            return 'Original'
        return self.get_language_display()

    @property
    def writelock_owner_name(self):
        if self.writelock_owner == None:
            return "anonymous"
        else:
            return self.writelock_owner.__unicode__()

    @property
    def is_writelocked(self):
        if self.writelock_time == None:
            return False
        delta = datetime.now() - self.writelock_time
        seconds = delta.days * 24 * 60 * 60 + delta.seconds
        return seconds < WRITELOCK_EXPIRATION
    
    def can_writelock(self, request):
        return self.writelock_session_key == \
            request.browser_id or \
            not self.is_writelocked

    def writelock(self, request):
        if request.user.is_authenticated():
            self.writelock_owner = request.user
        else:
            self.writelock_owner = None
        self.writelock_session_key = request.browser_id
        self.writelock_time = datetime.now()

    def release_writelock(self):
        self.writelock_owner = None
        self.writelock_session_key = ''
        self.writelock_time = None        

    def _filter_public(self, versions, public_only):
        from apps.teams.moderation import  APPROVED, UNMODERATED
        if public_only:
            versions = versions.filter( moderation_status__in=[APPROVED, UNMODERATED])
        return versions    
        
    def version(self, version_no=None, public_only=True):
        if version_no is None:
            return self.latest_version(public_only)
        try:
            return self._filter_public( self.subtitleversion_set.filter(version_no=version_no), public_only)[0]
        except (models.ObjectDoesNotExist, IndexError):
            pass

    @property    
    def last_version(self):
        return self.latest_version(public_only=True)
    
    def latest_version(self, public_only=True):
        try:
            return self._filter_public( self.subtitleversion_set.all(), public_only)[0]
        except (SubtitleVersion.DoesNotExist, IndexError):
            return None
    
    def latest_subtitles(self):
        version = self.latest_version()
        if version:
            return version.subtitles()
        return []

    def notification_list(self, exclude=None):
        qs = self.followers.filter(changes_notification=True, is_active=True)

        if exclude:
            if not isinstance(exclude, (list, tuple)):
                exclude = [exclude]            
            qs = qs.exclude(pk__in=[u.pk for u in exclude if u])
        return qs
    
    def translations(self):
        return SubtitleLanguage.objects.filter(video=self.video, is_original=False, is_forked=False)

    def fork(self, from_version=None, user=None, result_of_rollback=False, attach_to_language=None):
        """
        If this a dependent and non write locked language,
        then will fork it, making all it's subs timing not
        depend on anything else.
        If locked, will throw an AlreadyEditingException .
        If attach_to_language is passed, we will copy those
        subs to a new language, else self will be used
        """
        to_language = attach_to_language or self
        if from_version:
            original_subs = from_version.subtitle_set.all()
        else:
            if self.standard_language is None:
                return    
            original_subs = self.standard_language.latest_version().subtitle_set.all()        
        
        if self.is_writelocked:
            raise AlreadyEditingException(_("Sorry, you cannot upload subtitles right now because someone is editing the language you are uploading or a translation of it"))
        try:
            old_version = self.subtitleversion_set.all()[:1].get()    
            version_no = old_version.version_no + 1
        except SubtitleVersion.DoesNotExist:
            old_version = None
            version_no = 0

        kwargs = dict(
            language=to_language, version_no=version_no,
            datetime_started=datetime.now(),
            note=u'Uploaded', is_forked=True, time_change=1, 
            text_change=1, result_of_rollback=result_of_rollback)
        if user:
            kwargs['user'] = user
        version = SubtitleVersion(**kwargs)
        version.save()

        if old_version:
            original_sub_dict = dict([(s.subtitle_id, s) for s  in original_subs])
            my_subs = old_version.subtitle_set.all()
            for sub in my_subs:
                if sub.subtitle_id in original_sub_dict:
                    # if we can match, then we can simply copy
                    # time data
                    standard_sub = original_sub_dict[sub.subtitle_id]
                    sub.start_time = standard_sub.start_time
                    sub.end_time = standard_sub.end_time
                    sub.subtitle_order = standard_sub.subtitle_order
                sub.pk = None
                sub.version = version
                sub.save()

        self.is_forked = True
        self.standard_language = None
        self.save()

models.signals.m2m_changed.connect(User.sl_followers_change_handler, sender=SubtitleLanguage.followers.through)


class SubtitleCollection(models.Model):
    is_forked=models.BooleanField(default=False)
    # should not be changed directly, but using teams.moderation. as those will take care
    # of keeping the state constant and also updating metadata when needed
    moderation_status = models.CharField(max_length=32, choices=MODERATION_STATUSES ,
                                         default=UNMODERATED, db_index=True)
    
    class Meta:
        abstract = True

                        
    def subtitles(self, subtitles_to_use=None):
        ATTR = 'computed_effective_subtitles'
        if hasattr(self, ATTR):
            return getattr(self, ATTR)
        if  self.pk:
            # if this collection hasn't been saved, then subtitle_set.all will return all subtitles
            # which will take too long / never return
            subtitles = subtitles_to_use or self.subtitle_set.all()
        else:
            subtitles = subtitles_to_use or []
        if not self.is_dependent():
            effective_subtitles = [EffectiveSubtitle.for_subtitle(s)
                                   for s in subtitles]
        else:
            standard_collection = self._get_standard_collection()
            if not standard_collection:
                effective_subtitles = []
            else:
                t_dict = \
                    dict([(s.subtitle_id, s) for s
                          in subtitles])
                filtered_subs = standard_collection.subtitle_set.all()
                subs = [s for s in filtered_subs
                        if s.subtitle_id in t_dict]
                effective_subtitles = \
                    [EffectiveSubtitle.for_dependent_translation(
                        s, t_dict[s.subtitle_id]) for s in subs]
        setattr(self, ATTR, effective_subtitles)
        return effective_subtitles

class SubtitleVersion(SubtitleCollection):
    """
    user -> The legacy data model allowed null users. We do not allow it anymore, but
    for those cases, we've replaced it with the user created on the syncdb commit (see
    apps.auth.CustomUser.get_anonymous.
    
    """
    language = models.ForeignKey(SubtitleLanguage)
    version_no = models.PositiveIntegerField(default=0)
    datetime_started = models.DateTimeField(editable=False)
    user = models.ForeignKey(User, default=User.get_anonymous)
    note = models.CharField(max_length=512, blank=True)
    time_change = models.FloatField(null=True, blank=True, editable=False)
    text_change = models.FloatField(null=True, blank=True, editable=False)
    notification_sent = models.BooleanField(default=False)
    result_of_rollback = models.BooleanField(default=False)



    class Meta:
        ordering = ['-version_no']
        unique_together = (('language', 'version_no'),)
    
    def __unicode__(self):
        return u'%s #%s' % (self.language, self.version_no)
    
    def save(self, *args, **kwargs):
        created = not self.pk
        if created and self.language.video.is_moderated:
            self.moderation_status  = WAITING_MODERATION
        super(SubtitleVersion, self).save(*args, **kwargs)
        if created:
            #but some bug happen, I've no idea why
            Action.create_caption_handler(self)
            if self.user:
                video = self.language.video
                has_other_versions = SubtitleVersion.objects.filter(language__video=video) \
                    .filter(user=self.user).exclude(pk=self.pk).exists()
                
                if not has_other_versions:
                    video.followers.add(self.user)

    def changed_from(self, other_subs):
        my_subs = self.subtitles()
        if len(other_subs) != len(my_subs):
            return True
        pairs = zip(my_subs, other_subs)
        for pair in pairs:
            if pair[0].text != pair[1].text or \
                    pair[0].start_time != pair[1].start_time or \
                    pair[0].end_time != pair[1].end_time:
                return True
        return False

    def has_subtitles(self):
        return self.subtitle_set.exists()
    
    @models.permalink
    def get_absolute_url(self):
        return ('videos:revision', [self.pk])

    def is_dependent(self):
        return not self.language.is_original and not self.is_forked

    def revision_time(self):
        today = date.today()
        yesterday = today - timedelta(days=1)
        d = self.datetime_started.date()
        if d == today:
            return 'Today'
        elif d == yesterday:
            return 'Yesterday'
        else:
            d = d.strftime('%m/%d/%Y')
        return d
    
    def time_change_display(self):
        if not self.time_change:
            return '0%'
        else:
            return '%.0f%%' % (self.time_change * 100)

    def text_change_display(self):
        if not self.text_change:
            return '0%'
        else:
            return '%.0f%%' % (self.text_change * 100)

    def language_display(self):
        return self.language.language_display()

    @property
    def video(self):
        return self.language.video;

    def _get_standard_collection(self):
        standard_language = self.language.real_standard_language()
        if standard_language:
            return standard_language.latest_version()

    def ordered_subtitles(self):
        subtitles = self.subtitles()
        subtitles.sort(key=lambda item: item.sub_order)
        return subtitles

    def prev_version(self):
        cls = self.__class__
        try:
            return cls.objects.filter(version_no__lt=self.version_no) \
                      .filter(language=self.language) \
                      .exclude(text_change=0, time_change=0)[:1].get()
        except models.ObjectDoesNotExist:
            pass

    def next_version(self):
        cls = self.__class__
        try:
            return cls.objects.filter(version_no__gt=self.version_no) \
                      .filter(language=self.language) \
                      .exclude(text_change=0, time_change=0) \
                      .order_by('version_no')[:1].get()
        except models.ObjectDoesNotExist:
            pass

    def rollback(self, user):
        cls = self.__class__
        #to be sure we have real data in instance, without cached values in attributes
        lang = SubtitleLanguage.objects.get(id=self.language.id) 
        latest_subtitles = lang.latest_version(public_only=False)
        note = u'rollback to version #%s' % self.version_no
        
        if latest_subtitles.result_of_rollback is False:
            # if we have tanslations, we need to keep a forked version of them
            # else all translations will be wiped by an earlier original rollback
            for translation in self.language.translations():            
                if len(translation.latest_subtitles()) > 0:
                    try:
                        # this can fail, because if we already have a forked subs with this lang
                        # we will hit the db unique constraint
                        translation.fork(result_of_rollback=True)
                    except IntegrityError:
                        raise
                        logger.warning(
                            "Got error on forking insinde rollback, original %s, forked %s" %
                            (lang.pk, translation.pk))
                    
        last_version = self.language.latest_version(False)
        new_version_no = last_version.version_no + 1
        new_version = cls(language=lang, version_no=new_version_no, \
                              datetime_started=datetime.now(), user=user, note=note, 
                          is_forked=self.is_forked,
                          result_of_rollback=True)
        new_version.save()
        
        for item in self.subtitle_set.all():
            item.duplicate_for(version=new_version).save()

        return new_version

    def is_all_blank(self):
        for s in self.subtitles():
            if s.text.strip() != '':
                return False
        return True

def update_followers(sender, instance, created, **kwargs):
    user = instance.user
    lang = instance.language
    if created and user and user.changes_notification:
        if not SubtitleVersion.objects.filter(user=user).exists():
            #If user edited before it should be in followers, or removed yourself, 
            #so we should not add again
            lang.followers.add(instance.user)
            lang.video.followers.add(instance.user)

post_save.connect(Awards.on_subtitle_version_save, SubtitleVersion)
post_save.connect(update_followers, SubtitleVersion)

class SubtitleDraft(SubtitleCollection):
    language = models.ForeignKey(SubtitleLanguage)
    # null iff there is no SubtitleVersion yet.
    parent_version = models.ForeignKey(SubtitleVersion, null=True)
    datetime_started = models.DateTimeField()
    user = models.ForeignKey(User, null=True)
    browser_id = models.CharField(max_length=128, blank=True)
    title = models.CharField(max_length=2048, blank=True)
    last_saved_packet = models.PositiveIntegerField(default=0)

    @property
    def version_no(self):
        return 0 if self.parent_version is None else \
            self.parent_version.version_no + 1

    @property
    def video(self):
        return self.language.video

    def _get_standard_collection(self):
        if self.language.standard_language:
            return self.language.standard_language.latest_version()
        else:
            return self.language.video.latest_version()

    def is_dependent(self):
        return not self.language.is_original and not self.is_forked

    def matches_request(self, request):
        if request.user.is_authenticated() and self.user and \
                self.user.pk == request.user.pk:
            return True
        else:
            return request.browser_id == self.browser_id

class SubtitleManager(models.Manager):

    def unsynced(self):
        return self.get_query_set().filter(start_time__isnull=True, end_time__isnull=True)
        
class Subtitle(models.Model):
    version = models.ForeignKey(SubtitleVersion, null=True)
    draft = models.ForeignKey(SubtitleDraft, null=True)
    subtitle_id = models.CharField(max_length=32, blank=True)
    subtitle_order = models.FloatField(null=True)
    subtitle_text = models.CharField(max_length=1024, blank=True)
    # in seconds. if no start time is set, should be null.
    start_time = models.FloatField(null=True)
    # in seconds. if no end time is set, should be null.
    end_time = models.FloatField(null=True)

    objects = SubtitleManager()
    
    class Meta:
        ordering = ['subtitle_order']
        unique_together = (('version', 'subtitle_id'), ('draft', 'subtitle_id'),)

    @property
    def is_synced(self):
        return is_synced(self)
    
    def duplicate_for(self, version=None, draft=None):
        return Subtitle(version=version,
                        draft=draft,
                        subtitle_id=self.subtitle_id,
                        subtitle_order=self.subtitle_order,
                        subtitle_text=self.subtitle_text,
                        start_time=self.start_time,
                        end_time=self.end_time)
    
    @classmethod
    def trim_list(cls, subtitles):
        first_nonblank_index = -1
        last_nonblank_index = -1
        index = -1
        for subtitle in subtitles:
            index += 1
            if subtitle.subtitle_text.strip() != '':
                if first_nonblank_index == -1:
                    first_nonblank_index = index
                last_nonblank_index = index
        if first_nonblank_index != -1:
            return subtitles[first_nonblank_index:last_nonblank_index + 1]
        else:
            return []

    def update_from(self, caption_dict, is_dependent_translation=False):
        if 'text' in caption_dict:
            self.subtitle_text = caption_dict['text']

        if not is_dependent_translation:
            if 'start_time' in caption_dict:
                self.start_time = caption_dict['start_time']
                
            if 'end_time' in caption_dict:
                self.end_time = caption_dict['end_time']

    def save(self, *args, **kwargs):
        if not self.is_synced:
            self.start_time = self.end_time = None
        elif not is_synced_value(self.end_time):
            self.end_time = None
        return super(Subtitle, self).save(*args, **kwargs)
        
    def __unicode__(self):
        if self.pk:
            return u"(%4s) %s %s -> %s - syc = %s = %s -- Version %s" % (self.subtitle_order, self.subtitle_id,
                                          self.start_time, self.end_time, self.is_synced, self.subtitle_text, self.version_id)

START_OF_PARAGRAPH = 1

SUBTITLE_META_CHOICES = (
    (START_OF_PARAGRAPH, 'Start of pargraph'),
)

class SubtitleMetadata(models.Model):
    subtitle = models.ForeignKey(Subtitle)
    metadata_type = models.PositiveIntegerField(choices=SUBTITLE_META_CHOICES)
    content = models.CharField(max_length=255)

    created = models.DateTimeField(editable=False, auto_now_add=True)
    modified = models.DateTimeField(editable=False, auto_now=True)

    class Meta:
        ordering = ('created',)
        verbose_name_plural = 'subtitles metadata'

from django.template.loader import render_to_string

class ActionRenderer(object):
    
    def __init__(self, template_name):
        self.template_name = template_name

    def render(self, item):
        if item.action_type == Action.ADD_VIDEO:
            info = self.render_ADD_VIDEO(item)
        elif item.action_type == Action.CHANGE_TITLE:
            info = self.render_CHANGE_TITLE(item)
        elif item.action_type == Action.COMMENT:
            info = self.render_COMMENT(item)
        elif item.action_type == Action.ADD_VERSION and item.language:
            info = self.render_ADD_VERSION(item)
        elif item.action_type == Action.ADD_VIDEO_URL:
            info = self.render_ADD_VIDEO_URL(item)
        elif item.action_type == Action.ADD_TRANSLATION:
            info = self.render_ADD_TRANSLATION(item)
        elif item.action_type == Action.SUBTITLE_REQUEST:
            info = self.render_SUBTITLE_REQUEST(item)
        elif item.action_type == Action.APPROVE_VERSION:
            info = self.render_APPROVE_VERSION(item)
        elif item.action_type == Action.REJECT_VERSION:
            info = self.render_REJECT_VERSION(item)                

        else:
            info = ''
        
        context = {
            'info': info,
            'item': item
        }
        
        return render_to_string(self.template_name, context)
    
    def _base_kwargs(self, item):
        data = {
            'video_url': item.video.get_absolute_url(),
            'video_name': unicode(item.video)
            
        }
        if item.language:
            data['language'] = item.language.language_display()
            data['language_url'] = item.language.get_absolute_url()
        if item.user:
            data["user_url"] = reverse("profiles:profile", kwargs={"user_id":item.user.id})
            data["user"] = item.user
        return data    

    def render_REJECT_VERSION(self, item):
        kwargs = self._base_kwargs(item)
        msg = _('  rejected <a href="%(language_url)s">%(language)s</a> subtitles for <a href="%(video_url)s">%(video_name)s</a>') % kwargs
        return msg
    
    def render_APPROVE_VERSION(self, item):
        kwargs = self._base_kwargs(item)
        msg = _('  approved <a href="%(language_url)s">%(language)s</a> subtitles for <a href="%(video_url)s">%(video_name)s</a>') % kwargs
        return msg
        
    def render_ADD_VIDEO(self, item):
        if item.user:
            msg = _(u'added video <a href="%(video_url)s">%(video_name)s</a>') 
        else:
            msg = _(u'<a href="%(video_url)s">%(video_name)s</a> video added') 
        
        return msg % self._base_kwargs(item)
        
    def render_CHANGE_TITLE(self, item):
        if item.user:
            msg = _(u'changed title for <a href="%(video_url)s">%(video_name)s</a>') 
        else:
            msg = _(u'Title was changed for <a href="%(video_url)s">%(video_name)s</a>') 
        
        return msg % self._base_kwargs(item)
    
    def render_COMMENT(self, item):
        kwargs = self._base_kwargs(item)
        
        if item.language:
            kwargs['comments_url'] = '%s#comments' % item.language.get_absolute_url()
            kwargs['language'] = item.language.language_display()
        else:
            kwargs['comments_url'] = '%s#comments' % kwargs['video_url']
        
        if item.language:
            if item.user:
                msg = _(u'commented on <a href="%(comments_url)s">%(language)s subtitles</a> for <a href="%(video_url)s">%(video_name)s</a>')
            else:
                msg = _(u'Comment added for <a href="%(comments_url)s">%(language)s subtitles</a> for <a href="%(video_url)s">%(video_name)s</a>')
        else:
            if item.user:
                msg = _(u'commented on <a href="%(video_url)s">%(video_name)s</a>')
            else:
                msg = _(u'Comment added for <a href="%(video_url)s">%(video_name)s</a>')
            
        return msg % kwargs
    
    def render_ADD_TRANSLATION(self, item):
        kwargs = self._base_kwargs(item)
        
        if item.user:
            msg = _(u'started <a href="%(language_url)s">%(language)s subtitles</a> for <a href="%(video_url)s">%(video_name)s</a>')
        else:
            msg = _(u'<a href="%(language_url)s">%(language)s subtitles</a> started for <a href="%(video_url)s">%(video_name)s</a>')
        
        return msg % kwargs
        
    def render_ADD_VERSION(self, item):
        kwargs = self._base_kwargs(item)
        
        kwargs['language'] = item.language.language_display()
        kwargs['language_url'] = item.language.get_absolute_url()
        
        if item.user:
            msg = _(u'edited <a href="%(language_url)s">%(language)s subtitles</a> for <a href="%(video_url)s">%(video_name)s</a>')
        else:
            msg = _(u'<a href="%(language_url)s">%(language)s subtitles</a> edited for <a href="%(video_url)s">%(video_name)s</a>')
        
        return msg % kwargs
    
    def render_ADD_VIDEO_URL(self, item):
        if item.user:
            msg = _(u'added new URL for <a href="%(video_url)s">%(video_name)s</a>') 
        else:
            msg = _(u'New URL added for <a href="%(video_url)s">%(video_name)s</a>') 
        
        return msg % self._base_kwargs(item)

    def render_SUBTITLE_REQUEST(self, item):
        request = item.subtitlerequest_set.all()[0]
        kwargs = self._base_kwargs(item)
        kwargs['language'] = request.get_language_display()
        if request.description:
            kwargs['description'] = u'<br/>Request Description: %s' %(request.description)
        else:
            kwargs['description'] = ''

        if item.user:
            msg = _(u'requested subtitles for <a href="%(video_url)s">%(video_name)s</a> in %(language)s. %(description)s')
        else:
            msg = _(u'New subtitles requested  for <a href="%(video_url)s">%(video_name)s</a> in %(language)s. %(language_info)s%(description)s')

        return msg % kwargs

class Action(models.Model):
    ADD_VIDEO = 1
    CHANGE_TITLE = 2
    COMMENT = 3
    ADD_VERSION = 4
    ADD_VIDEO_URL = 5
    ADD_TRANSLATION = 6
    SUBTITLE_REQUEST = 7
    APPROVE_VERSION = 8
    ADD_CONTRIBUTOR = 9
    REJECT_VERSION = 10
    TYPES = (
        (ADD_VIDEO, _(u'add video')),
        (CHANGE_TITLE, _(u'change title')),
        (COMMENT, _(u'comment')),
        (ADD_VERSION, _(u'add version')),
        (ADD_TRANSLATION, _(u'add translation')),
        (ADD_VIDEO_URL, _(u'add video url')),
        (SUBTITLE_REQUEST, _(u'request subtitles')),
        (APPROVE_VERSION, _(u'approve version')),
        (ADD_CONTRIBUTOR, _(u'add contributor')),
        (REJECT_VERSION, _(u'reject version')),
    )
    
    renderer = ActionRenderer('videos/_action_tpl.html')
    renderer_for_video = ActionRenderer('videos/_action_tpl_video.html')
    
    user = models.ForeignKey(User, null=True, blank=True)
    video = models.ForeignKey(Video)
    language = models.ForeignKey(SubtitleLanguage, blank=True, null=True)
    comment = models.ForeignKey(Comment, blank=True, null=True)
    action_type = models.IntegerField(choices=TYPES)
    new_video_title = models.CharField(max_length=2048, blank=True)
    created = models.DateTimeField()
    
    class Meta:
        ordering = ['-created']
        get_latest_by = 'created'
    
    def __unicode__(self):
        u = self.user and self.user.__unicode__() or 'Anonymous'
        return u'%s: %s(%s)' % (u, self.get_action_type_display(), self.created)
    
    def render(self, renderer=None):
        if not renderer:
            renderer = self.renderer
            
        return renderer.render(self)
    
    def render_for_video(self):
        return self.render(self.renderer_for_video)
    
    def is_add_video_url(self):
        return self.action_type == self.ADD_VIDEO_URL
    
    def is_add_version(self):
        return self.action_type == self.ADD_VERSION

    def is_add_contributor(self):
        return self.action_type == self.ADD_CONTRIBUTOR
    
    def is_comment(self):
        return self.action_type == self.COMMENT
    
    def is_change_title(self):
        return self.action_type == self.CHANGE_TITLE
    
    def is_add_video(self):
        return self.action_type == self.ADD_VIDEO
    
    def type(self):
        if self.comment_id:
            return 'commented'
        return 'edited'
    
    def time(self):
        if self.created.date() == date.today():
            format = 'g:i A'
        else:
            format = 'g:i A, j M Y'
        return date_format(self.created, format)           
    
    def uprofile(self):
        try:
            return self.user.profile_set.all()[0]
        except IndexError:
            pass        
    
    @classmethod
    def change_title_handler(cls, video, user):
        action = cls(new_video_title=video.title, video=video)
        action.user = user.is_authenticated() and user or None
        action.created = datetime.now()
        action.action_type = cls.CHANGE_TITLE
        action.save()
    
    @classmethod
    def create_comment_handler(cls, sender, instance, created, **kwargs):
        if created:
            model_class = instance.content_type.model_class()
            obj = cls(user=instance.user)
            obj.comment = instance
            obj.created = instance.submit_date
            obj.action_type = cls.COMMENT
            if issubclass(model_class, Video):
                obj.video_id = instance.object_pk
            if issubclass(model_class, SubtitleLanguage):
                obj.language_id = instance.object_pk
                obj.video = instance.content_object.video
            obj.save()
    
    @classmethod
    def create_caption_handler(cls, instance):
        user = instance.user
        video = instance.language.video
        language = instance.language
        
        obj = cls(user=user, video=video, language=language)
        
        if instance.version_no == 0:
            obj.action_type = cls.ADD_TRANSLATION
        else:
            obj.action_type = cls.ADD_VERSION
            
        obj.created = instance.datetime_started
        obj.save()            
    
    @classmethod
    def create_video_handler(cls, video, user=None):
        obj = cls(video=video)
        obj.action_type = cls.ADD_VIDEO
        obj.user = user
        obj.created = datetime.now()
        obj.save()
     
    @classmethod
    def create_video_url_handler(cls, sender, instance, created, **kwargs):
        if created and instance.video_id and sender.objects.filter(video=instance.video).count() > 1:
            obj = cls(video=instance.video)
            obj.user = instance.added_by
            obj.action_type = cls.ADD_VIDEO_URL
            obj.created = instance.created
            obj.save()

    @classmethod
    def create_approved_video_handler(cls, version, moderator,  **kwargs):
        obj = cls(video=version.video)
        obj.language = version.language
        obj.user = moderator
        obj.action_type = cls.APPROVE_VERSION
        obj.created = datetime.now()
        obj.save()

    @classmethod
    def create_rejected_video_handler(cls, version, moderator,  **kwargs):
        obj = cls(video=version.video)
        obj.language = version.language
        obj.user = moderator
        obj.action_type = cls.REJECT_VERSION
        obj.created = datetime.now()
        obj.save()  
        
    @classmethod
    def create_subrequest_handler(cls, sender, instance, created, **kwargs):
        if created:
            obj = cls.objects.create(
                user=instance.user,
                video=instance.video,
                action_type=cls.SUBTITLE_REQUEST,
                created=datetime.now()
            )

            instance.action = obj
            instance.save()
                
post_save.connect(Action.create_comment_handler, Comment)

class UserTestResult(models.Model):
    email = models.EmailField()
    browser = models.CharField(max_length=1024)
    task1 = models.TextField()
    task2 = models.TextField(blank=True)
    task3 = models.TextField(blank=True)
    get_updates = models.BooleanField(default=False)

class VideoUrl(models.Model):
    video = models.ForeignKey(Video)
    type = models.CharField(max_length=1, choices=VIDEO_TYPE)
    url = models.URLField(max_length=255, unique=True)
    videoid = models.CharField(max_length=50, blank=True)
    primary = models.BooleanField(default=False)
    original = models.BooleanField(default=False)
    created = models.DateTimeField(auto_now_add=True)
    added_by = models.ForeignKey(User, null=True, blank=True)

    def __unicode__(self):
        return self.url
    
    def is_html5(self):
        return self.type == VIDEO_TYPE_HTML5
    
    @models.permalink
    def get_absolute_url(self):
        
        return ('videos:video_url', [self.video.video_id, self.pk])
    
    def unique_error_message(self, model_class, unique_check):
        if unique_check[0] == 'url':
            vu_obj = VideoUrl.objects.get(url=self.url)
            return mark_safe(_('This URL already <a href="%(url)s">exists</a> as its own video in our system. You can\'t add it as a secondary URL.') % {'url': vu_obj.get_absolute_url()})
        return super(VideoUrl, self).unique_error_message(model_class, unique_check)
    
    def created_as_time(self):
        #for sorting in js
        return time.mktime(self.created.timetuple())

    @property
    def effective_url(self):
        return video_type_registrar[self.type].video_url(self)

post_save.connect(Action.create_video_url_handler, VideoUrl)
post_save.connect(video_cache.on_video_url_save, VideoUrl)

class VideoFeed(models.Model):
    url = models.URLField()
    last_link = models.URLField(blank=True)
    created = models.DateTimeField(auto_now_add=True)
    user = models.ForeignKey(User, blank=True, null=True)
    
    def __unicode__(self):
        return self.url
    
    def update(self):
        feed_parser = FeedParser(self.url)
        
        checked_entries = 0
        last_link = self.last_link
        
        try:
            self.last_link = feed_parser.feed.entries[0]['link']
            self.save()
        except (IndexError, KeyError):
            pass       
        
        _iter = feed_parser.items(reverse=True, until=last_link, ignore_error=True)
        
        for vt, info, entry in _iter:
            vt and Video.get_or_create_for_url(vt=vt, user=self.user)
            checked_entries += 1
        
        return checked_entries
<|MERGE_RESOLUTION|>--- conflicted
+++ resolved
@@ -188,30 +188,14 @@
 
     def update_view_counter(self):
         try:
-<<<<<<< HEAD
-            st_video_view_handler_update.delay(video_id=self.video_id)
-=======
             st_video_view_handler_update.delay(self.video_id)
->>>>>>> 6dda1378
         except:
             from sentry.client.models import client
             client.create_from_exception()
 
     def update_subtitles_fetched(self, lang=None):
         try:
-<<<<<<< HEAD
-            st_sub_fetch_handler_update.delay(video_id=self.video_id, sl_pk=lang.pk)
-
-            if lang:
-                from videos.tasks import update_subtitles_fetched_counter_for_sl
-                update_subtitles_fetched_counter_for_sl.delay(sl_pk=lang.pk)
-=======
             st_sub_fetch_handler_update.delay(self.video_id, lang.pk)
-
-            if lang:
-                from videos.tasks import update_subtitles_fetched_counter_for_sl
-                update_subtitles_fetched_counter_for_sl.delay(lang.pk)
->>>>>>> 6dda1378
         except:
             from sentry.client.models import client
             client.create_from_exception()
