--- conflicted
+++ resolved
@@ -37,10 +37,6 @@
 from django.conf import settings
 from django.utils.translation import ugettext_lazy as _
 from django.utils.translation import ugettext
-<<<<<<< HEAD
-from django.template.defaultfilters import slugify
-=======
->>>>>>> d6ddfa61
 from django.utils import simplejson as json
 from django.core.urlresolvers import reverse
 
@@ -345,16 +341,6 @@
             else:
                 title = 'No title'
         return behaviors.make_video_title(self, title, self.get_metadata())
-
-    def page_title(self):
-        """Get the title that should appear at the top of the video page."""
-        cached = self.cache.get('page-title')
-        if cached is not None:
-            return cached
-        title = fmt(ugettext('%(title)s with subtitles | Amara'),
-                     title=self.title_display())
-        self.cache.set('page-title', title)
-        return title
 
     def page_title(self):
         """Get the title that should appear at the top of the video page."""
