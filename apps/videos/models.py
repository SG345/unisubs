# Amara, universalsubtitles.org
#
# Copyright (C) 2013 Participatory Culture Foundation
#
# This program is free software: you can redistribute it and/or modify
# it under the terms of the GNU Affero General Public License as
# published by the Free Software Foundation, either version 3 of the
# License, or (at your option) any later version.
#
# This program is distributed in the hope that it will be useful,
# but WITHOUT ANY WARRANTY; without even the implied warranty of
# MERCHANTABILITY or FITNESS FOR A PARTICULAR PURPOSE.  See the
# GNU Affero General Public License for more details.
#
# You should have received a copy of the GNU Affero General Public License
# along with this program.  If not, see
# http://www.gnu.org/licenses/agpl-3.0.html.

import logging
logger = logging.getLogger("videos-models")

import string
import random
from datetime import datetime, date
import time

from django.utils.safestring import mark_safe
from django.core.cache import cache
from django.db import models
from django.db.models.signals import post_save, pre_delete
from django.db.models import Q
from django.db import IntegrityError
from django.utils.dateformat import format as date_format
from django.conf import settings
from django.utils.translation import ugettext_lazy as _
from django.template.defaultfilters import slugify
from django.utils import simplejson as json
from django.core.urlresolvers import reverse


from auth.models import CustomUser as User, Awards
from videos.types import video_type_registrar
from videos.types.youtube import FROM_YOUTUBE_MARKER
from videos.feed_parser import FeedParser
from comments.models import Comment
from statistic import st_widget_view_statistic
from statistic.tasks import st_sub_fetch_handler_update, st_video_view_handler_update
from widget import video_cache
from utils.redis_utils import RedisSimpleField
from utils.amazon import S3EnabledImageField
from utils.panslugify import pan_slugify

from apps.teams.moderation_const import MODERATION_STATUSES, UNMODERATED
from raven.contrib.django.models import client
from babelsubs import storage

NO_SUBTITLES, SUBTITLES_FINISHED = range(2)
VIDEO_TYPE_HTML5 = 'H'
VIDEO_TYPE_YOUTUBE = 'Y'
VIDEO_TYPE_BLIPTV = 'B'
VIDEO_TYPE_GOOGLE = 'G'
VIDEO_TYPE_FORA = 'F'
VIDEO_TYPE_USTREAM = 'U'
VIDEO_TYPE_VIMEO = 'V'
VIDEO_TYPE_WISTIA = 'W'
VIDEO_TYPE_DAILYMOTION = 'D'
VIDEO_TYPE_FLV = 'L'
VIDEO_TYPE_BRIGHTCOVE = 'C'
VIDEO_TYPE_MP3 = 'M'
VIDEO_TYPE = (
    (VIDEO_TYPE_HTML5, 'HTML5'),
    (VIDEO_TYPE_YOUTUBE, 'Youtube'),
    (VIDEO_TYPE_BLIPTV, 'Blip.tv'),
    (VIDEO_TYPE_GOOGLE, 'video.google.com'),
    (VIDEO_TYPE_FORA, 'Fora.tv'),
    (VIDEO_TYPE_USTREAM, 'Ustream.tv'),
    (VIDEO_TYPE_VIMEO, 'Vimeo.com'),
    (VIDEO_TYPE_WISTIA, 'Wistia.com'),
    (VIDEO_TYPE_DAILYMOTION, 'dailymotion.com'),
    (VIDEO_TYPE_FLV, 'FLV'),
    (VIDEO_TYPE_BRIGHTCOVE, 'brightcove.com'),
    (VIDEO_TYPE_MP3, 'MP3'),
)
VIDEO_META_CHOICES = (
    (1, 'Author',),
    (2, 'Creation Date',),
)
VIDEO_META_TYPE_NAMES = {}
VIDEO_META_TYPE_VARS = {}
VIDEO_META_TYPE_IDS = {}


def update_metadata_choices():
    """Refresh the VIDEO_META_TYPE_* set of constants.

    When VIDEO_META_CHOICES is updated through VideoMetadata.add_metadata_type()
    the set of extra lookup variables needs to be updated as well.  This
    function does that.

    You should never need to call this directly --
    VideoMetadata.add_metadata_type() will take care of it.

    """
    global VIDEO_META_TYPE_NAMES, VIDEO_META_TYPE_VARS , VIDEO_META_TYPE_IDS
    VIDEO_META_TYPE_NAMES = dict(VIDEO_META_CHOICES)
    VIDEO_META_TYPE_VARS = dict((k, name.lower().replace(' ', '_'))
                                for k, name in VIDEO_META_CHOICES)
    VIDEO_META_TYPE_IDS = dict([choice[::-1] for choice in VIDEO_META_CHOICES])
update_metadata_choices()

WRITELOCK_EXPIRATION = 30 # 30 seconds

ALL_LANGUAGES = [(val, _(name))for val, name in settings.ALL_LANGUAGES]
VALID_LANGUAGE_CODES = [unicode(x[0]) for x in ALL_LANGUAGES]


class AlreadyEditingException(Exception):
    def __init__(self, msg):
        self.msg = msg

    def __unicode__(self):
        return self.msg


# Video
class PublicVideoManager(models.Manager):
    def get_query_set(self):
        return super(PublicVideoManager, self).get_query_set().filter(is_public=True)

class Video(models.Model):
    """Central object in the system"""

    video_id = models.CharField(max_length=255, unique=True)
    title = models.CharField(max_length=2048, blank=True)
    description = models.TextField(blank=True)
    duration = models.PositiveIntegerField(null=True, blank=True, help_text=_(u'in seconds'))
    allow_community_edits = models.BooleanField()
    allow_video_urls_edit = models.BooleanField(default=True)
    writelock_time = models.DateTimeField(null=True, editable=False)
    writelock_session_key = models.CharField(max_length=255, editable=False)
    writelock_owner = models.ForeignKey(User, null=True, editable=False,
                                        related_name="writelock_owners")
    is_subtitled = models.BooleanField(default=False)
    was_subtitled = models.BooleanField(default=False, db_index=True)
    thumbnail = models.CharField(max_length=500, blank=True)
    small_thumbnail = models.CharField(max_length=500, blank=True)
    s3_thumbnail = S3EnabledImageField(
        blank=True,
        upload_to='video/thumbnail/',
        thumb_sizes=(
            (290,165),
            (120,90),))
    edited = models.DateTimeField(null=True, editable=False)
    created = models.DateTimeField(auto_now_add=True)
    user = models.ForeignKey(User, null=True, blank=True)
    followers = models.ManyToManyField(User, blank=True, related_name='followed_videos', editable=False)
    complete_date = models.DateTimeField(null=True, blank=True, editable=False)
    featured = models.DateTimeField(null=True, blank=True)

    subtitles_fetched_count = models.IntegerField(_(u'Sub.fetched'), default=0, db_index=True, editable=False)
    # counter for evertime the widget plays accounted for both on and off site
    widget_views_count = models.IntegerField(_(u'Widget views'), default=0, db_index=True, editable=False)
    # counter for the # of times the video page is shown in the unisubs website
    view_count = models.PositiveIntegerField(_(u'Views'), default=0, db_index=True, editable=False)

    # Denormalizing the subtitles(had_version) count, in order to get faster joins
    # updated from update_languages_count()
    languages_count = models.PositiveIntegerField(default=0, db_index=True, editable=False)
    moderated_by = models.ForeignKey("teams.Team", blank=True, null=True, related_name="moderating")

    # denormalized convenience from VideoVisibility, should not be set
    # directely
    is_public = models.BooleanField(default=True)

    primary_audio_language_code = models.CharField(max_length=16, blank=True,
                                                   default='',
                                                   choices=ALL_LANGUAGES)

    objects = models.Manager()
    public  = PublicVideoManager()

    def __unicode__(self):
        title = self.title_display()
        if len(title) > 60:
            title = title[:60]+'...'
        return title

    def update_search_index(self):
        """Queue a Celery task that will update this video's Solr entry."""
        from utils.celery_search_index import update_search_index
        update_search_index.delay(self.__class__, self.pk)

    @property
    def views(self):
        """Return a dict of the number of views recorded for this video.

        The map will look like:

            {'month': 100, 'week': 5, 'year': 10223, 'total': 20333}

        Caches this map in memcache for two hours.

        """
        if not hasattr(self, '_video_views_statistic'):
            cache_key = 'video_views_statistic_%s' % self.pk
            views_st = cache.get(cache_key)

            if not views_st:
                views_st = st_widget_view_statistic.get_views(video=self)
                views_st['total'] = self.widget_views_count
                cache.set(cache_key, views_st, 60*60*2)

            self._video_views_statistic = views_st

        return self._video_views_statistic

    def title_display(self, truncate=True):
        v = self.latest_version()

        if v and v.title and v.title.strip():
            title = v.title
        elif self.title and self.title.strip():
            title = self.title
        else:
            try:
                url = self.videourl_set.all()[:1].get().url
                if not url:
                    return 'No title'
            except models.ObjectDoesNotExist:
                return 'No title'

            url = url.strip('/')

            if url.startswith('http://'):
                url = url[7:]

            parts = url.split('/')
            if len(parts) > 1:
                title = '%s/.../%s' % (parts[0], parts[-1])
            else:
                title = url

        if truncate and len(title) > 35:
            title = title[:35] + '...'

        return title

    def title_display_unabridged(self):
        """
        This is just a wrapper around ``title_display`` for use in templates
        """
        return self.title_display(False)

    def update_view_counter(self):
        """Queue a Celery task that will increment the number of views for this video."""
        try:
            st_video_view_handler_update.delay(video_id=self.video_id)
        except:
            client.captureException()

    def update_subtitles_fetched(self, lang=None):
        """Queue a Celery task that will increment the number of times this video's subtitles were fetched."""
        try:
            sl_pk = lang.pk if lang else None
            st_sub_fetch_handler_update.delay(video_id=self.video_id, sl_pk=sl_pk)
            if lang:
                from videos.tasks import update_subtitles_fetched_counter_for_sl

                update_subtitles_fetched_counter_for_sl.delay(sl_pk=lang.pk)
        except:
            client.captureException()

    def get_thumbnail(self, fallback=True):
        """Return a URL to this video's thumbnail.

        This may be an absolute or relative URL, depending on whether the
        thumbnail is stored in our media folder or on S3.

        If fallback is True, it will fallback to the default thumbnail

        """
        if self.s3_thumbnail:
            return self.s3_thumbnail.url

        if self.thumbnail:
            return self.thumbnail
        if fallback:
            return "%simages/video-no-thumbnail-medium.png" % settings.STATIC_URL_BASE

    def get_small_thumbnail(self):
        """Return a URL to a small version of this video's thumbnail, or '' if there isn't one.

        This may be an absolute or relative URL, depending on whether the
        thumbnail is stored in our media folder or on S3.

        """
        if self.s3_thumbnail:
            return self.s3_thumbnail.thumb_url(120, 90)

        if self.small_thumbnail:
            return self.small_thumbnail
        return "%simages/video-no-thumbnail-small.png" % settings.STATIC_URL_BASE

    def get_medium_thumbnail(self):
        """Return a URL to a medium version of this video's thumbnail, or '' if there isn't one.

        This may be an absolute or relative URL, depending on whether the
        thumbnail is stored in our media folder or on S3.

        """
        if self.s3_thumbnail:
            return self.s3_thumbnail.thumb_url(290, 165)

        if self.thumbnail:
            return self.thumbnail

        return "%simages/video-no-thumbnail-medium.png" % settings.STATIC_URL


    def get_team_video(self):
        """Return the TeamVideo object for this video, or None if there isn't one."""
        from teams.models import TeamVideo

        try:
            return self.teamvideo
        except TeamVideo.DoesNotExist:
            return None


    def thumbnail_link(self):
        """Return a URL to this video's thumbnail, or '' if there isn't one.

        Unlike get_thumbnail, this URL will always be absolute.

        """
        if not self.thumbnail:
            return ''

        if self.thumbnail.startswith('http://'):
            return self.thumbnail

        return settings.STATIC_URL+self.thumbnail

    def is_html5(self):
        """Return whether if the original URL for this video is an HTML5 one."""
        try:
            return self.videourl_set.filter(original=True)[:1].get().is_html5()
        except models.ObjectDoesNotExist:
            return False

    def search_page_url(self):
        return self.get_absolute_url()

    def title_for_url(self):
        """Return this video's title with non-URL-friendly characters replaced.

        NOTE: this method is used in videos.search_indexes.VideoSearchResult to
        prevent duplication of code in search result and in DB-query result.

        """
        return pan_slugify(self.title)

    def _get_absolute_url(self, video_id=None):
        """
        NOTE: this method is used in videos.search_indexes.VideoSearchResult
        to prevent duplication of code in search result and in DB-query result

        This is a little hack, because Django uses get_absolute_url in own way,
        so it was impossible just copy to VideoSearchResult
        """
        kwargs = {'video_id': video_id or self.video_id}
        title = self.title_for_url()
        if title:
            kwargs['title'] = title
            return reverse('videos:video_with_title',
                           kwargs=kwargs)
        return reverse('videos:video',  kwargs=kwargs)

    get_absolute_url = _get_absolute_url

    def get_primary_videourl_obj(self):
        """Return the primary video URL for this video if one exists, otherwise None.

        This will return a VideoUrl object.

        """
        try:
            return self.videourl_set.filter(primary=True).all()[:1].get()
        except models.ObjectDoesNotExist:
            return None

    def get_video_url(self):
        """Return the primary video URL for this video if one exists, otherwise None.

        This will return a string of an actual URL, not a VideoUrl.

        """
        vurl = self.get_primary_videourl_obj()
        return vurl.effective_url if vurl else None

    def get_video_urls(self):
        """Return the video URLs for this video."""
        return self.videourl_set.all()

    @classmethod
    def get_or_create_for_url(cls, video_url=None, vt=None, user=None, timestamp=None, fetch_subs_async=True):
        assert video_url or vt, 'should be video URL or VideoType'
        from types.base import VideoTypeError
        from videos.tasks import (
            save_thumbnail_in_s3,
            add_amara_description_credit_to_youtube_video
        )

        try:
            vt = vt or video_type_registrar.video_type_for_url(video_url)
        except VideoTypeError:
            return None, False

        if not vt:
            return None, False

        try:
            video_url_obj = VideoUrl.objects.get(
                url=vt.convert_to_video_url())
            video, created = video_url_obj.video, False
        except models.ObjectDoesNotExist:
            video, created = None, False

        if not video:
            try:
                video_url_obj = VideoUrl.objects.get(
                    type=vt.abbreviation, **vt.create_kwars())
                if user:
                    Action.create_video_handler(video_url_obj.video, user)
                return video_url_obj.video, False
            except VideoUrl.DoesNotExist:
                obj = Video()
                # video types can can fecth subtitles might do it async:
                kwargs = {}
                if vt.CAN_IMPORT_SUBTITLES:
                    kwargs['fetch_subs_async'] = fetch_subs_async
                obj = vt.set_values(obj, **kwargs)
                if obj.title:
                    obj.slug = slugify(obj.title)
                obj.user = user
                obj.save()

                save_thumbnail_in_s3.delay(obj.pk)
                Action.create_video_handler(obj, user)

                #Save video url
                defaults = {
                    'type': vt.abbreviation,
                    'original': True,
                    'primary': True,
                    'added_by': user,
                    'video': obj
                }
                if vt.video_id:
                    defaults['videoid'] = vt.video_id
                video_url_obj, created = VideoUrl.objects.get_or_create(url=vt.convert_to_video_url(),
                                                                        defaults=defaults)
                try:
                    assert video_url_obj.video == obj
                except AssertionError, e:
                    logger.exception(
                        "Data integrity error with video_url_obj ")
                    raise e
                obj.update_search_index()
                video, created = obj, True

        if timestamp and video_url_obj.created != timestamp:
           video_url_obj.created = timestamp
           video_url_obj.save(updates_timestamp=False)
        user and user.notify_by_message and video.followers.add(user)
        if not video_url_obj.owner_username:
            if hasattr(vt, 'username'):
                video_url_obj.owner_username = vt.username
                video_url_obj.save()

        if vt.abbreviation == VIDEO_TYPE_YOUTUBE:
            # Only try to update the Youtube description once we have made sure
            # that we have set the owner_username.
            add_amara_description_credit_to_youtube_video.delay(video.video_id)

        return video, created

    @property
    def language(self):
        """Return the language code of this video's original language as a string.

        Will return None if unknown.

        """
        return self.primary_audio_language_code or None


    @property
    def filename(self):
        """Return a filename-safe version of this video's string representation.

        Could be useful when providing a user with a file related to this video
        to download, etc.

        """
        from django.utils.text import get_valid_filename

        return get_valid_filename(self.title_display(truncate=False))

    def lang_filename(self, language):
        """Return a filename-safe version of this video's string representation with a language code.

        Could be useful when providing a user with a file of subs to download,
        etc.

        """
        name = self.filename
        if not isinstance(language, basestring):
            lang = language.language or u'original'
        else:
            lang = language
        return u'%s.%s' % (name, lang)

    @property
    def subtitle_state(self):
        """Return the subtitling state for this video.

        The value returned will be one of the NO_SUBTITLES or SUBTITLES_FINISHED
        constants.

        """
        return NO_SUBTITLES if self.latest_version() is None else SUBTITLES_FINISHED

    def get_primary_audio_subtitle_language(self):
        """Return the SubtitleLanguage for the primary audio language, or None.

        Caches the result in the object.

        """
        return self._original_subtitle_language()

    def _original_subtitle_language(self):
        """Return the SubtitleLanguage in the original language of this video, or None.

        Caches the result in the object.

        """
        if not hasattr(self, '_original_subtitle'):
            try:
                palc = self.primary_audio_language_code
                original = (self.newsubtitlelanguage_set
                                .filter(language_code=palc)[:1].get())
            except models.ObjectDoesNotExist:
                original = None

            setattr(self, '_original_subtitle', original)

        return getattr(self, '_original_subtitle')

    def has_original_language(self):
        """Return whether this video has a SubtitleLanguage for its original language.

        NOTE: this uses another method which caches the result in the object, so
        this will effectively be cached in-object as well.

        """
        return True if self._original_subtitle_language() else False

    def subtitle_language(self, language_code=None):
        """Return the SubtitleLanguage for this video with the given language code, or None.

        If None is passed as a language_code, the original language
        SubtitleLanguage will be returned.  In this case the value will be
        cached in-object.

        This method can produce surprising results if the video has more
        than one subtitle language with the same code. This is an artifact
        of when we did not allow this. In this case, we return the
        language with the most subtitles.

        """
        try:
            if language_code is None:
                return self._original_subtitle_language()
            else:
                return (self.newsubtitlelanguage_set
                            .filter(language_code=language_code)[:1].get())
        except models.ObjectDoesNotExist:
            return None

    def subtitle_languages(self, language_code):
        """Return all SubtitleLanguages for this video with the given language code."""
        return self.newsubtitlelanguage_set.filter(language_code=language_code)

    def version(self, version_number=None, language=None, public_only=True):
        """Return the SubtitleVersion for this video matching the given criteria.

        If language is given (it must be a SubtitleLanguage, NOT a string
        language code) the version will be looked up for that, otherwise the
        original language will be used.

        If version_no is given, the version with that number will be returned.

        If public_only is True (the default) only versions visible to the public
        (i.e.: not moderated) will be considered.  If it is false all versions
        are eligable.

        If no version fitting all the criteria is found, None is returned.

        """
        if language is None:
            language = self.subtitle_language()

        return (None if language is None else
                language.version(version_number=version_number,
                                 public_only=public_only))

    def latest_version(self, language_code=None, public_only=True):
        """Return the latest SubtitleVersion for this video matching the given criteria.

        If language is given (as a language code string) the version will be
        looked up for that, otherwise the original language will be used.

        If public_only is True (the default) only versions visible to the public
        (i.e.: not moderated) will be considered.  If it is false all versions
        are eligable.

        If no version fitting all the criteria is found, None is returned.

        Deleted versions cannot be retrieved with this method.  If you need
        those you'll need to look them up another way.

        """
        language = self.subtitle_language(language_code)
        return None if language is None else language.get_tip(public=public_only)

    def subtitles(self, version_number=None, language_code=None, language_pk=None):
        if language_pk is None:
            language = self.subtitle_language(language_code)
        else:
            try:
                language = self.newsubtitlelanguage_set.get(pk=language_pk)
            except models.ObjectDoesNotExist:
                language = None

        version = self.version(version_number, language)

        if version:
            return version.get_subtitles()
        else:
            language_code = language.language_code if language else self.primary_audio_language_code
            return storage.SubtitleSet(language_code)

    def latest_subtitles(self, language_code=None, public_only=True):
        version = self.latest_version(language_code, public_only=public_only)
        return [] if version is None else version.get_subtitles()

    def translation_language_codes(self):
        """All iso language codes with finished translations."""
        return set([sl.language for sl
                    in self.newsubtitlelanguage_set.filter(
                    subtitles_complete=True).filter(is_forked=False)])

    @property
    def writelock_owner_name(self):
        """The user who currently has a subtitling writelock on this video."""
        if self.writelock_owner == None:
            return "anonymous"
        else:
            return self.writelock_owner.__unicode__()

    @property
    def is_writelocked(self):
        """Is this video writelocked for subtitling?"""
        if self.writelock_time == None:
            return False
        delta = datetime.now() - self.writelock_time
        seconds = delta.days * 24 * 60 * 60 + delta.seconds
        return seconds < WRITELOCK_EXPIRATION

    def can_writelock(self, request):
        """Can I place a writelock on this video for subtitling?"""
        return self.writelock_session_key == \
            request.browser_id or \
            not self.is_writelocked

    def writelock(self, request):
        """Writelock this video for subtitling."""
        self._make_writelock(request.user, request.browser_id)

    def _make_writelock(self, user, key):
        if user.is_authenticated():
            self.writelock_owner = user
        else:
            self.writelock_owner = None
        self.writelock_session_key = key
        self.writelock_time = datetime.now()

    def release_writelock(self):
        """Writelock this video for subtitling."""
        self.writelock_owner = None
        self.writelock_session_key = ''
        self.writelock_time = None

    def notification_list(self, exclude=None):
        qs = self.followers.filter(notify_by_email=True, is_active=True)
        if exclude:
            if not isinstance(exclude, (list, tuple)):
                exclude = [exclude]
            qs = qs.exclude(pk__in=[u.pk for u in exclude if u and u.is_authenticated()])
        return qs

    def notification_list_all(self, exclude=None):
        users = []
        for language in self.newsubtitlelanguage_set.all():
            for u in language.notification_list(exclude):
                if not u in users:
                    users.append(u)
        for user in self.notification_list(exclude):
            if not user in users:
                users.append(user)
        return users

    def subtitle_language_dict(self):
        langs = {}
        for sl in self.newsubtitlelanguage_set.all():
            if not sl.language:
                continue
            if sl.language in langs:
                langs[sl.language_code].append(sl)
            else:
                langs[sl.language_code] = [sl]
        return langs

    @property
    def is_complete(self):
        """Return whether at least one of this video's languages is marked complete."""

        for sl in self.newsubtitlelanguage_set.all():
            if sl.is_complete_and_synced():
                return True
        return False

    def completed_subtitle_languages(self, public_only=True):
        return [sl for sl in self.newsubtitlelanguage_set.all()
                if sl.is_complete_and_synced(public=public_only)]

    def get_title_display(self):
        """Return a suitable title to display to a user for this video.

        This will use the most specific title if it's present, but if it's blank
        it will fall back to the less-specific-but-at-least-it-exists video
        title instead.

        """
        l = self.subtitle_language()
        return l.get_title() if l else self.title

    def get_description_display(self):
        """Return a suitable description to display to a user for this video.

        This will use the most specific description if it's present, but if it's
        blank it will fall back to the less-specific-but-at-least-it-exists
        video description instead.

        """
        l = self.subtitle_language()
        return l.get_description() if l else self.description


    @property
    def is_moderated(self):
        return bool(self.moderated_by_id)

    def metadata(self):
        '''Return a dict of metadata for this video.

        Example:

        { 'author': 'Sample author',
          'creation_date': datetime(...), }

        '''
        meta = dict([(VIDEO_META_TYPE_VARS[md.key], md.data)
                     for md in self.videometadata_set.all()])

        meta['creation_date'] = VideoMetadata.string_to_date(meta.get('creation_date'))

        return meta

    def can_user_see(self, user):
        team_video = self.get_team_video()

        if not team_video:
            return True

        team = team_video.team

        if team and team.is_visible:
            return True

        return team.is_member(user)

    @property
    def translations(self):
        from subtitles.models import SubtitleLanguage as SL
        return SL.objects.filter(video=self).exclude(
                language_code=self.primary_audio_language_code)

    class Meta(object):
        permissions = (
            ("can_moderate_version"   , "Can moderate version" ,),
        )


def create_video_id(sender, instance, **kwargs):
    """Generate (and set) a random video_id for this video before saving.

    Also fills in the edited timestamp.
    TODO: Split the 'edited' update out into a new function.

    """
    instance.edited = datetime.now()
    if not instance or instance.video_id:
        return
    alphanum = string.letters+string.digits
    instance.video_id = ''.join([random.choice(alphanum) for i in xrange(12)])

def video_delete_handler(sender, instance, **kwargs):
    video_cache.invalidate_cache(instance.video_id)
    # avoid circular dependencies, import here
    from haystack import site
    search_index = site.get_index(Video)
    search_index.backend.remove(instance)


models.signals.pre_save.connect(create_video_id, sender=Video)
models.signals.pre_delete.connect(video_delete_handler, sender=Video)
models.signals.m2m_changed.connect(User.video_followers_change_handler, sender=Video.followers.through)


# VideoMetadata
class VideoMetadata(models.Model):
    video = models.ForeignKey(Video)
    key = models.PositiveIntegerField(choices=VIDEO_META_CHOICES)
    data = models.CharField(max_length=255)

    created = models.DateTimeField(editable=False, auto_now_add=True)
    modified = models.DateTimeField(editable=False, auto_now=True)

    @classmethod
    def add_metadata_type(cls, num, readable_name):
        """Add a new key choice.

        These can't be added at class creation time because some of those types
        live on the integration repo and therefore can't be referenced from
        here.

        This makes sure that if code is trying to do this dynamically we'll
        never allow it to overwrite a key with a different name.

        """
        field = VideoMetadata._meta.get_field_by_name('key')[0]

        choices = field.choices
        for x in choices:
            if x[0] == num and x[1] != readable_name:
                raise ValueError(
                    "Cannot add a metadata value twice, tried %s -> %s which clashes with %s -> %s" %
                    (num, readable_name, x[0], x[1]))
            elif x[0] == num and x[1] == readable_name:
                return
        choices = choices + ((num, readable_name,),)

        # public attr is read only
        global VIDEO_META_CHOICES
        VIDEO_META_CHOICES = field._choices = choices
        update_metadata_choices()


    class Meta:
        ordering = ('created',)
        verbose_name_plural = 'video metadata'

    def __unicode__(self):
        data = self.data
        if len(data) > 30:
            data = data[:30] + '...'
        return u'%s - %s: %s' % (self.video,
                                 self.get_key_display(),
                                 data)

    @classmethod
    def date_to_string(cls, d):
        return d.strftime('%Y-%m-%d') if d else ''

    @classmethod
    def string_to_date(cls, s):
        return datetime.strptime(s, '%Y-%m-%d').date() if s else None


# SubtitleLanguage
class SubtitleLanguage(models.Model):
    video = models.ForeignKey(Video)
    is_original = models.BooleanField()
    language = models.CharField(max_length=16, choices=ALL_LANGUAGES, blank=True)
    writelock_time = models.DateTimeField(null=True, editable=False)
    writelock_session_key = models.CharField(max_length=255, blank=True, editable=False)
    writelock_owner = models.ForeignKey(User, null=True, blank=True, editable=False)
    is_complete = models.BooleanField(default=False)
    subtitle_count = models.IntegerField(default=0, editable=False)

    # has_version: Is there more than one version, and does the latest version
    # have more than 0 subtitles?
    has_version = models.BooleanField(default=False, editable=False,
            db_index=True)

    # had_version: Is there more than one version, and did some previous version
    # have more than 0 subtitles?
    had_version = models.BooleanField(default=False, editable=False)

    is_forked = models.BooleanField(default=False, editable=False)
    created = models.DateTimeField()
    subtitles_fetched_count = models.IntegerField(default=0, editable=False)
    followers = models.ManyToManyField(User, blank=True, related_name='followed_languages', editable=False)
    percent_done = models.IntegerField(default=0, editable=False)
    standard_language = models.ForeignKey('self', null=True, blank=True, editable=False)

    # Fields for the big DMR migration.
    needs_sync = models.BooleanField(default=True, editable=False)
    new_subtitle_language = models.ForeignKey('subtitles.SubtitleLanguage',
                                              related_name='old_subtitle_version',
                                              null=True, blank=True,
                                              editable=False)

    subtitles_fetched_counter = RedisSimpleField()

    class Meta:
        unique_together = (('video', 'language', 'standard_language'),)

    def __unicode__(self):
        if self.is_original and not self.language:
            return 'Original'
        return self.get_language_display()

<<<<<<< HEAD
models.signals.m2m_changed.connect(User.sl_followers_change_handler,
                                   sender=SubtitleLanguage.followers.through)
=======
    @property
    def writelock_owner_name(self):
        if self.writelock_owner == None:
            return "anonymous"
        else:
            return self.writelock_owner.__unicode__()

    @property
    def is_writelocked(self):
        if self.writelock_time == None:
            return False
        delta = datetime.now() - self.writelock_time
        seconds = delta.days * 24 * 60 * 60 + delta.seconds
        return seconds < WRITELOCK_EXPIRATION

    def is_rtl(self):
        from utils.translation import is_rtl
        return is_rtl(self.language)

    def can_writelock(self, request):
        return self.writelock_session_key == \
            request.browser_id or \
            not self.is_writelocked

    def writelock(self, request):
        if request.user.is_authenticated():
            self.writelock_owner = request.user
        else:
            self.writelock_owner = None
        self.writelock_session_key = request.browser_id
        self.writelock_time = datetime.now()

    def release_writelock(self):
        self.writelock_owner = None
        self.writelock_session_key = ''
        self.writelock_time = None

    def _filter_public(self, versions, public_only):
        if public_only:
            versions = versions.filter(moderation_status__in=[APPROVED, UNMODERATED])
        return versions

    def version(self, version_no=None, public_only=True):
        if version_no is None:
            return self.latest_version(public_only)
        try:
            return self._filter_public(self.subtitleversion_set.filter(version_no=version_no), public_only)[0]
        except (models.ObjectDoesNotExist, IndexError):
            pass

    @property
    def last_version(self):
        return self.latest_version(public_only=True)

    def latest_version(self, public_only=True):
        try:
            return self._filter_public(self.subtitleversion_set.all(), public_only)[0]
        except (SubtitleVersion.DoesNotExist, IndexError):
            return None

    def latest_subtitles(self, public_only=True):
        version = self.latest_version(public_only=public_only)
        if version:
            return version.subtitles(public_only=public_only)
        return []

    def notification_list(self, exclude=None):
        qs = self.followers.filter(notify_by_email=True, is_active=True)

        if exclude:
            if not isinstance(exclude, (list, tuple)):
                exclude = [exclude]
            qs = qs.exclude(pk__in=[u.pk for u in exclude if u])
        return qs

    def translations(self):
        return SubtitleLanguage.objects.filter(video=self.video, is_original=False, is_forked=False)

    def fork(self, from_version=None, user=None, result_of_rollback=False,
             attach_to_language=None, bypass_writelock=False):
        """
        If this a dependent language, fork it, making all it's subs
        timing not depend on the original source.
        If locked, will throw an AlreadyEditingException
        unless you pass bypass_writelock.
        If attach_to_language is passed, we will copy those
        subs to a new language, else self will be used
        """
        to_language = attach_to_language or self
        if from_version:
            original_subs = from_version.subtitle_set.all()
        else:
            if self.standard_language is None:
                return
            original_subs = self.standard_language.latest_version().subtitle_set.all()

        if self.is_writelocked and not bypass_writelock:
            raise AlreadyEditingException(_("Sorry, you cannot upload subtitles right now because someone is editing the language you are uploading or a translation of it"))
        try:
            old_version = self.subtitleversion_set.all()[:1].get()
            version_no = old_version.version_no + 1
        except SubtitleVersion.DoesNotExist:
            old_version = None
            version_no = 0

        kwargs = dict(
            language=to_language, version_no=version_no,
            datetime_started=datetime.now(),
            note=u'Uploaded', is_forked=True, time_change=1,
            text_change=1, result_of_rollback=result_of_rollback,
            forked_from=from_version)
        if user:
            kwargs['user'] = user
        version = SubtitleVersion(**kwargs)
        version.save()

        if old_version:
            original_sub_dict = dict([(s.subtitle_id, s) for s  in original_subs])
            my_subs = old_version.subtitle_set.all()
            for sub in my_subs:
                if sub.subtitle_id in original_sub_dict:
                    # if we can match, then we can simply copy
                    # time data
                    standard_sub = original_sub_dict[sub.subtitle_id]
                    sub.start_time = standard_sub.start_time
                    sub.end_time = standard_sub.end_time
                    sub.subtitle_order = standard_sub.subtitle_order
                    sub.datetime_started = datetime.now()
                sub.pk = None
                sub.version = version
                sub.save()

        self.is_forked = True
        self.standard_language = None
        self.save()

    def save(self, updates_timestamp=True, *args, **kwargs):
        if 'tern_sync' not in kwargs:
            self.needs_sync = True
        else:
            kwargs.pop('tern_sync')

        if updates_timestamp:
            self.created = datetime.now()
        if self.language:
            assert self.language in VALID_LANGUAGE_CODES, \
                "Subtitle Language %s should be a valid code." % self.language
        super(SubtitleLanguage, self).save(*args, **kwargs)

    def calculate_percent_done(self):
        if not self.is_dependent():
            return None

        translation_count = self.nonblank_subtitle_count(public_only=False)
        real_standard_language = self.standard_language

        if real_standard_language:
            subtitle_count = real_standard_language.nonblank_subtitle_count(public_only=True)
        else:
            subtitle_count = 0

        if subtitle_count == 0:
            percent_done = 0
        else:
            percent_done = int(100 * float(translation_count) / float(subtitle_count))
            percent_done = max(0, min(percent_done, 100))

        if translation_count and percent_done < 1:
            percent_done = 1

        return percent_done

    def unpublish(self, delete=False):
        '''Unpublish all versions of this language.'''

        version = self.subtitleversion_set.order_by('version_no')[:1]
        if version:
            return version[0].unpublish(delete=delete)

    def first_version_with_status(self, status):
        try:
            return self.subtitleversion_set.filter(
                    moderation_status=status).order_by('datetime_started')[0]
        except IndexError:
            return None

    @property
    def first_approved_version(self):
        return self.first_version_with_status(APPROVED)

    @property
    def is_imported_from_youtube_and_not_worked_on(self):
        versions = self.subtitleversion_set.all()
        if versions.count() > 1 or versions.count() == 0:
            return False

        version = versions[0]

        if version.note == FROM_YOUTUBE_MARKER:
            return True

        return False

models.signals.m2m_changed.connect(User.sl_followers_change_handler, sender=SubtitleLanguage.followers.through)


# SubtitleCollection
# (parent class of SubtitleVersion
class SubtitleCollection(models.Model):
    is_forked=models.BooleanField(default=False)
    # should not be changed directly, but using teams.moderation. as those will take care
    # of keeping the state constant and also updating metadata when needed
    moderation_status = models.CharField(max_length=32, choices=MODERATION_STATUSES,
                                         default=UNMODERATED, db_index=True)

    class Meta:
        abstract = True


    def subtitles(self, subtitles_to_use=None, public_only=True):
        """
        Returns EffectiveSubtitle instances but also fetches timing data
        from the original sub if this is a translation.
        It will only match if the subtitile_id matches, else those subs
        not returned.
        """
        ATTR = 'computed_effective_subtitles'
        if hasattr(self, ATTR):
            return getattr(self, ATTR)
        if  self.pk:
            # if this collection hasn't been saved, then subtitle_set.all will return all subtitles
            # which will take too long / never return
            subtitles = subtitles_to_use or self.subtitle_set.all()
        else:
            subtitles = subtitles_to_use or []
        if not self.is_dependent():
            effective_subtitles = [EffectiveSubtitle.for_subtitle(s)
                                   for s in subtitles]
        else:
            standard_collection = self._get_standard_collection(public_only=public_only)
            if not standard_collection:
                effective_subtitles = []
            else:
                t_dict = \
                    dict([(s.subtitle_id, s) for s
                          in subtitles])
                filtered_subs = standard_collection.subtitle_set.all()
                subs = [s for s in filtered_subs
                        if s.subtitle_id in t_dict]
                effective_subtitles = \
                    [EffectiveSubtitle.for_dependent_translation(
                        s, t_dict[s.subtitle_id]) for s in subs]
        setattr(self, ATTR, effective_subtitles)
        return effective_subtitles
>>>>>>> 8e3b31c2


# SubtitleVersion
class SubtitleVersion(models.Model):
    """
    user -> The legacy data model allowed null users. We do not allow it anymore, but
    for those cases, we've replaced it with the user created on the syncdb commit (see
    apps.auth.CustomUser.get_anonymous.

    """
    language = models.ForeignKey(SubtitleLanguage)
    version_no = models.PositiveIntegerField(default=0)
    datetime_started = models.DateTimeField(editable=False)
    user = models.ForeignKey(User, default=User.get_anonymous)
    note = models.CharField(max_length=512, blank=True)
    time_change = models.FloatField(null=True, blank=True, editable=False)
    text_change = models.FloatField(null=True, blank=True, editable=False)
    notification_sent = models.BooleanField(default=False)
    result_of_rollback = models.BooleanField(default=False)
    forked_from = models.ForeignKey("self", blank=True, null=True)
    is_forked=models.BooleanField(default=False)
    # should not be changed directly, but using teams.moderation. as those will take care
    # of keeping the state constant and also updating metadata when needed
    moderation_status = models.CharField(max_length=32, choices=MODERATION_STATUSES,
                                         default=UNMODERATED, db_index=True)

    title = models.CharField(max_length=2048, blank=True)
    description = models.TextField(blank=True, null=True)

    # Fields for the big DMR migration.
    needs_sync = models.BooleanField(default=True, editable=False)
    new_subtitle_version = models.OneToOneField('subtitles.SubtitleVersion',
                                                related_name='old_subtitle_version',
                                                null=True, blank=True,
                                                editable=False)

    class Meta:
        ordering = ['-version_no']
        unique_together = (('language', 'version_no'),)


    def __unicode__(self):
        return u'%s #%s' % (self.language, self.version_no)


def record_workflow_origin(version, team_video):
    """Figure out and record where the given version started out.

    Should be used right after creation.

    This is a giant ugly hack until we get around to refactoring the subtitle
    adding into a pipeline.  I'm sorry.

    In the future this should go away when we refactor the subtitle pipeline
    out, but until then I couldn't stomach copy/pasting this in three or more
    places.

    """
    if team_video and version and not version.get_workflow_origin():
        tasks = team_video.task_set.incomplete()
        tasks = list(tasks.filter(language=version.subtitle_language.language_code)[:1])

        if tasks:
            open_task_type = tasks[0].get_type_display()

            workflow_origin = {
                'Subtitle': 'transcribe',
                'Translate': 'translate',
                'Review': 'review',
                'Approve': 'approve'
            }.get(open_task_type)

            if workflow_origin:
                version.set_workflow_origin(workflow_origin)

def update_followers(sender, instance, created, **kwargs):
    user = instance.user
    lang = instance.language
    if created and user and user.notify_by_email:
        try:
            lang.followers.add(user)
        except IntegrityError:
            # User already follows the language.
            pass
        try:
            lang.video.followers.add(user)
        except IntegrityError:
            # User already follows the video.
            pass


post_save.connect(Awards.on_subtitle_version_save, SubtitleVersion)
post_save.connect(update_followers, SubtitleVersion)

class SubtitleVersionMetadata(models.Model):
    """This model is used to add extra metadata to SubtitleVersions.

    We could just continually add fields to SubtitleVersion, but that requires
    a new migration each time and bloats the model more and more.  Also, there
    are some pieces of data that are not usually needed, so it makes sense to
    keep them off of the main model.

    """
    KEY_CHOICES = (
        (100, 'reviewed_by'),
        (101, 'approved_by'),
        (200, 'workflow_origin'),
    )
    KEY_NAMES = dict(KEY_CHOICES)
    KEY_IDS = dict([choice[::-1] for choice in KEY_CHOICES])

    WORKFLOW_ORIGINS = ('transcribe', 'translate', 'review', 'approve')

    key = models.PositiveIntegerField(choices=KEY_CHOICES)
    data = models.TextField(blank=True)
    subtitle_version = models.ForeignKey(SubtitleVersion, related_name='metadata')

    created = models.DateTimeField(auto_now_add=True, editable=False)
    modified = models.DateTimeField(auto_now=True, editable=False)

    class Meta:
        unique_together = (('key', 'subtitle_version'),)
        verbose_name_plural = 'subtitle version metadata'

    def __unicode__(self):
        return u'%s - %s' % (self.subtitle_version, self.get_key_display())

    def get_data(self):
        if self.get_key_display() in ['reviewed_by', 'approved_by']:
            return User.objects.get(pk=int(self.data))
        else:
            return self.data


# Subtitle
class Subtitle(models.Model):
    version = models.ForeignKey(SubtitleVersion, null=True)
    subtitle_id = models.CharField(max_length=32, blank=True)
    subtitle_order = models.FloatField(null=True)
    subtitle_text = models.CharField(max_length=1024, blank=True)
    # in seconds. if no start time is set, should be null.
    start_time_seconds = models.FloatField(null=True, db_column='start_time')
    # storing both so we don't need to migrate everyone at once
    start_time = models.IntegerField(null=True, default=None, db_column='start_time_ms')
    # in seconds. if no end time is set, should be null.
    end_time_seconds = models.FloatField(null=True, db_column='end_time')
    # storing both so we don't need to migrate everyone at once
    end_time = models.IntegerField(null=True, default=None, db_column='end_time_ms')
    start_of_paragraph = models.BooleanField(default=False)

    class Meta:
        ordering = ['subtitle_order']
        unique_together = (('version', 'subtitle_id'),)


    def __unicode__(self):
        if self.pk:
            return u"(%4s) %s %s -> %s -  = %s -- Version %s" % (
                self.subtitle_order, self.subtitle_id, self.start_time,
                self.end_time,  self.subtitle_text, self.version_id)


# SubtitleMetadata
START_OF_PARAGRAPH = 1

SUBTITLE_META_CHOICES = (
    (START_OF_PARAGRAPH, 'Start of pargraph'),
)


class SubtitleMetadata(models.Model):
    subtitle = models.ForeignKey(Subtitle)
    key = models.PositiveIntegerField(choices=SUBTITLE_META_CHOICES)
    data = models.CharField(max_length=255)

    created = models.DateTimeField(editable=False, auto_now_add=True)
    modified = models.DateTimeField(editable=False, auto_now=True)

    class Meta:
        ordering = ('created',)
        verbose_name_plural = 'subtitles metadata'


# Action
from django.template.loader import render_to_string

class ActionRenderer(object):

    def __init__(self, template_name):
        self.template_name = template_name

    def render(self, item):

        if item.action_type == Action.ADD_VIDEO:
            info = self.render_ADD_VIDEO(item)
        elif item.action_type == Action.CHANGE_TITLE:
            info = self.render_CHANGE_TITLE(item)
        elif item.action_type == Action.COMMENT:
            info = self.render_COMMENT(item)
        elif item.action_type == Action.ADD_VERSION and item.new_language:
            info = self.render_ADD_VERSION(item)
        elif item.action_type == Action.ADD_VIDEO_URL:
            info = self.render_ADD_VIDEO_URL(item)
        elif item.action_type == Action.ADD_TRANSLATION:
            info = self.render_ADD_TRANSLATION(item)
        elif item.action_type == Action.SUBTITLE_REQUEST:
            info = self.render_SUBTITLE_REQUEST(item)
        elif item.action_type == Action.APPROVE_VERSION:
            info = self.render_APPROVE_VERSION(item)
        elif item.action_type == Action.REJECT_VERSION:
            info = self.render_REJECT_VERSION(item)
        elif item.action_type == Action.MEMBER_JOINED:
            info = self.render_MEMBER_JOINED(item)
        elif item.action_type == Action.MEMBER_LEFT:
            info = self.render_MEMBER_LEFT(item)
        elif item.action_type == Action.REVIEW_VERSION:
            info = self.render_REVIEW_VERSION(item)
        elif item.action_type == Action.ACCEPT_VERSION:
            info = self.render_ACCEPT_VERSION(item)
        elif item.action_type == Action.DECLINE_VERSION:
            info = self.render_DECLINE_VERSION(item)
        elif item.action_type == Action.DELETE_VIDEO:
            info = self.render_DELETE_VIDEO(item)
        elif item.action_type == Action.EDIT_URL:
            info = self.render_EDIT_URL(item)
        elif item.action_type == Action.DELETE_URL:
            info = self.render_DELETE_URL(item)
        else:
            info = ''

        context = {
            'info': info,
            'item': item
        }

        return render_to_string(self.template_name, context)

    def _base_kwargs(self, item):
        data = {'language_url': '', 'new_language':''}
        # deleted videos event have no video obj
        if item.video:
            data['video_url']= item.video.get_absolute_url()
            data['video_name'] = unicode(item.video)
        if item.new_language:
            data['new_language'] = item.new_language.get_language_code_display()
            data['language_url'] = item.new_language.get_absolute_url()
        if item.user:
            data["user_url"] = reverse("profiles:profile", kwargs={"user_id":item.user.id})
            data["user"] = item.user
        return data

    def render_REVIEW_VERSION(self, item):
        kwargs = self._base_kwargs(item)
        msg = _('  reviewed <a href="%(language_url)s">%(new_language)s</a> subtitles for <a href="%(video_url)s">%(video_name)s</a>') % kwargs
        return msg

    def render_ACCEPT_VERSION(self, item):
        kwargs = self._base_kwargs(item)
        msg = _('  accepted <a href="%(language_url)s">%(new_language)s</a> subtitles for <a href="%(video_url)s">%(video_name)s</a>') % kwargs
        return msg

    def render_REJECT_VERSION(self, item):
        kwargs = self._base_kwargs(item)
        msg = _('  rejected <a href="%(language_url)s">%(new_language)s</a> subtitles for <a href="%(video_url)s">%(video_name)s</a>') % kwargs
        return msg

    def render_APPROVE_VERSION(self, item):
        kwargs = self._base_kwargs(item)
        msg = _('  approved <a href="%(language_url)s">%(new_language)s</a> subtitles for <a href="%(video_url)s">%(video_name)s</a>') % kwargs
        return msg

    def render_DECLINE_VERSION(self, item):
        kwargs = self._base_kwargs(item)
        msg = _('  declined <a href="%(language_url)s">%(new_language)s</a> subtitles for <a href="%(video_url)s">%(video_name)s</a>') % kwargs
        return msg

    def render_DELETE_VIDEO(self, item):
        kwargs = self._base_kwargs(item)
        kwargs['title'] = item.new_video_title
        msg = _('  deleted a video: "%(title)s"') % kwargs
        return msg

    def render_ADD_VIDEO(self, item):
        if item.user:
            msg = _(u'added <a href="%(video_url)s">&#8220;%(video_name)s&#8221;</a> to Amara')
        else:
            msg = _(u'<a href="%(video_url)s">%(video_name)s</a> added to Amara')

        return msg % self._base_kwargs(item)

    def render_CHANGE_TITLE(self, item):
        if item.user:
            msg = _(u'changed title for <a href="%(video_url)s">%(video_name)s</a>')
        else:
            msg = _(u'Title was changed for <a href="%(video_url)s">%(video_name)s</a>')

        return msg % self._base_kwargs(item)

    def render_COMMENT(self, item):
        kwargs = self._base_kwargs(item)

        if item.new_language:
            kwargs['comments_url'] = '%s#comments' % item.new_language.get_absolute_url()
        else:
            kwargs['comments_url'] = '%s#comments' % kwargs['video_url']

        if item.new_language:
            if item.user:
                msg = _(u'commented on <a href="%(comments_url)s">%(new_language)s subtitles</a> for <a href="%(video_url)s">%(video_name)s</a>')
            else:
                msg = _(u'Comment added for <a href="%(comments_url)s">%(new_language)s subtitles</a> for <a href="%(video_url)s">%(video_name)s</a>')
        else:
            if item.user:
                msg = _(u'commented on <a href="%(video_url)s">%(video_name)s</a>')
            else:
                msg = _(u'Comment added for <a href="%(video_url)s">%(video_name)s</a>')

        return msg % kwargs

    def render_ADD_TRANSLATION(self, item):
        kwargs = self._base_kwargs(item)

        if item.user:
            msg = _(u'started <a href="%(language_url)s">%(new_language)s subtitles</a> for <a href="%(video_url)s">%(video_name)s</a>')
        else:
            msg = _(u'<a href="%(language_url)s">%(new_language)s subtitles</a> started for <a href="%(video_url)s">%(video_name)s</a>')

        return msg % kwargs

    def render_ADD_VERSION(self, item):
        kwargs = self._base_kwargs(item)

        if item.user:
            msg = _(u'edited <a href="%(language_url)s">%(new_language)s subtitles</a> for <a href="%(video_url)s">%(video_name)s</a>')
        else:
            msg = _(u'<a href="%(language_url)s">%(new_language)s subtitles</a> edited for <a href="%(video_url)s">%(video_name)s</a>')

        return msg % kwargs

    def render_ADD_VIDEO_URL(self, item):
        if item.user:
            msg = _(u'added new URL for <a href="%(video_url)s">%(video_name)s</a>')
        else:
            msg = _(u'New URL added for <a href="%(video_url)s">%(video_name)s</a>')

        return msg % self._base_kwargs(item)

    def render_MEMBER_JOINED(self, item):
        msg = _("joined the %(team)s team as a %(role)s" % dict(
             team=item.team, role=item.member.role))
        return msg

    def render_MEMBER_LEFT(self, item):
        msg = _("left the %s team" % (
            item.team))
        return msg

    def render_EDIT_URL(self, item):
        kwargs = self._base_kwargs(item)
        # de-serialize urls from json
        data = {}
        try:
            data = json.loads(item.new_video_title)
        except Exception, e:
            logging.error('Unable to parse urls: {0}'.format(e))
        kwargs['old_url'] = data.get('old_url', 'unknown')
        kwargs['new_url'] = data.get('new_url', 'unknown')
        msg = _('  changed primary url from <a href="%(old_url)s">%(old_url)s</a> to <a href="%(new_url)s">%(new_url)s</a>') % kwargs
        return msg

    def render_DELETE_URL(self, item):
        kwargs = self._base_kwargs(item)
        kwargs['title'] = item.new_video_title
        msg = _('  deleted url <a href="%(title)s">%(title)s</a>') % kwargs
        return msg

class ActionManager(models.Manager):
    def for_team(self, team, public_only=True, ids=False):
        '''Return the actions for the given team.

        If public_only is True, only Actions that should be shown to the general
        public will be returned.

        If ids is True, instead of returning Action objects it will return
        a values_list of their IDs.  This can be useful if you need to work
        around some MySQL brokenness.

        '''
        result = self.filter(
            Q(team=team) |
            Q(video__teamvideo__team=team)
        )

        if public_only:
            result = result.filter(language__has_version=True)

        if ids:
            result = result.values_list('id', flat=True)
        else:
            result = result.select_related(
                'video', 'user', 'language', 'language__video'
            )

        return result

    def for_user(self, user):
        return self.filter(Q(user=user) | Q(team__in=user.teams.all())).distinct()

    def for_user_team_activity(self, user):
        return self.filter(team__in=user.teams.all()).exclude(user=user)

    def for_user_video_activity(self, user):
        return self.filter(video__in=user.videos.all()).exclude(user=user)

    def for_video(self, video, user=None):
        qs = Action.objects.filter(video=video)

        team_video = video.get_team_video()
        if team_video:
            from teams.models import TeamMember

            try:
                user = user if user.is_authenticated() else None
                member = team_video.team.members.get(user=user) if user else None
            except TeamMember.DoesNotExist:
                member = False

            if not member:
                qs = qs.filter(language__has_version=True)

        return qs

class Action(models.Model):
    ADD_VIDEO = 1
    CHANGE_TITLE = 2
    COMMENT = 3
    ADD_VERSION = 4
    ADD_VIDEO_URL = 5
    ADD_TRANSLATION = 6
    SUBTITLE_REQUEST = 7
    APPROVE_VERSION = 8
    MEMBER_JOINED = 9
    REJECT_VERSION = 10
    MEMBER_LEFT = 11
    REVIEW_VERSION = 12
    ACCEPT_VERSION = 13
    DECLINE_VERSION = 14
    DELETE_VIDEO = 15
    EDIT_URL = 16
    DELETE_URL = 17
    TYPES = (
        (ADD_VIDEO, _(u'add video')),
        (CHANGE_TITLE, _(u'change title')),
        (COMMENT, _(u'comment')),
        (ADD_VERSION, _(u'add version')),
        (ADD_TRANSLATION, _(u'add translation')),
        (ADD_VIDEO_URL, _(u'add video url')),
        (SUBTITLE_REQUEST, _(u'request subtitles')),
        (APPROVE_VERSION, _(u'approve version')),
        (MEMBER_JOINED, _(u'add contributor')),
        (MEMBER_LEFT, _(u'remove contributor')),
        (REJECT_VERSION, _(u'reject version')),
        (REVIEW_VERSION, _(u'review version')),
        (ACCEPT_VERSION, _(u'accept version')),
        (DECLINE_VERSION, _(u'decline version')),
        (DELETE_VIDEO, _(u'delete video')),
        (EDIT_URL, _(u'edit url')),
        (DELETE_URL, _(u'delete url')),
    )

    renderer = ActionRenderer('videos/_action_tpl.html')
    renderer_for_video = ActionRenderer('videos/_action_tpl_video.html')

    user = models.ForeignKey(User, null=True, blank=True)
    video = models.ForeignKey(Video, null=True, blank=True)
    language = models.ForeignKey(SubtitleLanguage, blank=True, null=True)
    new_language = models.ForeignKey('subtitles.SubtitleLanguage', blank=True, null=True)
    team = models.ForeignKey("teams.Team", blank=True, null=True)
    member = models.ForeignKey("teams.TeamMember", blank=True, null=True)
    comment = models.ForeignKey(Comment, blank=True, null=True)
    action_type = models.IntegerField(choices=TYPES)
    # we also store the video's title for deleted videos
    new_video_title = models.CharField(max_length=2048, blank=True)
    created = models.DateTimeField()

    objects = ActionManager()

    class Meta:
        ordering = ['-created']
        get_latest_by = 'created'

    def __unicode__(self):
        u = self.user and self.user.__unicode__() or 'Anonymous'
        return u'%s: %s(%s)' % (u, self.get_action_type_display(), self.created)

    def render(self, renderer=None):
        if not renderer:
            renderer = self.renderer

        return renderer.render(self)

    def render_for_video(self):
        return self.render(self.renderer_for_video)

    def is_add_video_url(self):
        return self.action_type == self.ADD_VIDEO_URL

    def is_add_version(self):
        return self.action_type == self.ADD_VERSION

    def is_member_joined(self):
        return self.action_type == self.MEMBER_JOINED

    def is_comment(self):
        return self.action_type == self.COMMENT

    def is_change_title(self):
        return self.action_type == self.CHANGE_TITLE

    def is_add_video(self):
        return self.action_type == self.ADD_VIDEO

    def type(self):
        if self.comment_id:
            return 'commented'
        return 'edited'

    def time(self):
        if self.created.date() == date.today():
            format = 'g:i A'
        else:
            format = 'g:i A, j M Y'
        return date_format(self.created, format)

    def uprofile(self):
        try:
            return self.user.profile_set.all()[0]
        except IndexError:
            pass

    @classmethod
    def create_member_left_handler(cls, team, user):
        action = cls(team=team, user=user)
        action.created = datetime.now()
        action.action_type = cls.MEMBER_LEFT
        action.save()

    @classmethod
    def create_new_member_handler(cls, member):
        action = cls(team=member.team, user=member.user)
        action.created = datetime.now()
        action.action_type = cls.MEMBER_JOINED
        action.member = member
        action.save()

    @classmethod
    def change_title_handler(cls, video, user):
        action = cls(new_video_title=video.title, video=video)
        action.user = user.is_authenticated() and user or None
        action.created = datetime.now()
        action.action_type = cls.CHANGE_TITLE
        action.save()

    @classmethod
    def create_comment_handler(cls, sender, instance, created, **kwargs):
        if created:
            from subtitles.models import SubtitleLanguage as NewSubtitleLanguage
            model_class = instance.content_type.model_class()
            obj = cls(user=instance.user)
            obj.comment = instance
            obj.created = instance.submit_date
            obj.action_type = cls.COMMENT
            if issubclass(model_class, Video):
                obj.video_id = instance.object_pk
            if issubclass(model_class, NewSubtitleLanguage):
                obj.new_language_id = instance.object_pk
                obj.video = instance.content_object.video
            obj.save()

    @classmethod
    def create_caption_handler(cls, instance, timestamp):
        user = instance.author
        video = instance.video
        language = instance.subtitle_language

        obj = cls(user=user, video=video, new_language=language)

        if instance.version_number == 0:
            obj.action_type = cls.ADD_TRANSLATION
        else:
            obj.action_type = cls.ADD_VERSION

        obj.created = timestamp
        obj.save()

    @classmethod
    def create_video_handler(cls, video, user=None):
        obj = cls(video=video)
        obj.action_type = cls.ADD_VIDEO
        obj.user = user
        obj.created = video.created or datetime.now()
        obj.save()

    @classmethod
    def delete_video_handler(cls, video, team, user=None):
        action = cls(team=team)
        action.new_video_title = video.get_title_display()
        action.action_type = cls.DELETE_VIDEO
        action.user = user
        action.created = datetime.now()
        action.save()

    @classmethod
    def create_video_url_handler(cls, sender, instance, created, **kwargs):
        if created and instance.video_id and sender.objects.filter(video=instance.video).count() > 1:
            obj = cls(video=instance.video)
            obj.user = instance.added_by
            obj.action_type = cls.ADD_VIDEO_URL
            obj.created = instance.created
            obj.save()

    @classmethod
    def create_approved_video_handler(cls, version, moderator,  **kwargs):
        obj = cls(video=version.video)
        obj.new_language = version.subtitle_language
        obj.user = moderator
        obj.action_type = cls.APPROVE_VERSION
        obj.created = kwargs.get('datetime_started' , datetime.now())
        obj.save()

    @classmethod
    def create_rejected_video_handler(cls, version, moderator,  **kwargs):
        obj = cls(video=version.video)
        obj.new_language = version.subtitle_language
        obj.user = moderator
        obj.action_type = cls.REJECT_VERSION
        obj.created = datetime.now()
        obj.save()

    @classmethod
    def create_reviewed_video_handler(cls, version, moderator,  **kwargs):
        obj = cls(video=version.video)
        obj.new_language = version.language
        obj.user = moderator
        obj.action_type = cls.REVIEW_VERSION
        obj.created = datetime.now()
        obj.save()

    @classmethod
    def create_accepted_video_handler(cls, version, moderator,  **kwargs):
        obj = cls(video=version.video)
        obj.new_language = version.subtitle_language
        obj.user = moderator
        obj.action_type = cls.ACCEPT_VERSION
        obj.created = datetime.now()
        obj.save()

    @classmethod
    def create_declined_video_handler(cls, version, moderator,  **kwargs):
        obj = cls(video=version.video)
        obj.new_language = version.subtitle_language
        obj.user = moderator
        obj.action_type = cls.DECLINE_VERSION
        obj.created = datetime.now()
        obj.save()


    @classmethod
    def create_subrequest_handler(cls, sender, instance, created, **kwargs):
        if created:
            obj = cls.objects.create(
                user=instance.user,
                video=instance.video,
                action_type=cls.SUBTITLE_REQUEST,
                created=datetime.now()
            )

            instance.action = obj
            instance.save()


post_save.connect(Action.create_comment_handler, Comment)


# UserTestResult
class UserTestResult(models.Model):
    email = models.EmailField()
    browser = models.CharField(max_length=1024)
    task1 = models.TextField()
    task2 = models.TextField(blank=True)
    task3 = models.TextField(blank=True)
    get_updates = models.BooleanField(default=False)


# VideoUrl
class VideoUrl(models.Model):
    video = models.ForeignKey(Video)
    type = models.CharField(max_length=1, choices=VIDEO_TYPE)
    url = models.URLField(max_length=255, unique=True)
    videoid = models.CharField(max_length=50, blank=True)
    primary = models.BooleanField(default=False)
    original = models.BooleanField(default=False)
    created = models.DateTimeField()
    added_by = models.ForeignKey(User, null=True, blank=True)
    # this is the owner if the video is from a third party website
    # shuch as Youtube or Vimeo username
    owner_username = models.CharField(max_length=255, blank=True, null=True)


    class Meta:
        ordering = ("video", "-primary",)

    def __unicode__(self):
        return self.url

    def is_html5(self):
        return self.type == VIDEO_TYPE_HTML5

    @models.permalink
    def get_absolute_url(self):

        return ('videos:video_url', [self.video.video_id, self.pk])

    def unique_error_message(self, model_class, unique_check):
        if unique_check[0] == 'url':
            vu_obj = VideoUrl.objects.get(url=self.url)
            return mark_safe(_('This URL already <a href="%(url)s">exists</a> as its own video in our system. You can\'t add it as a secondary URL.') % {'url': vu_obj.get_absolute_url()})
        return super(VideoUrl, self).unique_error_message(model_class, unique_check)

    def created_as_time(self):
        #for sorting in js
        return time.mktime(self.created.timetuple())

    def make_primary(self, user=None):
        # create activity item
        obj = Action(video=self.video)
        urls = VideoUrl.objects.filter(video=self.video)
        obj.action_type = Action.EDIT_URL
        data = {
            'old_url': urls.filter(primary=True)[0].url,
            'new_url': self.url,
        }
        obj.new_video_title = json.dumps(data)
        obj.created = datetime.now()
        obj.user = user
        obj.save()
        # reset existing urls to non-primary
        VideoUrl.objects.filter(video=self.video).exclude(pk=self.pk).update(
            primary=False)
        # set this one to primary
        self.primary = True
        self.save(updates_timestamp=False)

    @property
    def effective_url(self):
        try:
            return video_type_registrar[self.type].video_url(self)
        except KeyError:
            vt = video_type_registrar.video_type_for_url(self.url)
            self.type = vt.abbreviation
            self.save()
            return video_type_registrar[self.type].video_url(self)

    def save(self, updates_timestamp=True, *args, **kwargs):
        assert self.type != '', "Can't set an empty type"
        if updates_timestamp:
            self.created = datetime.now()
        super(VideoUrl, self).save(*args, **kwargs)

def video_url_remove_handler(sender, instance, **kwargs):
    print('Invalidating cache')
    video_cache.invalidate_cache(instance.video.video_id)


models.signals.pre_save.connect(create_video_id, sender=Video)
models.signals.pre_delete.connect(video_delete_handler, sender=Video)
post_save.connect(Action.create_video_url_handler, VideoUrl)
post_save.connect(video_cache.on_video_url_save, VideoUrl)
pre_delete.connect(video_cache.on_video_url_delete, VideoUrl)


# VideoFeed
class VideoFeed(models.Model):
    url = models.URLField()
    last_link = models.URLField(blank=True)
    created = models.DateTimeField(auto_now_add=True)
    user = models.ForeignKey(User, blank=True, null=True)

    YOUTUBE_PAGE_SIZE = 25

    def __unicode__(self):
        return self.url

    def update(self):
        feed_parser = FeedParser(self.url)

        checked_entries = 0
        last_link = self.last_link

        try:
            self.last_link = feed_parser.feed.entries[0]['link']
            self.save()
        except (IndexError, KeyError):
            pass

        checked_entries += self._create_videos(feed_parser, last_link)

        if not last_link and 'youtube' in self.url:
            next_url = [x for x in feed_parser.feed.feed.get('links', []) if x['rel'] == 'next']

            while next_url:
                url = next_url[0].href
                feed_parser = FeedParser(url)
                checked_entries += self._create_videos(feed_parser, last_link)
                next_url = [x for x in feed_parser.feed.feed.get('links', []) if x['rel'] == 'next']

        return checked_entries

    def _get_pages(self, total):
        pages = float(total) / float(self.YOUTUBE_PAGE_SIZE)

        if pages > int(pages):
            pages = int(pages) + 1
        else:
            pages = int(pages)

        return pages

    def _create_videos(self, feed_parser, last_link):
        checked_entries = 0

        _iter = feed_parser.items(since=last_link, ignore_error=True)

        for vt, info, entry in _iter:
            vt and Video.get_or_create_for_url(vt=vt, user=self.user)
            checked_entries += 1

        return checked_entries<|MERGE_RESOLUTION|>--- conflicted
+++ resolved
@@ -40,7 +40,6 @@
 
 from auth.models import CustomUser as User, Awards
 from videos.types import video_type_registrar
-from videos.types.youtube import FROM_YOUTUBE_MARKER
 from videos.feed_parser import FeedParser
 from comments.models import Comment
 from statistic import st_widget_view_statistic
@@ -943,265 +942,8 @@
             return 'Original'
         return self.get_language_display()
 
-<<<<<<< HEAD
 models.signals.m2m_changed.connect(User.sl_followers_change_handler,
                                    sender=SubtitleLanguage.followers.through)
-=======
-    @property
-    def writelock_owner_name(self):
-        if self.writelock_owner == None:
-            return "anonymous"
-        else:
-            return self.writelock_owner.__unicode__()
-
-    @property
-    def is_writelocked(self):
-        if self.writelock_time == None:
-            return False
-        delta = datetime.now() - self.writelock_time
-        seconds = delta.days * 24 * 60 * 60 + delta.seconds
-        return seconds < WRITELOCK_EXPIRATION
-
-    def is_rtl(self):
-        from utils.translation import is_rtl
-        return is_rtl(self.language)
-
-    def can_writelock(self, request):
-        return self.writelock_session_key == \
-            request.browser_id or \
-            not self.is_writelocked
-
-    def writelock(self, request):
-        if request.user.is_authenticated():
-            self.writelock_owner = request.user
-        else:
-            self.writelock_owner = None
-        self.writelock_session_key = request.browser_id
-        self.writelock_time = datetime.now()
-
-    def release_writelock(self):
-        self.writelock_owner = None
-        self.writelock_session_key = ''
-        self.writelock_time = None
-
-    def _filter_public(self, versions, public_only):
-        if public_only:
-            versions = versions.filter(moderation_status__in=[APPROVED, UNMODERATED])
-        return versions
-
-    def version(self, version_no=None, public_only=True):
-        if version_no is None:
-            return self.latest_version(public_only)
-        try:
-            return self._filter_public(self.subtitleversion_set.filter(version_no=version_no), public_only)[0]
-        except (models.ObjectDoesNotExist, IndexError):
-            pass
-
-    @property
-    def last_version(self):
-        return self.latest_version(public_only=True)
-
-    def latest_version(self, public_only=True):
-        try:
-            return self._filter_public(self.subtitleversion_set.all(), public_only)[0]
-        except (SubtitleVersion.DoesNotExist, IndexError):
-            return None
-
-    def latest_subtitles(self, public_only=True):
-        version = self.latest_version(public_only=public_only)
-        if version:
-            return version.subtitles(public_only=public_only)
-        return []
-
-    def notification_list(self, exclude=None):
-        qs = self.followers.filter(notify_by_email=True, is_active=True)
-
-        if exclude:
-            if not isinstance(exclude, (list, tuple)):
-                exclude = [exclude]
-            qs = qs.exclude(pk__in=[u.pk for u in exclude if u])
-        return qs
-
-    def translations(self):
-        return SubtitleLanguage.objects.filter(video=self.video, is_original=False, is_forked=False)
-
-    def fork(self, from_version=None, user=None, result_of_rollback=False,
-             attach_to_language=None, bypass_writelock=False):
-        """
-        If this a dependent language, fork it, making all it's subs
-        timing not depend on the original source.
-        If locked, will throw an AlreadyEditingException
-        unless you pass bypass_writelock.
-        If attach_to_language is passed, we will copy those
-        subs to a new language, else self will be used
-        """
-        to_language = attach_to_language or self
-        if from_version:
-            original_subs = from_version.subtitle_set.all()
-        else:
-            if self.standard_language is None:
-                return
-            original_subs = self.standard_language.latest_version().subtitle_set.all()
-
-        if self.is_writelocked and not bypass_writelock:
-            raise AlreadyEditingException(_("Sorry, you cannot upload subtitles right now because someone is editing the language you are uploading or a translation of it"))
-        try:
-            old_version = self.subtitleversion_set.all()[:1].get()
-            version_no = old_version.version_no + 1
-        except SubtitleVersion.DoesNotExist:
-            old_version = None
-            version_no = 0
-
-        kwargs = dict(
-            language=to_language, version_no=version_no,
-            datetime_started=datetime.now(),
-            note=u'Uploaded', is_forked=True, time_change=1,
-            text_change=1, result_of_rollback=result_of_rollback,
-            forked_from=from_version)
-        if user:
-            kwargs['user'] = user
-        version = SubtitleVersion(**kwargs)
-        version.save()
-
-        if old_version:
-            original_sub_dict = dict([(s.subtitle_id, s) for s  in original_subs])
-            my_subs = old_version.subtitle_set.all()
-            for sub in my_subs:
-                if sub.subtitle_id in original_sub_dict:
-                    # if we can match, then we can simply copy
-                    # time data
-                    standard_sub = original_sub_dict[sub.subtitle_id]
-                    sub.start_time = standard_sub.start_time
-                    sub.end_time = standard_sub.end_time
-                    sub.subtitle_order = standard_sub.subtitle_order
-                    sub.datetime_started = datetime.now()
-                sub.pk = None
-                sub.version = version
-                sub.save()
-
-        self.is_forked = True
-        self.standard_language = None
-        self.save()
-
-    def save(self, updates_timestamp=True, *args, **kwargs):
-        if 'tern_sync' not in kwargs:
-            self.needs_sync = True
-        else:
-            kwargs.pop('tern_sync')
-
-        if updates_timestamp:
-            self.created = datetime.now()
-        if self.language:
-            assert self.language in VALID_LANGUAGE_CODES, \
-                "Subtitle Language %s should be a valid code." % self.language
-        super(SubtitleLanguage, self).save(*args, **kwargs)
-
-    def calculate_percent_done(self):
-        if not self.is_dependent():
-            return None
-
-        translation_count = self.nonblank_subtitle_count(public_only=False)
-        real_standard_language = self.standard_language
-
-        if real_standard_language:
-            subtitle_count = real_standard_language.nonblank_subtitle_count(public_only=True)
-        else:
-            subtitle_count = 0
-
-        if subtitle_count == 0:
-            percent_done = 0
-        else:
-            percent_done = int(100 * float(translation_count) / float(subtitle_count))
-            percent_done = max(0, min(percent_done, 100))
-
-        if translation_count and percent_done < 1:
-            percent_done = 1
-
-        return percent_done
-
-    def unpublish(self, delete=False):
-        '''Unpublish all versions of this language.'''
-
-        version = self.subtitleversion_set.order_by('version_no')[:1]
-        if version:
-            return version[0].unpublish(delete=delete)
-
-    def first_version_with_status(self, status):
-        try:
-            return self.subtitleversion_set.filter(
-                    moderation_status=status).order_by('datetime_started')[0]
-        except IndexError:
-            return None
-
-    @property
-    def first_approved_version(self):
-        return self.first_version_with_status(APPROVED)
-
-    @property
-    def is_imported_from_youtube_and_not_worked_on(self):
-        versions = self.subtitleversion_set.all()
-        if versions.count() > 1 or versions.count() == 0:
-            return False
-
-        version = versions[0]
-
-        if version.note == FROM_YOUTUBE_MARKER:
-            return True
-
-        return False
-
-models.signals.m2m_changed.connect(User.sl_followers_change_handler, sender=SubtitleLanguage.followers.through)
-
-
-# SubtitleCollection
-# (parent class of SubtitleVersion
-class SubtitleCollection(models.Model):
-    is_forked=models.BooleanField(default=False)
-    # should not be changed directly, but using teams.moderation. as those will take care
-    # of keeping the state constant and also updating metadata when needed
-    moderation_status = models.CharField(max_length=32, choices=MODERATION_STATUSES,
-                                         default=UNMODERATED, db_index=True)
-
-    class Meta:
-        abstract = True
-
-
-    def subtitles(self, subtitles_to_use=None, public_only=True):
-        """
-        Returns EffectiveSubtitle instances but also fetches timing data
-        from the original sub if this is a translation.
-        It will only match if the subtitile_id matches, else those subs
-        not returned.
-        """
-        ATTR = 'computed_effective_subtitles'
-        if hasattr(self, ATTR):
-            return getattr(self, ATTR)
-        if  self.pk:
-            # if this collection hasn't been saved, then subtitle_set.all will return all subtitles
-            # which will take too long / never return
-            subtitles = subtitles_to_use or self.subtitle_set.all()
-        else:
-            subtitles = subtitles_to_use or []
-        if not self.is_dependent():
-            effective_subtitles = [EffectiveSubtitle.for_subtitle(s)
-                                   for s in subtitles]
-        else:
-            standard_collection = self._get_standard_collection(public_only=public_only)
-            if not standard_collection:
-                effective_subtitles = []
-            else:
-                t_dict = \
-                    dict([(s.subtitle_id, s) for s
-                          in subtitles])
-                filtered_subs = standard_collection.subtitle_set.all()
-                subs = [s for s in filtered_subs
-                        if s.subtitle_id in t_dict]
-                effective_subtitles = \
-                    [EffectiveSubtitle.for_dependent_translation(
-                        s, t_dict[s.subtitle_id]) for s in subs]
-        setattr(self, ATTR, effective_subtitles)
-        return effective_subtitles
->>>>>>> 8e3b31c2
 
 
 # SubtitleVersion
