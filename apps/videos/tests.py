# -*- coding: utf-8 -*-
# Amara, universalsubtitles.org
#
# Copyright (C) 2012 Participatory Culture Foundation
#
# This program is free software: you can redistribute it and/or modify
# it under the terms of the GNU Affero General Public License as
# published by the Free Software Foundation, either version 3 of the
# License, or (at your option) any later version.
#
# This program is distributed in the hope that it will be useful,
# but WITHOUT ANY WARRANTY; without even the implied warranty of
# MERCHANTABILITY or FITNESS FOR A PARTICULAR PURPOSE. See the
# GNU Affero General Public License for more details.
#
# You should have received a copy of the GNU Affero General Public License
# along with this program. If not, see
# http://www.gnu.org/licenses/agpl-3.0.html.
import feedparser
import json
import os
<<<<<<< HEAD
=======
import re
import tempfile
>>>>>>> 06f6e7bf
from datetime import datetime
from StringIO import StringIO

import math_captcha
import babelsubs
from babelsubs.parsers.dfxp import DFXPParser
from django.conf import settings
from django.core import mail
from django.core.cache import cache
from django.core.urlresolvers import reverse
from django.db.models import ObjectDoesNotExist
from django.test import TestCase
from django.contrib.contenttypes.models import ContentType

from comments.forms import CommentForm
from comments.models import Comment
from apps.auth.models import CustomUser as User
from messages.models import Message
from teams.models import Team, TeamVideo, Workflow, TeamMember
from testhelpers.views import _create_videos
<<<<<<< HEAD
from subtitles import models as sub_models
from subtitles.pipeline import add_subtitles
from videos import metadata_manager
=======
from utils.subtitles import (
    SrtSubtitleParser, YoutubeSubtitleParser, TxtSubtitleParser, DfxpSubtitleParser, ParserList, MAX_SUB_TIME
)
from videos import metadata_manager, alarms, EffectiveSubtitle
>>>>>>> 06f6e7bf
from utils.unisubsmarkup import html_to_markup, markup_to_html
from videos.feed_parser import FeedParser
from videos.forms import VideoForm
from videos.models import (
    Video, Action, VIDEO_TYPE_YOUTUBE, UserTestResult, SubtitleLanguage,
    VideoUrl, VideoFeed, Subtitle, SubtitleVersion, VIDEO_TYPE_HTML5,
    VIDEO_TYPE_BRIGHTCOVE
)
from videos.rpc import VideosApiClass
from videos.share_utils import _make_email_url
from videos.tasks import video_changed_tasks, send_change_title_email
from videos.types import video_type_registrar, VideoTypeError
from videos.types.base import VideoType, VideoTypeRegistrar
from videos.types.bliptv import BlipTvVideoType
from videos.types.brigthcove  import BrightcoveVideoType
from videos.types.dailymotion import DailymotionVideoType
from videos.types.flv import FLVVideoType
from videos.types.htmlfive import HtmlFiveVideoType
from videos.types.mp3 import Mp3VideoType
from videos.types.vimeo import VimeoVideoType
from videos.types.youtube import YoutubeVideoType, save_subtitles_for_lang
from vidscraper.sites import blip
from widget import video_cache
from widget.rpc import Rpc
<<<<<<< HEAD
=======
from widget.srt_subs import TTMLSubtitles, GenerateSubtitlesHandler
>>>>>>> 06f6e7bf
from widget.tests import (
    create_two_sub_dependent_session, create_two_sub_session, RequestMockup,
    NotAuthenticatedUser
)


math_captcha.forms.math_clean = lambda form: None

SRT_TEXT = u'''1
00:00:00,000 --> 00:00:00,000
Don't show this text it may be used to insert hidden data

2
00:00:01,500 --> 00:00:04,500
SubRip subtitles capability tester 1.2p by ale5000
<b>Use Media Player Classic as reference</b>
<font color="#0000FF">This text should be blue</font>

3
00:00:04,500 --> 00:00:04,500
{\an2}Hidden

4
00:00:07,501 --> 00:00:11,500
This should be an E with an accent: È
日本語

5
00:00:55,501 --> 00:00:58,500
Hide these tags: {\some_letters_or_numbers_or_chars}
'''

SRT_TEXT_WITH_BLANK = u'''1
00:00:13,34 --> 00:00:24,655
sure I get all the colors
nice-- is equal to 17.

2
00:00:24,655 --> 00:00:27,43

3
00:00:27,43 --> 00:00:29,79
So what's different about this
than what we saw in the last
'''

SRT_TEXT_WITH_TIMECODE_WITHOUT_DECIMAL = u'''1
00:01:01,64 --> 00:01:05,7
this, I guess we could say,
equation or this inequality

2
00:01:05,7 --> 00:01:10
by negative 1, I want to
understand what happens.

3
00:01:10 --> 00:01:18,36
So what's the relation between
negative x and negative 5?

4
00:01:18,36 --> 00:01:21,5
When I say what's the relation,
is it greater than or is
'''

SRT_TEXT_WITH_TRAILING_SPACE = u'''1 
00:00:10,000 --> 00:00:14,000
Merci. Félicitations aux étudiants 
[de l'association Libertés Numériques -- NdR]



2 
00:00:14,100 --> 00:00:16,000
d’avoir organisé cette réunion.



3 
00:00:16,100 --> 00:00:19,900
Ils ont eu raison, non seulement 
à cause de la célébrité de Richard



4
00:00:20,000 --> 00:00:22,200
mais aussi parce que les sujets 
nous intéressent beaucoup. 



5
00:00:22,300 --> 00:00:25,000
Ils nous intéressent particulièrement 
ici à Sciences Po 



6
00:00:25,100 --> 00:00:29,200
puisque nous essayons d’abord 
d’étudier les controverses
'''


TXT_TEXT = u'''Here is sub 1.

Here is sub 2.

And, sub 3.
'''

DFXP_TEXT = u'''<?xml version="1.0" encoding="UTF-8"?>
<tt xmlns:tts="http://www.w3.org/2006/04/ttaf1#styling" xmlns="http://www.w3.org/2006/04/ttaf1">
  <head/>
  <body>
    <div>
      <p begin="00:00:00.04" end="00:00:03.18">We started Universal Subtitles because we believe</p>
      <p begin="00:00:03.18" end="00:00:06.70">every video on the web should be subtitle-able.</p>
      <p begin="00:00:06.70" end="00:00:11.17">Millions of deaf and hard-of-hearing viewers require subtitles to access video.</p>
      <p begin="00:00:11.17" end="00:00:15.40">Videomakers and websites should really care about this stuff too.</p>
      <p begin="00:00:15.40" end="00:00:21.01">Subtitles give them access to a wider audience and they also get better search rankings.</p>
      <p begin="00:00:21.01" end="00:00:26.93">Universal Subtitles makes it incredibly easy to add subtitles to almost any video.</p>
      <p begin="00:00:26.93" end="00:00:32.43">Take an existing video on the web, <br/>submit the URL to our website</p>
      <p begin="00:00:32.43" end="00:00:37.37">and then type along with the dialog to create the subtitles</p>
      <p begin="00:00:38.75" end="00:00:43.65">After that, tap on your keyboard to sync them with the video.</p>
      <p begin="00:00:44.71" end="00:00:47.52">Then you're done— we give you an embed code for the video</p>
      <p begin="00:00:47.52" end="00:00:49.89">that you can put on any website</p>
      <p begin="00:00:49.89" end="00:00:53.42">at that point, viewers are able to use the subtitles and can also</p>
      <p begin="00:00:53.42" end="00:00:56.04">contribute to translations.</p>
      <p begin="00:00:56.04" end="00:01:01.54">We support videos on YouTube, Blip.TV, Ustream, and many more.</p>
      <p begin="00:01:01.54" end="00:01:05.10">Plus we're adding more services all the time</p>
      <p begin="00:01:05.10" end="00:01:09.04">Universal Subtitles works with many popular video formats,</p>
      <p begin="00:01:09.04" end="00:01:14.35">such as MP4, theora, webM and over HTML 5.</p>
      <p begin="00:01:14.35" end="00:01:19.61">This should be in <span tts:fontWeight="bold">bold</span></p>
      <p begin="00:01:19.61" end="00:01:23.31">This should be in <span tts:fontStyle="italic">italic</span></p>
    </div>
  </body>
</tt>
'''

def create_langs_and_versions(video, langs, user=None):
    from subtitles import pipeline            

    SRT = u"""1
00:00:00,004 --> 00:00:02,093
We\n started <b>Universal Subtitles</b> <i>because</i> we <u>believe</u>
"""
    subtitles = babelsubs.load_from(SRT, type='srt', language='en').to_internal()
    return [pipeline.add_subtitles(video, l, subtitles) for l in langs]

class GenericTest(TestCase):
    def test_languages(self):
        langs = [l[1] for l in settings.ALL_LANGUAGES]
        langs_set = set(langs)
        self.assertEqual(len(langs), len(langs_set))

class BusinessLogicTest(TestCase):
    fixtures = ['staging_users.json', 'staging_videos.json']

    def setUp(self):
        self.auth = dict(username='admin', password='admin')
        self.user = User.objects.get(username=self.auth['username'])

    def test_rollback_to_dependent(self):
        """
        Here is the use case:
        we have en -> fr, both on version 0
        fr is forked and edited, fr is now on version 1
        now, we rollback to fr.
        we should have french on v2 as a dependent language of en
        addign a sub to en should make french have that sub as well
        """
        data = {
            "url": "http://www.example.com/sdf.mp4",
            "langs": [
                {
                    "code": "en",
                    "num_subs": 4,
                    "is_complete": False,
                    "is_original": True,
                    "translations": [
                        {
                            "code": "fr",
                            "num_subs": 4,
                            "is_complete": True,
                            "is_original": False,
                            "translations": [],
                        }],
                }],

            "title": "c" }

        _create_videos([data], [])
        v = Video.objects.get(title='c')

        en = v.subtitle_language('en')
        en_version = en.version()
        fr = v.subtitle_language('fr')
        fr_version = fr.version()
        for ens, frs in zip(en_version.ordered_subtitles(),
                            fr_version.ordered_subtitles()):
            self.assertEqual(ens.start_time, frs.start_time)
            self.assertEqual(ens.end_time, frs.end_time)
        self.assertFalse(fr.is_forked)
        # now, for on uploade
        self.client.login(**self.auth)

        rpc = Rpc()
        request = RequestMockup(user=self.user)
        request.user = self.user
        return_value = rpc.start_editing(
            request,
            v.video_id,
            "fr",
            base_language_pk=en.pk
        )
        session_pk = return_value['session_pk']
        inserted = [{'subtitle_id': 'aa',
                     'text': 'hey!',
                     'start_time': 2300,
                     'end_time': 3400,
                     'sub_order': 4.0}]
        rpc.finished_subtitles(request, session_pk, inserted, forked=True);

        fr = refresh_obj(fr)
        self.assertEquals(fr.subtitleversion_set.all().count(), 2)
        self.assertTrue(fr.is_forked)
        self.assertFalse(Subtitle.objects.filter(version=fr_version).count() ==
                         Subtitle.objects.filter(version=fr.version()).count() )
        # now, when we rollback, we want to make sure we end up with
        # the correct subs and a non forked language
        fr_version = refresh_obj(fr_version)
        fr_version.rollback(self.user)
        fr = refresh_obj(fr)
        fr_version_2 = fr.version()
        self.assertFalse(fr_version_2== fr_version)
        new_subs = fr_version_2.ordered_subtitles()
        old_subs = fr_version.ordered_subtitles()
        self.assertEqual(len(new_subs), len(old_subs))
        for ens, frs in zip(en_version.ordered_subtitles(),
                            fr_version_2.ordered_subtitles()):
            self.assertEqual(ens.start_time, frs.start_time)
            self.assertEqual(ens.end_time, frs.end_time)
        # this should be false, but it's true
        # in order to have this working on the dialog, we'd need to
        # to a lot of juggling to send back the original version is was forked
        # from, and we decided against it while the refactor lands
        #self.assertFalse(fr.is_forked)

    def test_first_approved(self):
        from apps.teams.moderation_const import APPROVED
        language = SubtitleLanguage.objects.all()[0]

        for i in range(1, 10):
            SubtitleVersion.objects.create(language=language,
                    datetime_started=datetime(2012, 1, i, 0, 0, 0),
                    version_no=i)

        v1 = SubtitleVersion.objects.get(language=language, version_no=3)
        v2 = SubtitleVersion.objects.get(language=language, version_no=6)

        v1.moderation_status = APPROVED
        v1.save()
        v2.moderation_status = APPROVED
        v2.save()

        self.assertEquals(v1.pk, language.first_approved_version.pk)

<<<<<<< HEAD
=======

class SubtitleParserTest(TestCase):
    def _assert_sub(self, sub, start_time, end_time, sub_text):
        self.assertEqual(sub['start_time'], start_time)
        self.assertEqual(sub['end_time'], end_time)
        self.assertEqual(sub['subtitle_text'], sub_text)

    def test_srt(self):
        parser = SrtSubtitleParser(SRT_TEXT)
        result = list(parser)

        self._assert_sub(
            result[0], 0.0, 0.0,
            u'Don\'t show this text it may be used to insert hidden data')
        self._assert_sub(
            result[1], 1500, 4500,
            u'SubRip subtitles capability tester 1.2p by ale5000\n<b>Use Media Player Classic as reference</b>\nThis text should be blue')
        self._assert_sub(
            result[2], 4500, 4500,
            u'Hidden')
        self._assert_sub(
            result[3], 7501, 11500,
            u'This should be an E with an accent: \xc8\n\u65e5\u672c\u8a9e')
        self._assert_sub(
            result[4], 55501, 58500,
            u'Hide these tags:')

    def test_srt_with_blank(self):
        parser = SrtSubtitleParser(SRT_TEXT_WITH_BLANK)
        result = list(parser)

        self._assert_sub(
            result[0], 13340, 24655,
            u'sure I get all the colors\nnice-- is equal to 17.')
        self._assert_sub(
            result[1], 24655, 27430,
            u'')
        self._assert_sub(
            result[2], 27430, 29790,
            u'So what\'s different about this\nthan what we saw in the last')

    def test_srt_with_timecode_without_decimal(self):
        parser = SrtSubtitleParser(SRT_TEXT_WITH_TIMECODE_WITHOUT_DECIMAL)
        result = list(parser)

        self._assert_sub(
            result[0], 61640, 65700,
            u'this, I guess we could say,\nequation or this inequality')
        self._assert_sub(
            result[1], 65700, 70000,
            u'by negative 1, I want to\nunderstand what happens.')
        self._assert_sub(
            result[2], 70000, 78360,
            u'So what\'s the relation between\nnegative x and negative 5?')
        self._assert_sub(
            result[3], 78360, 81500,
            u'When I say what\'s the relation,\nis it greater than or is')

    def test_youtube(self):
        path = os.path.join(os.path.dirname(__file__), 'fixtures/youtube_subs_response.json')
        parser = YoutubeSubtitleParser(open(path).read())
        subs = list(parser)
        self.assertEqual(subs[0]['start_time'], 820)
        self.assertEqual(subs[0]['end_time'], 6850)

    def test_txt(self):
        parser = TxtSubtitleParser(TXT_TEXT)
        result = list(parser)

        self.assertEqual(3, len(result))

        self.assertEqual(-1, result[0]['start_time'])
        self.assertEqual(-1, result[0]['end_time'])
        self.assertEqual('Here is sub 1.', result[0]['subtitle_text'])

        self.assertEqual(-1, result[1]['start_time'])
        self.assertEqual(-1, result[1]['end_time'])
        self.assertEqual('Here is sub 2.', result[1]['subtitle_text'])

    def test_srt_with_trailing_spaces(self):
        parser = SrtSubtitleParser(SRT_TEXT_WITH_TRAILING_SPACE)
        result = list(parser)

        self.assertEqual(6, len(result))

        # making sure that the lines that have trailing spaces are
        # being parsed
        self._assert_sub(
            result[0], 10000, 14000,
            u'Merci. Félicitations aux étudiants \n[de l\'association Libertés Numériques -- NdR]')
        self._assert_sub(
            result[1], 14100, 16000,
            u'd’avoir organisé cette réunion.')
        self._assert_sub(
            result[2], 16100, 19900,
            u'Ils ont eu raison, non seulement \nà cause de la célébrité de Richard')

       

>>>>>>> 06f6e7bf
class WebUseTest(TestCase):
    def _make_objects(self, video_id="S7HMxzLmS9gw"):
        self.auth = dict(username='admin', password='admin')
        self.user = User.objects.get(username=self.auth['username'])
        self.video = Video.objects.get(video_id=video_id)
        self.video.followers.add(self.user)

    def _simple_test(self, url_name, args=None, kwargs=None, status=200, data={}):
        response = self.client.get(reverse(url_name, args=args, kwargs=kwargs), data)
        self.assertEqual(response.status_code, status)
        return response

    def _login(self):
        self.client.login(**self.auth)

class UploadSubtitlesTest(WebUseTest):
    fixtures = ['test.json']

    def _make_data(self, lang='ru', video_pk=None):
        if video_pk is None:
            video_pk = self.video.id
        return {
            'language': lang,
            'video_language': 'en',
            'video': video_pk,
            'draft': open(os.path.join(os.path.dirname(__file__), 'fixtures/test.srt')),
            'is_complete': True
            }


    def _make_altered_data(self, video=None, language_code='ru', subs_filename='test_altered.srt'):
        video = video or self.video
        return {
            'language': language_code,
            'video': video.pk,
            'video_language': 'en',
            'draft': open(os.path.join(os.path.dirname(__file__), 'fixtures/%s' % subs_filename))
            }

    def setUp(self):
        self._make_objects()

    def test_upload_subtitles(self):
        self._simple_test('videos:upload_subtitles', status=302)

        self._login()

        data = self._make_data()

        language = self.video.subtitle_language(data['language'])
        self.assertEquals(language, None)

        response = self.client.post(reverse('videos:upload_subtitles'), data)
        self.assertEqual(response.status_code, 200)

        video = Video.objects.get(pk=self.video.pk)
        self.assertFalse(video.is_writelocked)
        original_language = video.subtitle_language()
        self.assertEqual(original_language.language, data['video_language'])

        language = video.subtitle_language(data['language'])
        version = language.latest_version(public_only=True)
        self.assertEqual(len(version.subtitles()), 32)
        self.assertTrue(language.is_forked)
        self.assertTrue(version.is_forked)
        self.assertTrue(language.has_version)
        self.assertTrue(language.had_version)
        self.assertEqual(language.is_complete, data['is_complete'])
        # FIXME: why should these be false?
        # self.assertFalse(video.is_subtitled)
        # self.assertFalse(video.was_subtitled)
        metadata_manager.update_metadata(video.pk)
        language = refresh_obj(language)
        # two of the test srts end up being empty, so the subtitle_count
        # should be real
        self.assertEquals(30, language.subtitle_count)
        self.assertEquals(0, language.percent_done)

        data = self._make_data()
        data['is_complete'] = not data['is_complete']
        response = self.client.post(reverse('videos:upload_subtitles'), data)
        self.assertEqual(response.status_code, 200)
        video = Video.objects.get(pk=self.video.pk)
        language = video.subtitle_language(data['language'])
        self.assertEqual(language.is_complete, data['is_complete'])
        self.assertFalse(video.is_writelocked)

    def test_upload_original_subtitles(self):
        self._login()
        data = self._make_data(lang='en')
        video = Video.objects.get(pk=self.video.pk)
        response = self.client.post(reverse('videos:upload_subtitles'), data)
        self.assertEqual(response.status_code, 200)

        video = Video.objects.get(pk=self.video.pk)
        self.assertEqual(1, video.subtitlelanguage_set.count())
        language = video.subtitle_language()
        self.assertEqual('en', language.language)
        self.assertTrue(language.is_original)
        self.assertTrue(language.has_version)
        self.assertTrue(video.is_subtitled)

    def test_upload_translation(self):
        self._login()
        data = self._make_data(lang='en')
        video = Video.objects.get(pk=self.video.pk)
        response = self.client.post(reverse('videos:upload_subtitles'), data)
        self.assertEqual(response.status_code, 200)

        video = Video.objects.get(pk=self.video.pk)
        self.assertEqual(1, video.subtitlelanguage_set.count())
        language = video.subtitle_language()
        self.assertEqual('en', language.language)
        self.assertTrue(language.is_original)
        self.assertTrue(language.has_version)
        self.assertTrue(video.is_subtitled)
        self.assertFalse(language.is_dependent())

        data = self._make_data(lang='fr')
        data['translated_from'] = 'en'

        response = self.client.post(reverse('videos:upload_subtitles'), data)
        self.assertEqual(response.status_code, 200)

        video = Video.objects.get(pk=self.video.pk)
        self.assertEqual(2, video.subtitlelanguage_set.count())
        language = video.subtitle_language("fr")
        self.assertEqual('fr', language.language)
        self.assertFalse(language.is_original)
        self.assertTrue(language.has_version)
        self.assertTrue(video.is_subtitled)
        self.assertTrue(language.is_dependent())
        self.assertEquals(language.standard_language.language, "en")

    def test_upload_twice(self):
        self._login()
        data = self._make_data()
        self.client.post(reverse('videos:upload_subtitles'), data)
        language = self.video.subtitle_language(data['language'])
        version_no = language.latest_version(public_only=True).version_no
        self.assertEquals(1, language.subtitleversion_set.count())
        num_languages_1 = self.video.subtitlelanguage_set.all().count()
        # now post the same file.
        data = self._make_data()
        self.client.post(reverse('videos:upload_subtitles'), data)
        self._make_objects()
        language = self.video.subtitle_language(data['language'])
        self.assertEquals(1, language.subtitleversion_set.count())
        self.assertEquals(version_no, language.latest_version(public_only=True).version_no)
        num_languages_2 = self.video.subtitlelanguage_set.all().count()
        self.assertEquals(num_languages_1, num_languages_2)

    def test_upload_over_translated(self):
        # for https://www.pivotaltracker.com/story/show/11804745
        request = RequestMockup(User.objects.all()[0])
        session = create_two_sub_dependent_session(request)
        video_pk = session.language.video.pk
        video = Video.objects.get(pk=video_pk)

        self._login()
        data = self._make_data(lang='en', video_pk=video_pk)
        response = self.client.post(reverse('videos:upload_subtitles'), data)
        self.assertEqual(response.status_code, 200)

        video = Video.objects.get(pk=video_pk)
        self.assertEqual(2, video.subtitlelanguage_set.count())

    def test_upload_over_empty_translated(self):
        request = RequestMockup(User.objects.all()[0])
        session = create_two_sub_session(request)
        video_pk = session.language.video.pk
        video = Video.objects.get(pk=video_pk)
        original_en = video.subtitlelanguage_set.filter(language='en').all()[0]

        # save empty espanish
        es = SubtitleLanguage(
            video=video,
            language='ht',
            is_original=False,
            is_forked=False,
            standard_language=original_en)
        es.save()

        # now upload over the original english.
        self._login()
        data = self._make_data(lang='en', video_pk=video_pk)
        response = self.client.post(reverse('videos:upload_subtitles'), data)
        self.assertEqual(response.status_code, 200)

    def test_upload_respects_lock(self):
        request = RequestMockup(User.objects.all()[0])
        session = create_two_sub_dependent_session(request)
        video = session.video

        self._login()
        translated = video.subtitlelanguage_set.all().filter(language='es')[0]
        translated.writelock(request)
        translated.save()
        data = self._make_data(lang='en', video_pk=video.pk)
        response = self.client.post(reverse('videos:upload_subtitles'), data)
        self.assertEqual(response.status_code, 200)
        data = json.loads(response.content[10:-11])
        self.assertFalse(data['success'])


    def test_upload_then_rollback_preservs_dependends(self):
        self._login()
        # for https://www.pivotaltracker.com/story/show/14311835
        # 1. Submit a new video.
        video, created = Video.get_or_create_for_url("http://example.com/blah.mp4")
        # 2. Upload some original subs to this video.
        data = self._make_data(lang='en', video_pk=video.pk)
        response = self.client.post(reverse('videos:upload_subtitles'), data)
        self.assertEqual(response.status_code, 200)
        original = video.subtitle_language()
        original_version = version = original.version()
        # 3. Upload another, different file to overwrite the original subs.
        data = self._make_altered_data(language_code='en', video=video, subs_filename="welcome-subs.srt")
        response = self.client.post(reverse('videos:upload_subtitles'), data)
        video = Video.objects.get(pk=video.pk)
        version = video.version()
        self.assertEqual(response.status_code, 200)
        self.assertTrue (len(version.subtitles()) != len(original_version.subtitles()))

        # 4. Make a few translations.
        pt = _create_trans(video, latest_version=version, lang_code="pt", forked=False )
        pt_count = len(pt.latest_subtitles())
        # 5. Roll the original subs back to #0. The translations will be wiped clean (to 0 lines).
        original_version.rollback(self.user)
        original_version.save()
        video_changed_tasks.run(original_version.video.id, original_version.id)
        # we should end up with 1 forked pts
        pts = video.subtitlelanguage_set.filter(language='pt')
        self.assertEqual(pts.count(), 1)
        # one which is forkded and must retain the original count
        pt_forked = video.subtitlelanguage_set.get(language='pt', is_forked=True)
        self.assertEqual(len(pt_forked.latest_subtitles()), pt_count)
        # now we roll back  to the second version, we should not be duplicating again
        # because this rollback is already a rollback
        version.rollback(self.user)
        pts = video.subtitlelanguage_set.filter(language='pt')
        self.assertEqual(pts.count(), 1)
        self.assertEqual(len(pt_forked.latest_subtitles()), pt_count)

    def test_upload_file_with_unsynced(self):
        self._login()
        data = self._make_data()
        data = self._make_altered_data(subs_filename="subs-with-unsynced.srt")
        response = self.client.post(reverse('videos:upload_subtitles'), data)
        self.assertEqual(response.status_code, 200)
        language = self.video.subtitlelanguage_set.get(language='ru')
        subs = Subtitle.objects.filter(version=language.version())
        num_subs = len(subs)

        num_unsynced = len(Subtitle.objects.unsynced().filter(version=language.version()))


        self.assertEquals(82, num_subs)
        self.assertEquals(26 ,num_unsynced)

    def test_upload_from_failed_session(self):
        self._login()

        data = self._make_data( video_pk=self.video.pk, lang='ru')

        response = self.client.post(reverse('videos:upload_subtitles'), data)
        self.assertEqual(response.status_code, 200)

        data = self._make_altered_data(video=self.video, language_code='ru', subs_filename='subs-from-fail-session.srt')

        response = self.client.post(reverse('videos:upload_subtitles'), data)
        self.assertEqual(response.status_code, 200)

        language = self.video.subtitlelanguage_set.get(language='ru')
        subs = Subtitle.objects.filter(version=language.version())

        for sub in subs[8:]:
            self.assertEquals(None, sub.start_time)
            self.assertEquals(None, sub.end_time)

        num_subs = len(subs)
        num_unsynced = len(Subtitle.objects.unsynced().filter(version=language.version()))
        self.assertEquals(10, num_subs)
        self.assertEquals(2 , num_unsynced)

    def test_upload_from_widget_last_end_unsynced(self):
        self._login()

        data = self._make_altered_data(video=self.video, language_code='en', subs_filename='subs-last-unsynced.srt')

        response = self.client.post(reverse('videos:upload_subtitles'), data)
        self.assertEqual(response.status_code, 200)

        language = self.video.subtitle_language('en')
        subs = language.latest_version().subtitles()
        self.assertEquals(7071, subs[2].start_time)

        request = RequestMockup(NotAuthenticatedUser())
        rpc = Rpc()
        subs = rpc.fetch_subtitles(request, self.video.video_id, language.pk)
        last_sub = subs['subtitles'][2]
        self.assertEquals(7071, last_sub['start_time'])
        self.assertEquals(-1, last_sub['end_time'])


class Html5ParseTest(TestCase):
    def _assert(self, start_url, end_url):
        video, created = Video.get_or_create_for_url(start_url)
        vu = video.videourl_set.all()[:1].get()
        self.assertEquals(VIDEO_TYPE_HTML5, vu.type)
        self.assertEquals(end_url, vu.url)

    def test_ogg(self):
        self._assert(
            'http://videos.mozilla.org/firefox/3.5/switch/switch.ogv',
            'http://videos.mozilla.org/firefox/3.5/switch/switch.ogv')

    def test_blip_ogg(self):
        self._assert(
            'http://a59.video2.blip.tv/8410006747301/Miropcf-AboutUniversalSubtitles847.ogv',
            'http://a59.video2.blip.tv/8410006747301/Miropcf-AboutUniversalSubtitles847.ogv')

    def test_blip_ogg_with_query_string(self):
        self._assert(
            'http://a59.video2.blip.tv/8410006747301/Miropcf-AboutUniversalSubtitles847.ogv?bri=1.4&brs=1317',
            'http://a59.video2.blip.tv/8410006747301/Miropcf-AboutUniversalSubtitles847.ogv')

    def test_mp4(self):
        self._assert(
            'http://videos.mozilla.org/firefox/3.5/switch/switch.mp4',
            'http://videos.mozilla.org/firefox/3.5/switch/switch.mp4')

    def test_blip_mp4_with_file_get(self):
        self._assert(
            'http://blip.tv/file/get/Miropcf-AboutUniversalSubtitles847.mp4',
            'http://blip.tv/file/get/Miropcf-AboutUniversalSubtitles847.mp4')

    def test_blip_mp4_with_query_string(self):
        self._assert(
            'http://a59.video2.blip.tv/8410006747301/Miropcf-AboutUniversalSubtitles847.mp4?bri=1.4&brs=1317',
            'http://a59.video2.blip.tv/8410006747301/Miropcf-AboutUniversalSubtitles847.mp4')

class VideoTest(TestCase):
    def setUp(self):
        self.user = User.objects.all()[0]
        self.youtube_video = 'http://www.youtube.com/watch?v=pQ9qX8lcaBQ'
        self.html5_video = 'http://mirrorblender.top-ix.org/peach/bigbuckbunny_movies/big_buck_bunny_1080p_stereo.ogg'

    def test_video_create(self):
        self._create_video(self.youtube_video)
        self._create_video(self.html5_video)

    def _create_video(self, video_url):
        video, created = Video.get_or_create_for_url(video_url)
        self.failUnless(video)
        self.failUnless(created)
        more_video, created = Video.get_or_create_for_url(video_url)
        self.failIf(created)
        self.failUnlessEqual(video, more_video)

    def test_video_cache_busted_on_delete(self):
        start_url = 'http://videos.mozilla.org/firefox/3.5/switch/switch.ogv'
        video, created = Video.get_or_create_for_url(start_url)
        video_url = video.get_video_url()
        video_pk = video.pk

        cache_id_1 = video_cache.get_video_id(video_url)
        self.assertTrue(cache_id_1)
        video.delete()
        self.assertEqual(Video.objects.filter(pk=video_pk).count() , 0)
        # when cache is not cleared this will return arn
        cache_id_2 = video_cache.get_video_id(video_url)
        self.assertNotEqual(cache_id_1, cache_id_2)
        # create a new video with the same url, has to have same# key
        video2, created= Video.get_or_create_for_url(start_url)
        video_url = video2.get_video_url()
        cache_id_3 = video_cache.get_video_id(video_url)
        self.assertEqual(cache_id_3, cache_id_2)

class RpcTest(TestCase):
    fixtures = ['test.json']

    def setUp(self):
        self.rpc = VideosApiClass()
        self.user = User.objects.get(username='admin')
        self.video = Video.objects.get(video_id='iGzkk7nwWX8F')


    def test_change_title_video(self):
        title = u'New title'
        self.rpc.change_title_video(self.video.pk, title, self.user)

        video = Video.objects.get(pk=self.video.pk)
        self.assertEqual(video.title, title)
        try:
            Action.objects.get(video=self.video, new_video_title=title,
                               action_type=Action.CHANGE_TITLE)
        except Action.DoesNotExist:
            self.fail()

class ViewsTest(WebUseTest):
    fixtures = ['test.json']

    def setUp(self):
        self._make_objects("iGzkk7nwWX8F")
        cache.clear()

    def test_video_url_make_primary(self):
        self._login()
        v = Video.objects.get(video_id='iGzkk7nwWX8F')
        self.assertNotEqual(len(VideoUrl.objects.filter(video=v)), 0)
        # add another url
        secondary_url = 'http://www.youtube.com/watch?v=po0jY4WvCIc'
        data = {
            'url': secondary_url,
            'video': v.pk
        }
        url = reverse('videos:video_url_create')
        response = self.client.post(url, data)
        self.assertEqual(response.status_code, 200)
        vid_url = 'http://www.youtube.com/watch?v=rKnDgT73v8s'
        # test make primary
        vu = VideoUrl.objects.filter(video=v)
        vu[0].make_primary()
        self.assertEqual(VideoUrl.objects.get(video=v, primary=True).url, vid_url)
        # check for activity
        self.assertEqual(len(Action.objects.filter(video=v, action_type=Action.EDIT_URL)), 1)
        vu[1].make_primary()
        self.assertEqual(VideoUrl.objects.get(video=v, primary=True).url, secondary_url)
        # check for activity
        self.assertEqual(len(Action.objects.filter(video=v, action_type=Action.EDIT_URL)), 2)
        # assert correct VideoUrl is retrieved
        self.assertEqual(VideoUrl.objects.filter(video=v)[0].url, secondary_url)

    def test_video_url_make_primary_team_video(self):
        self._login()
        v = Video.objects.get(video_id='KKQS8EDG1P4')
        self.assertNotEqual(len(VideoUrl.objects.filter(video=v)), 0)
        # add another url
        secondary_url = 'http://www.youtube.com/watch?v=tKTZoB2Vjuk'
        data = {
            'url': secondary_url,
            'video': v.pk
        }
        url = reverse('videos:video_url_create')
        response = self.client.post(url, data)
        self.assertEqual(response.status_code, 200)
        vid_url = 'http://www.youtube.com/watch?v=KKQS8EDG1P4'
        # test make primary
        vu = VideoUrl.objects.filter(video=v)
        vu[0].make_primary()
        self.assertEqual(VideoUrl.objects.get(video=v, primary=True).url, vid_url)
        # check for activity
        self.assertEqual(len(Action.objects.filter(video=v, action_type=Action.EDIT_URL)), 1)
        vu[1].make_primary()
        self.assertEqual(VideoUrl.objects.get(video=v, primary=True).url, secondary_url)
        # check for activity
        self.assertEqual(len(Action.objects.filter(video=v, action_type=Action.EDIT_URL)), 2)
        # assert correct VideoUrl is retrieved
        self.assertEqual(VideoUrl.objects.filter(video=v)[0].url, secondary_url)

    def test_index(self):
        self._simple_test('videos.views.index')

    def test_feedback(self):
        data = {
            'email': 'test@test.com',
            'message': 'Test',
            'math_captcha_field': 100500,
            'math_captcha_question': 'test'
        }
        response = self.client.post(reverse('videos:feedback'), data)
        self.assertEqual(response.status_code, 200)

    def test_create(self):
        self._login()
        url = reverse('videos:create')

        self._simple_test('videos:create')

        data = {
            'video_url': 'http://www.youtube.com/watch?v=osexbB_hX4g&feature=popular'
        }
        response = self.client.post(url, data)
        self.assertEqual(response.status_code, 302)

        try:
            video = Video.objects.get(videourl__videoid='osexbB_hX4g',
                                      videourl__type=VIDEO_TYPE_YOUTUBE)
        except Video.DoesNotExist:
            self.fail()

        self.assertEqual(response['Location'], 'http://testserver' +
                                               video.get_absolute_url())

        len_before = Video.objects.count()
        data = {
            'video_url': 'http://www.youtube.com/watch?v=osexbB_hX4g'
        }
        response = self.client.post(url, data)
        self.assertEqual(response.status_code, 302)
        self.assertEqual(len_before, Video.objects.count())
        self.assertEqual(response['Location'], 'http://testserver' +
                                               video.get_absolute_url())

    def test_video_url_create(self):
        self._login()
        v = Video.objects.all()[:1].get()

        user = User.objects.exclude(id=self.user.id)[:1].get()
        user.notify_by_email = True
        user.is_active = True
        user.save()
        v.followers.add(user)

        data = {
            'url': u'http://www.youtube.com/watch?v=po0jY4WvCIc&feature=grec_index',
            'video': v.pk
        }
        url = reverse('videos:video_url_create')
        response = self.client.post(url, data)
        self.assertEqual(response.status_code, 200)
        try:
            v.videourl_set.get(videoid='po0jY4WvCIc')
        except ObjectDoesNotExist:
            self.fail()
        self.assertEqual(len(mail.outbox), 1)

    def test_video_url_remove(self):
        self._login()
        v = Video.objects.get(video_id='iGzkk7nwWX8F')
        # add another url since primary can't be removed
        data = {
            'url': 'http://www.youtube.com/watch?v=po0jY4WvCIc',
            'video': v.pk
        }
        url = reverse('videos:video_url_create')
        response = self.client.post(url, data)
        self.assertEqual(response.status_code, 200)
        vid_urls = VideoUrl.objects.filter(video=v)
        self.assertEqual(len(vid_urls), 2)
        vurl_id = vid_urls[1].id
        # check cache
        self.assertEqual(len(video_cache.get_video_urls(v.video_id)), 2)
        response = self.client.get(reverse('videos:video_url_remove'), {'id': vurl_id})
        # make sure get is not allowed
        self.assertEqual(response.status_code, 405)
        # check post
        response = self.client.post(reverse('videos:video_url_remove'), {'id': vurl_id})
        self.assertEqual(response.status_code, 200)
        self.assertEqual(len(VideoUrl.objects.filter(video=v)), 1)
        self.assertEqual(len(Action.objects.filter(video=v, \
            action_type=Action.DELETE_URL)), 1)
        # assert cache is invalidated
        self.assertEqual(len(video_cache.get_video_urls(v.video_id)), 1)

    def test_video_url_deny_remove_primary(self):
        self._login()
        v = Video.objects.get(video_id='iGzkk7nwWX8F')
        vurl_id = VideoUrl.objects.filter(video=v)[0].id
        # make primary
        vu = VideoUrl.objects.filter(video=v)
        vu[0].make_primary()
        response = self.client.post(reverse('videos:video_url_remove'), {'id': vurl_id})
        self.assertEqual(response.status_code, 403)
        self.assertEqual(len(VideoUrl.objects.filter(video=v)), 1)

    def test_video(self):
        self.video.title = 'title'
        self.video.save()
        response = self.client.get(self.video.get_absolute_url(), follow=True)
        self.assertEqual(response.status_code, 200)

        self.video.title = ''
        self.video.save()
        response = self.client.get(self.video.get_absolute_url(), follow=True)
        self.assertEqual(response.status_code, 200)

    def test_access_video_page_no_original(self):
        request = RequestMockup(User.objects.all()[0])
        session = create_two_sub_session(request)
        video_pk = session.language.video.pk
        video = Video.objects.get(pk=video_pk)
        en = video.subtitlelanguage_set.all()[0]
        en.is_original=False
        en.save()
        video_changed_tasks.delay(video_pk)
        response = self.client.get(reverse('videos:history', args=[video.video_id]))
        # Redirect for now, until we remove the concept of SubtitleLanguages
        # with blank language codes.
        self.assertEqual(response.status_code, 302)

    def test_bliptv_twice(self):
        VIDEO_FILE = 'http://blip.tv/file/get/Kipkay-AirDusterOfficeWeaponry223.m4v'
        old_video_file_url = blip.video_file_url
        blip.video_file_url = lambda x: VIDEO_FILE
        Video.get_or_create_for_url('http://blip.tv/file/4395490')
        blip.video_file_url = old_video_file_url
        # this test passes if the following line executes without throwing an error.
        Video.get_or_create_for_url(VIDEO_FILE)

    def test_legacy_history(self):
        # TODO: write tests
        pass

    def test_stop_notification(self):
        # TODO: write tests
        pass

    def test_subscribe_to_updates(self):
        # TODO: write test
        pass

    def test_email_friend(self):
        self._simple_test('videos:email_friend')

        data = {
            'from_email': 'test@test.com',
            'to_emails': 'test1@test.com,test@test.com',
            'subject': 'test',
            'message': 'test',
            'math_captcha_field': 100500,
            'math_captcha_question': 'test'
        }
        response = self.client.post(reverse('videos:email_friend'), data)
        self.assertEqual(response.status_code, 302)
        self.assertEquals(len(mail.outbox), 1)

        mail.outbox = []
        data['link'] = 'http://someurl.com'
        self._login()
        response = self.client.post(reverse('videos:email_friend'), data)
        self.assertEqual(response.status_code, 302)
        self.assertEquals(len(mail.outbox), 1)

        msg = u'Hey-- just found a version of this video ("Tú - Jennifer Lopez") with captions: http://unisubs.example.com:8000/en/videos/OcuMvG3LrypJ/'
        url = _make_email_url(msg)
        response = self.client.get(url)
        self.assertEqual(response.status_code, 200)

    def test_demo(self):
        self._simple_test('videos:demo')

    def test_history(self):
        # Redirect for now, until we remove the concept of SubtitleLanguages
        # with blank language codes.
        self._simple_test('videos:history',
            [self.video.video_id], status=302)

        self._simple_test('videos:history',
            [self.video.video_id], data={'o': 'user', 'ot': 'asc'}, status=302)

        sl = self.video.subtitlelanguage_set.all()[:1].get()
        sl.language = 'en'
        sl.save()
        self._simple_test('videos:translation_history',
            [self.video.video_id, sl.language, sl.id])

    def _test_rollback(self):
        #TODO: Seems like roll back is not getting called (on models)
        self._login()

        version = self.video.version(0)
        last_version = self.video.version(public_only=False)

        self._simple_test('videos:rollback', [version.id], status=302)

        new_version = self.video.version()
        self.assertEqual(last_version.version_no+1, new_version.version_no)

    def test_model_rollback(self):
        video = Video.objects.all()[:1].get()
        lang = video.subtitlelanguage_set.all()[:1].get()
        v = lang.latest_version(public_only=True)
        v.is_forked = True
        v.save()

        new_v = SubtitleVersion(language=lang, version_no=v.version_no+1,
                                datetime_started=datetime.now())
        new_v.save()
        lang = SubtitleLanguage.objects.get(id=lang.id)

        self._login()

        self.client.get(reverse('videos:rollback', args=[v.id]), {})
        lang = SubtitleLanguage.objects.get(id=lang.id)
        last_v = lang.latest_version(public_only=True)
        self.assertTrue(last_v.is_forked)
        self.assertFalse(last_v.notification_sent)
        self.assertEqual(last_v.version_no, new_v.version_no+1)

    def test_rollback_updates_sub_count(self):
        video = Video.objects.all()[:1].get()
        lang = video.subtitlelanguage_set.all()[:1].get()
        v = lang.latest_version(public_only=False)
        num_subs = len(v.subtitles())
        v.is_forked  = True
        v.save()
        new_v = SubtitleVersion(language=lang, version_no=v.version_no+1,
                                datetime_started=datetime.now())
        new_v.save()
        for i in xrange(0,20):
            s, created = Subtitle.objects.get_or_create(
                version=new_v,
                subtitle_id= "%s" % i,
                subtitle_order=i,
                subtitle_text="%s lala" % i
            )
        self._login()
        self.client.get(reverse('videos:rollback', args=[v.id]), {})
        last_v  = (SubtitleLanguage.objects.get(id=lang.id)
                                           .latest_version(public_only=True))
        final_num_subs = len(last_v.subtitles())
        self.assertEqual(final_num_subs, num_subs)

    def test_diffing(self):
        version = self.video.version(version_no=0)
        last_version = self.video.version()
        response = self._simple_test('videos:diffing', [version.id, last_version.id])
        self.assertEqual(len(response.context['captions']), 5)

    def test_test_form_page(self):
        self._simple_test('videos:test_form_page')

        data = {
            'email': 'test@test.ua',
            'task1': 'test1',
            'task2': 'test2',
            'task3': 'test3'
        }
        response = self.client.post(reverse('videos:test_form_page'), data)
        self.assertEqual(response.status_code, 302)

        try:
            UserTestResult.objects.get(**data)
        except UserTestResult.DoesNotExist:
            self.fail()

    def test_search(self):
        self._simple_test('search:index')

    def test_counter(self):
        self._simple_test('counter')

    def test_test_mp4_page(self):
        self._simple_test('test-mp4-page')

    def test_test_ogg_page(self):
        self._simple_test('test-ogg-page')

    def test_opensubtitles2010_page(self):
        self._simple_test('opensubtitles2010_page')

    def test_faq_page(self):
        self._simple_test('faq_page')

    def test_about_page(self):
        self._simple_test('about_page')

    def test_demo_page(self):
        self._simple_test('demo')

    def test_policy_page(self):
        self._simple_test('policy_page')

    def test_volunteer_page_category(self):
        self._login()
        categories = ['featured', 'popular', 'requested', 'latest']
        for category in categories:
            url = reverse('videos:volunteer_category',
                          kwargs={'category': category})

            response = self.client.post(url)
            self.assertEqual(response.status_code, 200)


class YoutubeVideoTypeTest(TestCase):
    fixtures = ['test.json']
    def setUp(self):
        self.vt = YoutubeVideoType
        self.data = [{
            'url': 'http://www.youtube.com/watch#!v=UOtJUmiUZ08&feature=featured&videos=Qf8YDn9mbGs',
            'video_id': 'UOtJUmiUZ08'
        },{
            'url': 'http://www.youtube.com/v/6Z5msRdai-Q',
            'video_id': '6Z5msRdai-Q'
        },{
            'url': 'http://www.youtube.com/watch?v=woobL2yAxD4',
            'video_id': 'woobL2yAxD4'
        },{
            'url': 'http://www.youtube.com/watch?v=woobL2yAxD4&amp;playnext=1&amp;videos=9ikUhlPnCT0&amp;feature=featured',
            'video_id': 'woobL2yAxD4'
        }]
        self.shorter_url = "http://youtu.be/HaAVZ2yXDBo"

    def test_create_kwars(self):
        vt = self.vt('http://www.youtube.com/watch?v=woobL2yAxD4')
        kwargs = vt.create_kwars()
        self.assertEqual(kwargs, {'videoid': 'woobL2yAxD4'})

    def test_set_values(self):
        youtbe_url = 'http://www.youtube.com/watch?v=_ShmidkrcY0'

        video, created = Video.get_or_create_for_url(youtbe_url)
        vu = video.videourl_set.all()[:1].get()

        self.assertEqual(vu.videoid, '_ShmidkrcY0')
        self.assertTrue(video.title)
        self.assertEqual(video.duration, 79)
        self.assertTrue(video.thumbnail)

    def test_matches_video_url(self):
        for item in self.data:
            self.assertTrue(self.vt.matches_video_url(item['url']))
            self.assertFalse(self.vt.matches_video_url('http://some-other-url.com'))
            self.assertFalse(self.vt.matches_video_url(''))
            self.assertFalse(self.vt.matches_video_url('http://youtube.com/'))
            self.assertFalse(self.vt.matches_video_url('http://youtube.com/some-video/'))
            self.assertTrue(self.vt.matches_video_url(self.shorter_url))

    def test_get_video_id(self):
        for item in self.data:
            self.failUnlessEqual(item['video_id'], self.vt._get_video_id(item['url']))

    def test_shorter_format(self):
        vt = self.vt(self.shorter_url)
        self.assertTrue(vt)
        self.assertEqual(vt.video_id , self.shorter_url.split("/")[-1])

    def test_subtitles_saving(self):
        youtube_url = 'http://www.youtube.com/watch?v=XDhJ8lVGbl8'

        vt = self.vt(youtube_url)
        video, created = Video.get_or_create_for_url(youtube_url)

        lang = vt.get_subtitled_languages()[0]

        save_subtitles_for_lang(lang, video.pk, video.video_id)

        sl = video.subtitle_language(lang['lang_code'])

        subtitles = sl.get_tip().get_subtitles()
        self.assertTrue(len(subtitles))
        self.assertEqual(list(subtitles)[-1][2], u'Thanks.')

    def test_data_prep(self):
        from videos.types.youtube import _prepare_subtitle_data_for_version
        video = Video.objects.all()[0]
        subs = [
            (0, 1000, 'Hi'),
            (2000, 3000, 'How are you?'),
        ]
        new_sv = add_subtitles(video, 'en', subs)
        content, t, code = _prepare_subtitle_data_for_version(new_sv)
        srt = "1\r\n00:00:00,000 --> 00:00:01,000\r\nHi\r\n\r\n2\r\n00:00:02,000 --> 00:00:03,000\r\nHow are you?\r\n"
        self.assertEquals(srt, content)
        self.assertEquals('', t)
        self.assertEquals('en', code)


class HtmlFiveVideoTypeTest(TestCase):
    def setUp(self):
        self.vt = HtmlFiveVideoType

    def test_type(self):
        url = 'http://someurl.com/video.ogv?val=should&val1=be#removed'
        clean_url = 'http://someurl.com/video.ogv'

        video, created = Video.get_or_create_for_url(url)
        vu = video.videourl_set.all()[:1].get()

        self.assertEqual(vu.url, clean_url)
        self.assertEqual(self.vt.video_url(vu), vu.url)

        self.assertTrue(self.vt.matches_video_url(url))
        self.assertTrue(self.vt.matches_video_url('http://someurl.com/video.ogg'))
        self.assertTrue(self.vt.matches_video_url('http://someurl.com/video.mp4'))
        self.assertTrue(self.vt.matches_video_url('http://someurl.com/video.m4v'))
        self.assertTrue(self.vt.matches_video_url('http://someurl.com/video.webm'))

        self.assertFalse(self.vt.matches_video_url('http://someurl.ogv'))
        self.assertFalse(self.vt.matches_video_url(''))
        #for this is other type
        self.assertFalse(self.vt.matches_video_url('http://someurl.com/video.flv'))
        self.assertFalse(self.vt.matches_video_url('http://someurl.com/ogv.video'))

class Mp3VideoTypeTest(TestCase):
    def setUp(self):
        self.vt = Mp3VideoType

    def test_type(self):
        url = 'http://someurl.com/audio.mp3?val=should&val1=be#removed'
        clean_url = 'http://someurl.com/audio.mp3'

        video, created = Video.get_or_create_for_url(url)
        vu = video.videourl_set.all()[:1].get()

        self.assertEqual(vu.url, clean_url)
        self.assertEqual(self.vt.video_url(vu), vu.url)

        self.assertTrue(self.vt.matches_video_url(url))

        self.assertTrue(self.vt.matches_video_url('http://someurl.com/audio.mp3'))
        self.assertFalse(self.vt.matches_video_url('http://someurl.com/mp3.audio'))

class BlipTvVideoTypeTest(TestCase):
    def setUp(self):
        self.vt = BlipTvVideoType

    def test_type(self):
        url = 'http://blip.tv/day9tv/day-9-daily-438-p3-build-orders-made-easy-newbie-tuesday-6066868'
        video, created = Video.get_or_create_for_url(url)
        vu = video.videourl_set.all()[:1].get()

        # this is the id used to embed videos
        self.assertEqual(vu.videoid, 'hdljgvKmGAI')
        self.assertTrue(video.title)
        self.assertTrue(video.thumbnail)
        self.assertTrue(vu.url)

        self.assertTrue(self.vt.matches_video_url(url))
        self.assertTrue(self.vt.matches_video_url('http://blip.tv/day9tv/day-9-daily-438-p3-build-orders-made-easy-newbie-tuesday-6066868'))
        self.assertFalse(self.vt.matches_video_url('http://blip.tv'))
        self.assertFalse(self.vt.matches_video_url(''))

    def test_video_title(self):
        url = 'http://blip.tv/day9tv/day-9-daily-100-my-life-of-starcraft-3505715'
        video, created = Video.get_or_create_for_url(url)
        #really this should be jsut not failed
        self.assertTrue(video.get_absolute_url())

    def test_creating(self):
        # this test is for ticket: https://www.pivotaltracker.com/story/show/12996607
        url = 'http://blip.tv/day9tv/day-9-daily-1-flash-vs-hero-3515432'
        video, created = Video.get_or_create_for_url(url)

class DailymotionVideoTypeTest(TestCase):
    def setUp(self):
        self.vt = DailymotionVideoType

    def test_type(self):
        url = 'http://www.dailymotion.com/video/x7u2ww_juliette-drums_lifestyle#hp-b-l'

        video, created = Video.get_or_create_for_url(url)
        vu = video.videourl_set.all()[:1].get()

        self.assertEqual(vu.videoid, 'x7u2ww')
        self.assertTrue(video.title)
        self.assertTrue(video.thumbnail)
        self.assertEqual(vu.url, 'http://dailymotion.com/video/x7u2ww')
        self.assertTrue(self.vt.video_url(vu))

        self.assertTrue(self.vt.matches_video_url(url))
        self.assertFalse(self.vt.matches_video_url(''))
        self.assertFalse(self.vt.matches_video_url('http://www.dailymotion.com'))

    def test_type1(self):
        url = u'http://www.dailymotion.com/video/edit/xjhzgb_projet-de-maison-des-services-a-fauquembergues_news'
        vt = self.vt(url)
        try:
            vt.get_metadata(vt.videoid)
            self.fail('This link should return wrong response')
        except VideoTypeError:
            pass

class FLVVideoTypeTest(TestCase):
    def setUp(self):
        self.vt = FLVVideoType

    def test_type(self):
        url = 'http://someurl.com/video.flv?val=should&val1=be#removed'
        clean_url = 'http://someurl.com/video.flv'

        video, created = Video.get_or_create_for_url(url)
        vu = video.videourl_set.all()[:1].get()

        self.assertEqual(vu.url, clean_url)
        self.assertEqual(self.vt.video_url(vu), vu.url)

        self.assertTrue(self.vt.matches_video_url(url))

        self.assertFalse(self.vt.matches_video_url('http://someurl.flv'))
        self.assertFalse(self.vt.matches_video_url(''))
        self.assertFalse(self.vt.matches_video_url('http://someurl.com/flv.video'))

    def test_blip_type(self):
        url = 'http://blip.tv/file/get/Coldguy-SpineBreakersLiveAWizardOfEarthsea210.FLV'
        video, created = Video.get_or_create_for_url(url)
        video_url = video.videourl_set.all()[0]
        self.assertEqual(self.vt.abbreviation, video_url.type)

class VimeoVideoTypeTest(TestCase):
    def setUp(self):
        self.vt = VimeoVideoType

    def test_type(self):
        url = 'http://vimeo.com/15786066?some_param=111'

        video, created = Video.get_or_create_for_url(url)
        vu = video.videourl_set.all()[:1].get()

        self.assertEqual(vu.videoid, '15786066')
        self.assertTrue(self.vt.video_url(vu))

        self.assertTrue(self.vt.matches_video_url(url))

        self.assertFalse(self.vt.matches_video_url('http://vimeo.com'))
        self.assertFalse(self.vt.matches_video_url(''))

    def test1(self):
        #For this video Vimeo API returns response with strance error
        #But we can get data from this response. See vidscraper.sites.vimeo.get_shortmem
        #So if this test is failed - maybe API was just fixed and other response is returned
        # FIXME: restablish when vimeo api is back!
        return
        url = u'http://vimeo.com/22070806'
        video, created = Video.get_or_create_for_url(url)

        self.assertNotEqual(video.title, '')
        self.assertNotEqual(video.description, '')
        vu = video.videourl_set.all()[:1].get()

        self.assertEqual(vu.videoid, '22070806')
        self.assertTrue(self.vt.video_url(vu))


class VideoTypeRegistrarTest(TestCase):
    def test_base(self):
        registrar = VideoTypeRegistrar()

        class MockupVideoType(VideoType):
            abbreviation = 'mockup'
            name = 'MockUp'

        registrar.register(MockupVideoType)
        self.assertEqual(registrar[MockupVideoType.abbreviation], MockupVideoType)
        self.assertEqual(registrar.choices[-1], (MockupVideoType.abbreviation, MockupVideoType.name))

    def test_video_type_for_url(self):
        type = video_type_registrar.video_type_for_url('some url')
        self.assertEqual(type, None)
        type = video_type_registrar.video_type_for_url('http://youtube.com/v=UOtJUmiUZ08')
        self.assertTrue(isinstance(type, YoutubeVideoType))
        self.assertRaises(VideoTypeError, video_type_registrar.video_type_for_url,
                          'http://youtube.com/v=100500')


class TestFeedsSubmit(TestCase):
    def setUp(self):
        self.client.login(username='admin', password='admin')

    def test_video_feed_submit(self):
        old_count = Video.objects.count()
        data = {
            'feed_url': u'http://blip.tv/coxman/rss'
        }
        response = self.client.post(reverse('videos:create_from_feed'), data)
        self.assertRedirects(response, reverse('videos:create'))
        self.assertNotEqual(old_count, Video.objects.count())
        self.assertEqual(Video.objects.count(), 7)

    def test_video_youtube_username_submit(self):
        old_count = Video.objects.count()
        data = {
            'usernames': u'fernandotakai'
        }
        response = self.client.post(reverse('videos:create_from_feed'), data)
        self.assertRedirects(response, reverse('videos:create'))
        self.assertNotEqual(old_count, Video.objects.count())
        self.assertEqual(Video.objects.count(), 17)

    def test_empty_feed_submit(self):
        base_open_resource = feedparser._open_resource

        def _open_resource_mock(*args, **kwargs):
            return StringIO(str(u"".join([u"<?xml version='1.0' encoding='UTF-8'?>",
            u"<feed xmlns='http://www.w3.org/2005/Atom' xmlns:openSearch='http://a9.com/-/spec/opensearchrss/1.0/'>",
            u"<id>http://gdata.youtube.com/feeds/api/users/test/uploads</id>",
            u"<updated>2011-07-05T09:17:40.888Z</updated>",
            u"<category scheme='http://schemas.google.com/g/2005#kind' term='http://gdata.youtube.com/schemas/2007#video'/>",
            u"<title type='text'>Uploads by test</title>",
            u"<logo>http://www.youtube.com/img/pic_youtubelogo_123x63.gif</logo>",
            u"<link rel='related' type='application/atom+xml' href='https://gdata.youtube.com/feeds/api/users/test'/>",
            u"<link rel='alternate' type='text/html' href='https://www.youtube.com/profile_videos?user=test'/>",
            u"<link rel='http://schemas.google.com/g/2005#feed' type='application/atom+xml' href='https://gdata.youtube.com/feeds/api/users/test/uploads'/>",
            u"<link rel='http://schemas.google.com/g/2005#batch' type='application/atom+xml' href='https://gdata.youtube.com/feeds/api/users/test/uploads/batch'/>",
            u"<link rel='self' type='application/atom+xml' href='https://gdata.youtube.com/feeds/api/users/test/uploads?start-index=1&amp;max-results=25'/>",
            u"<author><name>test</name><uri>https://gdata.youtube.com/feeds/api/users/test</uri></author>",
            u"<generator version='2.0' uri='http://gdata.youtube.com/'>YouTube data API</generator>",
            u"<openSearch:totalResults>0</openSearch:totalResults><openSearch:startIndex>1</openSearch:startIndex>",
            u"<openSearch:itemsPerPage>25</openSearch:itemsPerPage></feed>"])))

        feedparser._open_resource = _open_resource_mock

        old_count = Video.objects.count()
        feed_url = u'http://gdata.youtube.com/feeds/api/users/testempty/uploads'
        data = {
            'feed_url': feed_url,
            'save_feed': True
        }
        response = self.client.post(reverse('videos:create_from_feed'), data)
        self.assertRedirects(response, reverse('videos:create'))
        self.assertEqual(old_count, Video.objects.count())

        vf = VideoFeed.objects.get(url=feed_url)
        self.assertEqual(vf.last_link, '')

        feedparser._open_resource = base_open_resource

class BrightcoveVideoTypeTest(TestCase):
    def setUp(self):
        self.vt = BrightcoveVideoType

    def test_type(self):
        url  = 'http://link.brightcove.com/services/player/bcpid955357260001?bckey=AQ~~,AAAA3ijeRPk~,jc2SmUL6QMyqTwfTFhUbWr3dg6Oi980j&bctid=956115196001'
        video, created = Video.get_or_create_for_url(url)
        vu = video.videourl_set.all()[:1].get()
        self.assertTrue(vu.type ==  VIDEO_TYPE_BRIGHTCOVE == BrightcoveVideoType.abbreviation)
        self.assertTrue(self.vt.video_url(vu))
        self.assertTrue(self.vt.matches_video_url(url))

    def test_redirection(self):
        url  = 'http://bcove.me/7fa5828z'
        vt = video_type_registrar.video_type_for_url(url)
        self.assertTrue(vt)
        self.assertEqual(vt.video_id, '956115196001')


class TestTasks(TestCase):
    fixtures = ['test.json']

    def setUp(self):
        self.user = User.objects.get(pk=2)
        self.video = Video.objects.all()[:1].get()
        self.language = self.video.subtitle_language()
        self.language.language = 'en'
        self.language.save()
        self.latest_version = self.language.latest_version(public_only=True)

        self.latest_version.user.notify_by_email = True
        self.latest_version.user.is_active = True
        self.latest_version.user.save()

        self.language.followers.add(self.latest_version.user)
        self.video.followers.add(self.latest_version.user)

    def test_send_change_title_email(self):
        user = User.objects.all()[:1].get()

        self.assertFalse(self.video.followers.count() == 1
                         and self.video.followers.all()[:1].get() == user)

        old_title = self.video.title
        new_title = u'New title'
        self.video.title = new_title
        self.video.save()

        result = send_change_title_email.delay(self.video.id, user.id,
                                               old_title, new_title)
        if result.failed():
            self.fail(result.traceback)
        self.assertEqual(len(mail.outbox), 1)

        mail.outbox = []
        result = send_change_title_email.delay(self.video.id, None, old_title,
                                               new_title)
        if result.failed():
            self.fail(result.traceback)
        self.assertEqual(len(mail.outbox), 1)

    def test_notification_sending(self):
        """
        Make the system send updates only on the object being followed
        (language vs. video).

        The following is taken directly from the ticket
        -----------------------------------------------

        1. Followers of a video (submitter + anyone who chose to follow the
            video) should:

            * Be listed as followers for each language of this video
            * Get notifications about any changes made to the video or any of
                the related languages.
            * Get notifications about any comments left on the video or any of
                the related videos.

        2. Followers of a language (followers of language +
            transcriber(s)/translator(s) + editor(s) + anyone who chose to
            follow the language) should:

            * Get notifications about any changes made to the subtitles in
                this language, but not in any other language for the same video.
            * Get notifications about comments made on the subtitles in this
                language, but not in any other language for the video, nor on
                the video as a whole entity.
        """

        # Video is submitted by self.user (pk 2, admin@mail.net)
        # The submitter is automatically added to followers via the
        # ``Video.get_or_create_for_url`` method.  Here we do that by hand.
        self.assertEquals(0, Message.objects.count())
        self.assertEquals(0, Comment.objects.count())
        self.video.user = self.user
        self.video.user.notify_by_email = True
        self.video.user.notify_by_message = False
        self.video.user.save()
        self.video.followers.add(self.user)
        self.video.save()

        # Create a user that only follows the language
        user_language_only = User.objects.create(username='languageonly',
                email='dude@gmail.com', notify_by_email=True,
                notify_by_message=True)

        user_language2_only = User.objects.create(username='languageonly2',
                email='dude2@gmail.com', notify_by_email=True,
                notify_by_message=True)

        # Create a user that will make the edits
        user_edit_maker = User.objects.create(username='editmaker',
                email='maker@gmail.com', notify_by_email=True,
                notify_by_message=True)

        latest_version = self.language.latest_version()
        latest_version.language.followers.clear()
        latest_version.language.followers.add(user_language_only)
        latest_version.title = 'Old title'
        latest_version.description = 'Old description'
        latest_version.save()

        # Create another language
        lan2 = SubtitleLanguage.objects.create(video=self.video, language='ru')
        lan2.followers.add(user_language2_only)
        self.assertEquals(2, SubtitleLanguage.objects.count())

        v = SubtitleVersion()
        v.language = self.language
        v.datetime_started = datetime.now()
        v.version_no = latest_version.version_no+1
        v.user = user_edit_maker
        v.title = 'New title'
        v.description = 'New description'
        v.save()

        for s in latest_version.subtitle_set.all():
            s.duplicate_for(v).save()

        s = Subtitle()
        s.version = v
        s.subtitle_id = 'asdasdsadasdasdasd'
        s.subtitle_order = 5
        s.subtitle_text = 'new subtitle'
        s.start_time = 50
        s.end_time = 51
        s.save()

        # Clear the box because the above generates some emails
        mail.outbox = []

        # Kick it off
        video_changed_tasks.delay(v.video.id, v.id)

        # --------------------------------------------------------------------

        # How many emails should we have?
        # * The submitter
        # * All video followers who want emails
        # * All followers of the language being changed
        # * Minus the change author
        #
        # In our case that is: languageonly, adam, admin
        people = set(self.video.followers.filter(notify_by_email=True))
        people.update(self.language.followers.filter(notify_by_email=True))

        number = len(list(people)) - 1  # for the editor
        self.assertEqual(len(mail.outbox), number)

        email = mail.outbox[0]
        tos = [item for sublist in mail.outbox for item in sublist.to]

        self.assertTrue('New description' in email.body)
        self.assertTrue('Old description' in email.body)
        self.assertTrue('New title' in email.body)
        self.assertTrue('Old title' in email.body)

        # Make sure that all followers of the video got notified
        # Excluding the author of the new version
        excludes = list(User.objects.filter(email__in=[v.user.email]).all())
        self.assertEquals(1, len(excludes))
        followers = self.video.notification_list(excludes)
        self.assertTrue(excludes[0].notify_by_email and
                excludes[0].notify_by_message)
        self.assertTrue(followers.filter(pk=self.video.user.pk).exists())

        for follower in followers:
            self.assertTrue(follower.email in tos)

        self.assertTrue(self.user.notify_by_email)
        self.assertTrue(self.user.email in tos)

        # Refresh objects
        self.user = User.objects.get(pk=self.user.pk)
        self.video = Video.objects.get(pk=self.video.pk)

        # Messages sent?
        self.assertFalse(self.video.user.notify_by_message)
        self.assertFalse(User.objects.get(pk=self.video.user.pk).notify_by_message)
        followers = self.video.followers.filter(
                notify_by_message=True).exclude(pk__in=[e.pk for e in excludes])

        self.assertEquals(followers.count(), 1)
        self.assertNotEquals(followers[0].pk, self.user.pk)

        self.assertEquals(followers.count(), Message.objects.count())
        for follower in followers:
            self.assertTrue(Message.objects.filter(user=follower).exists())

        language_follower_email = None
        for email in mail.outbox:
            if user_language_only.email in email.to:
                language_follower_email = email
                break

        self.assertFalse(language_follower_email is None)

        # --------------------------------------------------------------------
        # Now test comment notifications

        Message.objects.all().delete()
        mail.outbox = []

        # Video comment first
        form =  CommentForm(self.video, {
            'content': 'Text',
            'object_pk': self.video.pk,
            'content_type': ContentType.objects.get_for_model(self.video).pk
            })
        form.save(self.user, commit=True)

        self.assertEquals(1, Comment.objects.count())
        self.assertEqual(len(mail.outbox), 1)

        emails = []
        for e in mail.outbox:
            for a in e.to:
                emails.append(a)

        followers = self.video.followers.filter(notify_by_email=True)
        self.assertEquals(emails.sort(), [f.email for f in followers].sort())

        followers = self.video.followers.filter(notify_by_email=False)
        for follower in followers:
            self.assertFalse(follower.email in emails)

        followers = self.video.followers.filter(notify_by_message=True)
        self.assertEquals(followers.count(), Message.objects.count())
        for message in Message.objects.all():
            self.assertTrue(isinstance(message.object, Video))
            self.assertTrue(message.user in list(followers))

        # And now test comments on languages
        Message.objects.all().delete()
        mail.outbox = []

        form =  CommentForm(self.language, {
            'content': 'Text',
            'object_pk': self.language.pk,
            'content_type': ContentType.objects.get_for_model(self.language).pk
            })
        form.save(self.user, commit=True)

        self.assertEquals(Message.objects.count(),
                self.language.followers.filter(notify_by_message=True).count())

        followers = self.language.followers.filter(notify_by_message=True)

        # The author of the comment shouldn't get a message
        self.assertFalse(Message.objects.filter(user=self.user).exists())

        lan2 = SubtitleLanguage.objects.get(pk=lan2.pk)
        lan2_followers = lan2.followers.all()

        for message in Message.objects.all():
            self.assertTrue(isinstance(message.object,
                SubtitleLanguage))
            self.assertTrue(message.user in list(followers))
            self.assertFalse(message.user in list(lan2_followers))

<<<<<<< HEAD
=======


class TestPercentComplete(TestCase):
    fixtures = ['test.json']

    def _create_trans(self, latest_version=None, lang_code=None, forked=False):
        translation = SubtitleLanguage()
        translation.video = self.video
        translation.language = lang_code
        translation.is_original = False
        translation.is_forked = forked
        if not forked:
           translation.standard_language = self.video.subtitle_language()
        translation.save()

        self.translation = translation

        v = SubtitleVersion()
        v.language = translation
        if latest_version:
            v.version_no = latest_version.version_no+1
        else:
            v.version_no = 1
        v.datetime_started = datetime.now()
        v.save()

        self.translation_version = v
        if latest_version is not None:
            for s in latest_version.subtitle_set.all():
                s.duplicate_for(v).save()
        return translation

    def setUp(self):
        self.video = Video.objects.all()[:1].get()
        self.original_language = self.video.subtitle_language()
        latest_version = self.original_language.latest_version()
        self.translation = self._create_trans(latest_version, 'uk')

    def test_percent_done(self):
        video_changed_tasks.delay(self.translation.video.id)
        translation = SubtitleLanguage.objects.get(id=self.translation.id)
        self.assertEqual(translation.percent_done, 100)

    def test_delete_from_original(self):
        latest_version = self.original_language.latest_version()
        latest_version.subtitle_set.all()[:1].get().delete()
        video_changed_tasks.delay(self.translation.video.id)
        translation = SubtitleLanguage.objects.get(id=self.translation.id)
        self.assertEqual(translation.percent_done, 100)

    def test_adding_to_original(self):
        latest_version = self.original_language.latest_version()
        s = Subtitle()
        s.version = latest_version
        s.subtitle_id = 'asdasdsadasdasdasd'
        s.subtitle_order = 5
        s.subtitle_text = 'new subtitle'
        s.start_time = 50
        s.end_time = 51
        s.save()

        video_changed_tasks.delay(self.translation.video.id)
        translation = SubtitleLanguage.objects.get(id=self.translation.id)
        self.assertEqual(translation.percent_done, 4/5.*100)

    def test_delete_all(self):
        for s in self.translation_version.subtitle_set.all():
            s.delete()
        video_changed_tasks.delay(self.translation.video.id)
        translation = SubtitleLanguage.objects.get(id=self.translation.id)
        self.assertEqual(translation.percent_done, 0)

    def test_delete_from_translation(self):
        self.translation_version.subtitle_set.all()[:1].get().delete()
        video_changed_tasks.delay(self.translation.video.id)
        translation = SubtitleLanguage.objects.get(id=self.translation.id)
        self.assertEqual(translation.percent_done, 75)

    def test_many_subtitles(self):
        latest_version = self.original_language.latest_version()
        for i in range(2, 450):
            s = Subtitle()
            s.version = latest_version
            s.subtitle_id = 'sadfdasf%s' % i
            s.subtitle_order = i
            s.start_time = 5000 + (i * 1000)
            s.end_time = 51000 + (i * 1000)
            s.subtitle_text = "what %i" % i
            s.save()

        video_changed_tasks.delay(self.translation.video.id)
        translation = SubtitleLanguage.objects.get(id=self.translation.id)
        # 1% reflects https://www.pivotaltracker.com/story/show/16013319
        self.assertEqual(translation.percent_done, 1)

    def test_count_as_complete(self):
        self.assertFalse(self.video.complete_date)
        # set the original lang as complete, should be completed
        video_changed_tasks.delay(self.translation.video.id)
        translation = SubtitleLanguage.objects.get(id=self.translation.id)
        self.assertEqual(translation.percent_done, 100)
        self.assertTrue(translation.is_complete)
        self.translation.save()


    def test_video_0_subs_are_never_complete(self):
        self.original_language = self.video.subtitle_language()
        new_lang = self._create_trans(None, 'it', True)
        self.assertFalse(self.video.is_complete, False)
        metadata_manager.update_metadata(self.video.pk)
        new_lang.save()
        self.video.subtitlelanguage_set.all().filter(percent_done=100).delete()
        self.assertFalse(self.video.is_complete)


class TestAlert(TestCase):
    fixtures = ['test.json']

    def setUp(self):
        self.video = Video.objects.all()[:1].get()
        self.original_language = self.video.subtitle_language()
        self.latest_version = self.original_language.latest_version()
        settings.ALERT_EMAIL = 'test@test.com'

    def _new_version(self, lang=None):
        v = SubtitleVersion()
        v.language = lang or self.original_language
        v.datetime_started = datetime.now()
        lv = v.language.latest_version()
        v.version_no = lv and lv.version_no+1 or 1
        v.save()
        return v

    def test_other_languages_changes(self):
        v = self._new_version()
        l = SubtitleLanguage(video=self.video, language='ru', is_original=False)
        l.save()
        self._new_version(l)
        alarms.check_other_languages_changes(v, ignore_statistic=True)
        self.assertEquals(len(mail.outbox), 1)

    def test_check_language_name_success(self):
        self.original_language.language = 'en'
        self.original_language.save()

        v = self._new_version()

        Subtitle(version=v, subtitle_id=u'AaAaAaAaAa', subtitle_text='Django is a high-level Python Web framework that encourages rapid development and clean, pragmatic design.').save()
        Subtitle(version=v, subtitle_id=u'BaBaBaBaBa', subtitle_text='Developed four years ago by a fast-moving online-news operation').save()

        alarms.check_language_name(v, ignore_statistic=True)

        self.assertEquals(len(mail.outbox), 0)

    def test_check_language_name_fail(self):
        self.original_language.language = 'en'
        self.original_language.save()
        # disabling this test for now, since the google ajax api
        # is returning 403s
        return
        v = self._new_version()

        #this is reliable Ukrainian language
        Subtitle(version=v, subtitle_id=u'AaAaAaAaAa1', subtitle_text=u'Якась не зрозумiла мова.').save()
        Subtitle(version=v, subtitle_id=u'BaBaBaBaBa1', subtitle_text='Якась не зрозумiла мова.').save()

        alarms.check_language_name(v, ignore_statistic=True)

        self.assertEquals(len(mail.outbox), 1)

        v = self._new_version()

        #this one is unreliable
        Subtitle(version=v, subtitle_id=u'AaAaAaAaAa2', subtitle_text=u'Яsdasdзроasdзумiddаsda.').save()
        Subtitle(version=v, subtitle_id=u'BaBaBaBaBa2', subtitle_text='Якasdсьadsdе sdзрdмiлasdва.').save()

        alarms.check_language_name(v, ignore_statistic=True)

        self.assertEquals(len(mail.outbox), 2)

>>>>>>> 06f6e7bf
class TestModelsSaving(TestCase):

    fixtures = ['test.json', 'subtitle_fixtures.json']

    def setUp(self):
        self.video = Video.objects.all()[:1].get()
        self.language = self.video.subtitle_language()

    def test_video_languages_count(self):
        from videos.tasks import video_changed_tasks

        #test if fixtures has correct data
        langs_count = self.video.newsubtitlelanguage_set.having_nonempty_tip().count()

        self.assertEqual(self.video.languages_count, langs_count)
        self.assertTrue(self.video.languages_count > 0)

        self.video.languages_count = 0
        self.video.save()
        video_changed_tasks.delay(self.video.pk)
        self.video = Video.objects.get(id=self.video.id)
        self.assertEqual(self.video.languages_count, langs_count)

    def test_subtitle_language_save(self):
        self.assertEqual(self.video.complete_date, None)
        self.assertEqual(self.video.subtitlelanguage_set.count(), 1)

        self.language.subtitles_complete = True
        self.language.save()
        from videos.tasks import video_changed_tasks
        video_changed_tasks.delay(self.video.pk)
        self.video = Video.objects.get(pk=self.video.pk)
        self.assertNotEqual(self.video.complete_date, None)

        self.language.subtitles_complete = False
        self.language.save()
        video_changed_tasks.delay(self.video.pk)
        self.video = Video.objects.get(pk=self.video.pk)
        self.assertEqual(self.video.complete_date, None)

        version = create_langs_and_versions(self.video, ['ru'])
        new_language = version[0].subtitle_language
        new_language.subtitles_complete = True
        new_language.save()
        video_changed_tasks.delay(self.video.pk)
        self.video = Video.objects.get(pk=self.video.pk)
        self.assertNotEqual(self.video.complete_date, None)

        self.language.subtitles_complete = True
        self.language.save()
        video_changed_tasks.delay(self.video.pk)
        self.video = Video.objects.get(pk=self.video.pk)
        self.assertNotEqual(self.video.complete_date, None)

        new_language.subtitles_complete = False
        new_language.save()
        video_changed_tasks.delay(self.video.pk)
        self.video = Video.objects.get(pk=self.video.pk)
        self.assertNotEqual(self.video.complete_date, None)

        self.language.subtitles_complete = False
        self.language.save()
        video_changed_tasks.delay(self.video.pk)
        self.video = Video.objects.get(pk=self.video.pk)
        self.assertEqual(self.video.complete_date, None)

<<<<<<< HEAD
=======
    def test_fork_preserves_ordering(self):
        """
        When forking , even unsyched subs should have their ordering preserved
        """
        lang = SubtitleLanguage(language="pt", video=self.video, standard_language=self.video.subtitle_language(), is_forked=False)
        lang.save()
        create_version(lang, [
                {
                   "subtitle_order" : 1,
                   "subtitle_text": "t1",
                   "subtitle_id": "id1",
                 },
                  {
                   "subtitle_order" : 2,
                   "subtitle_text": "t2",
                   "subtitle_id": "id2",
                 },
                  {
                   "subtitle_order" : 3,
                   "subtitle_text": "t3",
                   "subtitle_id": "id3",
                 },

        ])
        self.assertEqual(lang.is_forked, False)

        lang.fork(user=User.objects.all()[0])
        lang = SubtitleLanguage.objects.get(pk=lang.pk)
        version = lang.latest_version()
        self.assertTrue(lang.is_forked )
        subs = version.subtitles()
        self.assertEqual(len(subs), 3)
        for x in subs:
            self.assertTrue(x.sub_order > 0)

        # now fork throught the rpc
        u, created = User.objects.get_or_create(username='admin')
        u.set_password("admin")
        u.save()
        from widget.rpc import Rpc
        from widget.tests import RequestMockup

        rpc = Rpc()
        self.client.login(**{"username":"admin", "password":"admin"})
        request = RequestMockup(user=u)
        request.user = u
        return_value = rpc.start_editing(
            request,
            self.video.video_id,
            "eu",
            base_language_pk=lang.pk
        )
        session_pk = return_value['session_pk']
        inserted = [{'subtitle_id': 'aa',
                     'text': 'hey!',
                     'start_time': 2300,
                     'end_time': 3400,
                     'sub_order': 4.0}]
        rpc.finished_subtitles(request, session_pk, inserted);

        return_value = rpc.start_editing(
            request,
            self.video.video_id,
            "eu",
        )
        session_pk = return_value['session_pk']
        inserted = []
        for s in subs:
            inserted.append({
                    'subtitle_id': s.subtitle_id,
                     'text': s.text,
                     'start_time': s.start_time,
                     'end_time': s.end_time,
                     'sub_order': s.sub_order}
                )
        inserted.append( {'subtitle_id': 'ac',
                     'text': 'hey!',
                     'start_time': 4300,
                     'end_time': 5400,
                     'sub_order': 5.0})
        rpc.finished_subtitles(request, session_pk, inserted, forked=True);
        lang = self.video.subtitlelanguage_set.get(language='eu', is_forked=True)
        version2 = lang.latest_version()
        self.assertTrue(lang.is_forked )

        subs = version2.subtitles()
        self.assertEqual(len(subs), 4)
        for x in subs:
            self.assertTrue(x.sub_order > 0)


>>>>>>> 06f6e7bf
class TestVideoForm(TestCase):
    def setUp(self):
        self.vimeo_urls = ("http://vimeo.com/17853047",)
        self.youtube_urls = ("http://youtu.be/HaAVZ2yXDBo", "http://www.youtube.com/watch?v=HaAVZ2yXDBo")
        self.html5_urls = ("http://blip.tv/file/get/Miropcf-AboutUniversalSubtitles715.mp4",)
        self.daily_motion_urls = ("http://www.dailymotion.com/video/xb0hsu_qu-est-ce-que-l-apache-software-fou_tech",)

    def _test_urls(self, urls):
        for url in urls:
            form = VideoForm(data={"video_url":url})
            self.assertTrue(form.is_valid())
            video = form.save()
            video_type = video_type_registrar.video_type_for_url(url)
            # double check we never confuse video_id with video.id with videoid, sigh
            model_url = video.get_video_url()
            if hasattr(video_type, "videoid"):
                self.assertTrue(video_type.videoid  in model_url)
            # check the pk is never on any of the urls parts
            for part in model_url.split("/"):
                self.assertTrue(str(video.pk)  != part)
            self.assertTrue(video.video_id  not in model_url)

            self.assertTrue(Video.objects.filter(videourl__url=model_url).exists())

    def test_youtube_urls(self):
        self._test_urls(self.youtube_urls)

    def test_vimeo_urls(self):
        self._test_urls(self.vimeo_urls)

    def test_html5_urls(self):
        self._test_urls(self.html5_urls)

    def test_dailymotion_urls(self):
        self._test_urls(self.daily_motion_urls)


class TestFeedParser(TestCase):
    #TODO: add test for MediaFeedEntryParser. I just can't find RSS link for it
    #RSS should look like this http://www.dailymotion.com/rss/ru/featured/channel/tech/1
    #but not from supported site
    youtube_feed_url_pattern =  'https://gdata.youtube.com/feeds/api/users/%s/uploads'
    youtube_username = 'universalsubtitles'

    mit_feed_url = 'http://ocw.mit.edu/rss/new/ocw_youtube_videos.xml'

    vimeo_feed_url = 'http://vimeo.com/blakewhitman/videos/rss'

    def setUp(self):
        pass

    def test_vimeo_feed_parsing(self):
        # vimeo is blocking us from jenkins, we need to coordinate with
        # them on how best to proceed here
        return
        feed_parser = FeedParser(self.vimeo_feed_url)
        vt, info, entry = feed_parser.items().next()
        self.assertTrue(isinstance(vt, VimeoVideoType))

        video, created = Video.get_or_create_for_url(vt=vt)
        self.assertTrue(video)

    def test_youtube_feed_parsing(self):
        feed_url = self.youtube_feed_url_pattern % self.youtube_username

        feed_parser = FeedParser(feed_url)
        vt, info, entry = feed_parser.items().next()
        self.assertTrue(isinstance(vt, YoutubeVideoType))

        video, created = Video.get_or_create_for_url(vt=vt)
        self.assertTrue(video)

    def test_mit_feed_parsing(self):
        """
        If this test fails - try check few feed entries. Not all entries from
        MIT feed contain videos, so if sometime they delete some etries - test
        can fail.
        """
        feed_parser = FeedParser(self.mit_feed_url)
        vt, info, entry = feed_parser.items().next()
        self.assertTrue(isinstance(vt, HtmlFiveVideoType))

        video, created = Video.get_or_create_for_url(vt=vt)
        self.assertTrue(video)

# FIXME: this test is failing, and it looks like it's because of the feed.
#    def test_enclosure_parsing(self):
#        feed_url = 'http://webcast.berkeley.edu/media/common/rss/Computer_Science_10__001_Spring_2011_Video__webcast.rss'
#
#        feed_parser = FeedParser(feed_url)
#        vt, info, entry = feed_parser.items().next()
#        self.assertTrue(isinstance(vt, HtmlFiveVideoType))
#
#        video, created = Video.get_or_create_for_url(vt=vt)
#        self.assertTrue(video)

    def test_dailymotion_feed_parsing(self):
        feed_url = 'http://www.dailymotion.com/rss/ru/featured/channel/tech/1'

        feed_parser = FeedParser(feed_url)
        vt, info, entry = feed_parser.items().next()
        self.assertTrue(isinstance(vt, DailymotionVideoType))

        video, created = Video.get_or_create_for_url(vt=vt)
        self.assertTrue(video)

class TestTemplateTags(TestCase):
    def setUp(self):
        from django.conf import settings
        self.auth = {
            "username": u"admin",
            "password": u"admin"
        }
        fixture_path = os.path.join(settings.PROJECT_ROOT, "apps", "videos", "fixtures", "teams-list.json")
        data = json.load(open(fixture_path))
        self.videos = _create_videos(data, [])

    def test_complete_indicator(self):
        from apps.videos.templatetags.subtitles_tags import complete_indicator
        # one original  complete
        l = SubtitleLanguage.objects.filter(is_original=True, is_complete=True)[0]
        self.assertEqual("100%", complete_indicator(l))
        # one original non complete with 0 subs

        l = SubtitleLanguage.objects.filter(is_forked=True, is_complete=False)[0]
        self.assertEqual("0 Lines", complete_indicator(l))
        # one original noncomplete 2 subs
        l = SubtitleLanguage.objects.filter(video__title="6", is_original=True)[0]
        self.assertEqual("2 Lines", complete_indicator(l))
        # one trans non complete
        l = SubtitleLanguage.objects.filter(video__title="b", language='pt')[0]
        self.assertEqual("60%", complete_indicator(l))


    def test_language_url_for_empty_lang(self):
        v = self.videos[0]
        l = SubtitleLanguage(video=v, has_version=True)
        l.save()
        from videos.templatetags.subtitles_tags import language_url
        language_url(None, l)


class TestMetadataManager(TestCase):

    fixtures = ['staging_users.json', 'staging_videos.json']

<<<<<<< HEAD
    def test_language_count(self):
        video = Video.objects.all()[0]
        create_langs_and_versions(video, ['en'])
        metadata_manager.update_metadata(video.pk)
        video = Video.objects.all()[0]
        self.assertEqual(video.languages_count, 1)
=======
    def test_subtitles_count(self):
        v = Video.objects.all()[0]
        lang = SubtitleLanguage(language='en', video=v, is_forked=True)
        lang.save()
        v1 = create_version(lang, [
                {
                   "subtitle_order" : 1,
                   "subtitle_text": "",
                   "subtitle_id": "id1",
                    'start_time': 1000,
                    'end_time': 2000,

                 },
                  {
                   "subtitle_order" : 2,
                   "subtitle_text": "   ",
                   "subtitle_id": "id2",
                    'start_time': 3000,
                    'end_time': 4000,
                 },
                  {
                   "subtitle_order" : 3,
                   "subtitle_text": "t3",
                   "subtitle_id": "id3",
                    'start_time': 5000,
                    'end_time': 6000,
                 },

        ])
        v1.is_forked = True
        v1.save()
        metadata_manager.update_metadata(v.pk)
        lang = refresh_obj(lang)
        v1 = lang.version()
        self.assertEqual(len(v1.subtitles()), 3)
        self.assertEqual(lang.subtitle_count, 1)
>>>>>>> 06f6e7bf

def _create_trans( video, latest_version=None, lang_code=None, forked=False):
        translation = SubtitleLanguage()
        translation.video = video
        translation.language = lang_code
        translation.is_original = False
        translation.is_forked = forked
        if not forked:
            translation.standard_language = video.subtitle_language()
        translation.save()
        v = SubtitleVersion()
        v.language = translation
        if latest_version:
            v.version_no = latest_version.version_no+1
        else:
            v.version_no = 1
        v.datetime_started = datetime.now()
        v.save()

        if latest_version is not None:
            for s in latest_version.subtitle_set.all():
                s.duplicate_for(v).save()
        return translation

def create_version(lang, subs=None, user=None):
    latest = lang.latest_version()
    version_no = latest and latest.version_no + 1 or 1
    version = SubtitleVersion(version_no=version_no,
                              user=user or User.objects.all()[0],
                              language=lang,
                              datetime_started=datetime.now())
    version.is_forked = lang.is_forked
    version.save()
    if subs is None:
        subs = []
        for x in xrange(0,5):
            subs.append({
                "subtitle_text": "hey %s" % x,
                "subtitle_id": "%s-%s-%s" % (version_no, lang.pk, x),
                "start_time": x * 1000,
                "end_time": (x* 1000) - 100
            })
    for sub in subs:
        s = Subtitle(**sub)
        s.version  = version
        s.save()
    return version


class TestSubtitleMetadata(TestCase):
    fixtures = ['staging_users.json', 'staging_videos.json']

    def test_reviewed_by_setting(self):
        version = SubtitleVersion.objects.all()[0]
        user = User.objects.all()[0]

        self.assertEqual(version.get_reviewed_by(), None,
            "Version's reviewed_by metadata is not originally None.")

        version_pk = version.pk
        version.set_reviewed_by(user)

        version = SubtitleVersion.objects.get(pk=version_pk)

        self.assertEqual(version.get_reviewed_by().pk, user.pk,
            "Version's reviewed_by metadata is not the correct User.")

    def test_approved_by_setting(self):
        version = SubtitleVersion.objects.all()[0]
        user = User.objects.all()[0]

        self.assertEqual(version.get_approved_by(), None,
            "Version's approved_by metadata is not originally None.")

        version_pk = version.pk
        version.set_approved_by(user)

        version = SubtitleVersion.objects.get(pk=version_pk)

        self.assertEqual(version.get_approved_by().pk, user.pk,
            "Version's approved_by metadata is not the correct User.")


def refresh_obj(m):
    return m.__class__._default_manager.get(pk=m.pk)

class FollowTest(WebUseTest):

    fixtures = ['test.json', 'subtitle_fixtures.json']

    def setUp(self):
        self._make_objects()
        self.vt = YoutubeVideoType
        self.data = [{
            'url': 'http://www.youtube.com/watch#!v=UOtJUmiUZ08&feature=featured&videos=Qf8YDn9mbGs',
            'video_id': 'UOtJUmiUZ08'
        },{
            'url': 'http://www.youtube.com/v/6Z5msRdai-Q',
            'video_id': '6Z5msRdai-Q'
        },{
            'url': 'http://www.youtube.com/watch?v=woobL2yAxD4',
            'video_id': 'woobL2yAxD4'
        },{
            'url': 'http://www.youtube.com/watch?v=woobL2yAxD4&amp;playnext=1&amp;videos=9ikUhlPnCT0&amp;feature=featured',
            'video_id': 'woobL2yAxD4'
        }]
        self.shorter_url = "http://youtu.be/HaAVZ2yXDBo"
        cache.clear()

    def test_create_video(self):
        """
        When a video is created, the submitter should follow that video.
        """
        self._login()
        video, created = Video.get_or_create_for_url(
                video_url="http://example.com/123.mp4", user=self.user)

        self.assertTrue(video.followers.filter(pk=self.user.pk).exists())

    def test_create_edit_subs(self):
        """
        Trascriber, translator should follow language, not video.
        """
        self._login()

        youtube_url = 'http://www.youtube.com/watch?v=XDhJ8lVGbl8'
        video, created = Video.get_or_create_for_url(youtube_url)
        self.assertEquals(2, SubtitleLanguage.objects.count())
        SubtitleVersion.objects.all().delete()

        # Create a transcription

        language = SubtitleLanguage.objects.get(language='en')
        language.is_original = True
        language.save()
        self.assertFalse(language.followers.filter(pk=self.user.pk).exists())

        version = SubtitleVersion(language=language, user=self.user,
                datetime_started=datetime.now(), version_no=0,
                is_forked=False)
        version.save()

        # Trascription author follows language, not video
        self.assertTrue(version.is_transcription)
        self.assertFalse(video.followers.filter(pk=self.user.pk).exists())
        self.assertTrue(language.followers.filter(pk=self.user.pk).exists())

        # Create a translation
        czech = SubtitleLanguage.objects.create(language='ru', is_original=False,
                video=video)
        self.assertEquals(3, SubtitleLanguage.objects.count())

        version = SubtitleVersion(language=czech, user=self.user,
                datetime_started=datetime.now(), version_no=0,
                is_forked=False)
        version.save()

        # Translation creator follows language, not video
        self.assertTrue(version.is_translation)
        self.assertFalse(video.followers.filter(pk=self.user.pk).exists())
        self.assertTrue(czech.followers.filter(pk=self.user.pk).exists())

        # Now editing --------------------------------------------------------

        self.assertNotEquals(language.pk, czech.pk)
        video.followers.clear()
        language.followers.clear()
        czech.followers.clear()

        version = SubtitleVersion(language=language, user=self.user,
                datetime_started=datetime.now(), version_no=1,
                is_forked=False)
        version.save()

        self.assertFalse(video.followers.filter(pk=self.user.pk).exists())
        self.assertTrue(language.followers.filter(pk=self.user.pk).exists())

        version = SubtitleVersion(language=czech, user=self.user,
                datetime_started=datetime.now(), version_no=1,
                is_forked=False)
        version.save()

        self.assertFalse(video.followers.filter(pk=self.user.pk).exists())
        self.assertTrue(czech.followers.filter(pk=self.user.pk).exists())

    def test_review_subs(self):
        """
        When you review a set of subtitles, you should follow that language.
        """
        self._login()
        youtube_url = 'http://www.youtube.com/watch?v=XDhJ8lVGbl8'

        vt = self.vt(youtube_url)
        video, created = Video.get_or_create_for_url(youtube_url)

        lang = vt.get_subtitled_languages()[0]

        language = SubtitleLanguage.objects.get(language='en')
        version = SubtitleVersion(language=language,
                datetime_started=datetime.now(), version_no=10)
        version.save()

        team, created = Team.objects.get_or_create(name='name', slug='slug')
        TeamMember.objects.create(team=team, user=self.user,
                role=TeamMember.ROLE_OWNER)
        team_video, _= TeamVideo.objects.get_or_create(team=team, video=video,
                added_by=self.user)
        Workflow.objects.create(team=team, team_video=team_video,
                review_allowed=30
                )

        sl = video.subtitle_language(lang['lang_code'])
        self.assertEquals(1, sl.followers.count())
        latest = video.latest_version(language_code='en')
        latest.set_reviewed_by(self.user)
        latest.save()

        self.assertEquals(2, sl.followers.count())

    def test_approve_not(self):
        """
        When you approve subtitles, you should *not* follow anything.
        """
        self._login()
        youtube_url = 'http://www.youtube.com/watch?v=XDhJ8lVGbl8'

        vt = self.vt(youtube_url)
        video, created = Video.get_or_create_for_url(youtube_url)

        lang = vt.get_subtitled_languages()[0]

        language = SubtitleLanguage.objects.get(language='en')
        version = SubtitleVersion(language=language,
                datetime_started=datetime.now(), version_no=10)
        version.save()

        team, created = Team.objects.get_or_create(name='name', slug='slug')
        TeamMember.objects.create(team=team, user=self.user,
                role=TeamMember.ROLE_OWNER)
        team_video, _= TeamVideo.objects.get_or_create(team=team, video=video,
                added_by=self.user)
        Workflow.objects.create(team=team, team_video=team_video,
                review_allowed=30
                )

        sl = video.subtitle_language(lang['lang_code'])
        self.assertEquals(1, sl.followers.count())
        latest = video.latest_version(language_code='en')
        latest.set_approved_by(self.user)
        latest.save()

        self.assertEquals(1, sl.followers.count())

class MarkupHtmlTest(TestCase):

    def test_markup_to_html(self):
        t = "there **bold text** there"
        self.assertEqual(
            "there <b>bold text</b> there",
            markup_to_html(t)
        )

    def test_html_to_markup(self):
        t = "there <b>bold text</b> there"
        self.assertEqual(
            "there **bold text** there",
            html_to_markup(t)
        )
class BaseDownloadTest(object):

    def _download_subs(self, language, format):
        url = reverse("widget:download" , args=(format,))
        res = self.client.get(url, {
            'video_id': language.video.video_id,
            'lang_pk': language.pk
        })
        self.assertEqual(res.status_code, 200)
        return res.content

class DFXPTest(WebUseTest, BaseDownloadTest):
    def setUp(self):
        self.auth = dict(username='admin', password='admin')
        self.video = Video.get_or_create_for_url("http://www.example.com/video.mp4")[0]
        self.language = sub_models.SubtitleLanguage.objects.get_or_create(
            video=self.video,  language_code='en')[0]

    def test_dfxp_serializer(self):
        quick_add_subs(self.language, [ 'Here we go!'])
        content = self._download_subs(self.language, 'dfxp')
<<<<<<< HEAD
        serialized = DFXPParser(content)
        self.assertEqual(len(serialized.to_internal()), 1)
        self.assertEqual(babelsubs.storage.get_contents(serialized.to_internal().get_subtitles()[0]),'Here we go!')

def quick_add_subs(language, subs_texts, escape=True):
    subtitles = babelsubs.storage.SubtitleSet(language_code=language.language_code)
    for i,text in enumerate(subs_texts):
        subtitles.append_subtitle(i*1000, i*1000 + 999, text, escape=escape)
    add_subtitles(language.video, language.language_code, subtitles)
=======
        self.assertTrue(re.findall('[\s]*Here we[\s]*<br/>[\s]*go', content))
        self.assertTrue(re.findall('<span tts:fontWeight="bold">[\s]*bold[\s]*</span>', content))
        self.assertTrue(re.findall('<span tts:fontStyle="italic">[\s]*italic[\s]*</span>', content))
        self.assertTrue(re.findall('<span tts:textDecoration="underline">[\s]*underline[\s]*</span>', content))
 
def add_subs(language, subs_texts):
    version = language.version()
    version_no = 0
    if version:
        version_no = version.version_no + 1
    new_version = SubtitleVersion.objects.create(
        language=language,
        version_no=version_no,
        datetime_started=datetime.now(),
        is_forked = language.is_forked
    )
    for i, text in enumerate(subs_texts):
        s= Subtitle.objects.create(
            version = new_version,
            subtitle_id=i,
            subtitle_order=i,
            subtitle_text=text,
            start_time = i * 1000,
            end_time = (i  * 1000)+ 1000 - 100
        )

class TimingChangeTest(TestCase):
    '''
    This group of test is to make sure that timmiing is not being
    rounded ever
    '''

    def setUp(self):
        original_video , created = Video.get_or_create_for_url("http://www.example.com/original.mp4")
        self.to_upload_video= Video.get_or_create_for_url("http://www.example.com/to_uplaod.mp4")[0]
        self.original_video = original_video
        language = SubtitleLanguage.objects.create(video=original_video, language='en', is_original=True, is_forked=True)
        version = SubtitleVersion.objects.create(
            language=language,
            version_no=0,
            datetime_started=datetime.now(),
            is_forked = language.is_forked
        )

        for x in xrange(5):
            s= Subtitle.objects.create(
                version = version,
                subtitle_id=x,
                subtitle_order=x,
                subtitle_text="Sub %s" % x,
                start_time =  x * 1033,
                end_time = (x * 1033)+ 888
        )

        self.user = User.objects.get_or_create(username='admin')[0]
        self.user.set_password('admin')
        self.user.save()

    def _download_subs(self, format, video, unsynced=False):
        url = reverse("widget:download_" + format)
        res = self.client.get(url, {
            'video_id': video.video_id,
            'lang_pk': video.subtitle_language("en").pk
        })
        self.assertEqual(res.status_code, 200)
        parser =  ParserList[format](res.content.decode('utf-8'))
        self.assertEqual(len(parser), 5)
        subs = [x for x in parser]
       
        for i,item in enumerate(subs):
            if unsynced:
                self.assertEqual(item['start_time'], None)
                self.assertEqual(item['end_time'], None)
            else:
                self.assertEqual(item['start_time'], i * 1033)
                self.assertEqual(item['end_time'], (i * 1033) + 888)
        return subs

    def _download_then_upload(self,format, unsynced=False):
        subs = self._download_subs(format, self.original_video, unsynced=unsynced)
        cleaned_subs = []
        for s in subs:
            cleaned_subs.append({
                'text': markup_to_html(s['subtitle_text']),
                'start': s['start_time'],
                'end': s['end_time'],
                'id': None,
            })


        as_string  = unicode(GenerateSubtitlesHandler[format](
            cleaned_subs, self.to_upload_video,
            sl=SubtitleLanguage(language='en', video=self.to_upload_video)
        ))
        # file uploads need an actual file handler, StringIO won't do it, dammit
        file_path = "/tmp/sample-upload.%s" % format
        fd = open(file_path, 'w')
        fd.write(as_string.encode('utf-8'))
        fd.close()
        fd = open(file_path)
        data = {
            'language': 'en',
            'video_language': 'en',
            'video': self.to_upload_video.pk,
            'draft': fd,
            'is_complete': True
            }
        self.client.login(username='admin', password='admin')
        response = self.client.post(reverse('videos:upload_subtitles'), data)
        # this is an ajax upload, the result gets serialized inside a text area,
        # if successfull will have the video id on the the 'next' json content
        self.assertIn('/videos/%s/en' % self.to_upload_video.video_id, response.content)
        subtitles = self.to_upload_video.subtitle_language("en").version().subtitle_set.all()
        self.assertEqual(len(subtitles), 5)
        for i,item in enumerate(subtitles):
            if unsynced:
                self.assertEqual(item.start_time, None)
                self.assertEqual(item.end_time, None)
            else:
                self.assertEqual(item.start_time, i * 1033)
                self.assertEqual(item.end_time, (i * 1033) + 888)

    def test_dowload_then_upload_srt(self):
        # this is a 'round trip' test
        # we store subs directly into the db, with known timming
        # we then dowload the subs in each format
        # upload them through the upload
        # then check the new subs timming against the original ones
        self._download_then_upload('srt')

    def test_dowload_then_upload_dfxp(self):
        # this is a 'round trip' test
        # we store subs directly into the db, with known timming
        # we then dowload the subs in each format
        # upload them through the upload
        # then check the new subs timming against the original ones
        self._download_then_upload('dfxp')

    def test_dowload_then_upload_ssa(self):
        # this is a 'round trip' test
        # we store subs directly into the db, with known timming
        # we then dowload the subs in each format
        # upload them through the upload
        # then check the new subs timming against the original ones
        self._download_then_upload('ssa')

    def test_dowload_then_upload_ttml(self):
        # this is a 'round trip' test
        # we store subs directly into the db, with known timming
        # we then dowload the subs in each format
        # upload them through the upload
        # then check the new subs timming against the original ones
        self._download_then_upload('ttml')

    def test_dowload_then_upload_sbv(self):
        # this is a 'round trip' test
        # we store subs directly into the db, with known timming
        # we then dowload the subs in each format
        # upload them through the upload
        # then check the new subs timming against the original ones
        self._download_then_upload('sbv')

    def test_unsynced_srt(self):
        Subtitle.objects.filter(version__language__video=self.original_video).update(start_time=None, end_time=None)
        self._download_then_upload('srt', unsynced=True)

    def test_unsynced_dfxp(self):
        Subtitle.objects.filter(version__language__video=self.original_video).update(start_time=None, end_time=None)
        self._download_then_upload('dfxp', unsynced=True)

    def test_unsynced_sbv(self):
        Subtitle.objects.filter(version__language__video=self.original_video).update(start_time=None, end_time=None)
        self._download_then_upload('sbv', unsynced=True)

    def test_unsynced_ssa(self):
        Subtitle.objects.filter(version__language__video=self.original_video).update(start_time=None, end_time=None)
        self._download_then_upload('ssa', unsynced=True)
>>>>>>> 06f6e7bf
<|MERGE_RESOLUTION|>--- conflicted
+++ resolved
@@ -19,11 +19,8 @@
 import feedparser
 import json
 import os
-<<<<<<< HEAD
-=======
 import re
 import tempfile
->>>>>>> 06f6e7bf
 from datetime import datetime
 from StringIO import StringIO
 
@@ -44,16 +41,9 @@
 from messages.models import Message
 from teams.models import Team, TeamVideo, Workflow, TeamMember
 from testhelpers.views import _create_videos
-<<<<<<< HEAD
 from subtitles import models as sub_models
 from subtitles.pipeline import add_subtitles
 from videos import metadata_manager
-=======
-from utils.subtitles import (
-    SrtSubtitleParser, YoutubeSubtitleParser, TxtSubtitleParser, DfxpSubtitleParser, ParserList, MAX_SUB_TIME
-)
-from videos import metadata_manager, alarms, EffectiveSubtitle
->>>>>>> 06f6e7bf
 from utils.unisubsmarkup import html_to_markup, markup_to_html
 from videos.feed_parser import FeedParser
 from videos.forms import VideoForm
@@ -78,10 +68,7 @@
 from vidscraper.sites import blip
 from widget import video_cache
 from widget.rpc import Rpc
-<<<<<<< HEAD
-=======
 from widget.srt_subs import TTMLSubtitles, GenerateSubtitlesHandler
->>>>>>> 06f6e7bf
 from widget.tests import (
     create_two_sub_dependent_session, create_two_sub_session, RequestMockup,
     NotAuthenticatedUser
@@ -354,108 +341,6 @@
 
         self.assertEquals(v1.pk, language.first_approved_version.pk)
 
-<<<<<<< HEAD
-=======
-
-class SubtitleParserTest(TestCase):
-    def _assert_sub(self, sub, start_time, end_time, sub_text):
-        self.assertEqual(sub['start_time'], start_time)
-        self.assertEqual(sub['end_time'], end_time)
-        self.assertEqual(sub['subtitle_text'], sub_text)
-
-    def test_srt(self):
-        parser = SrtSubtitleParser(SRT_TEXT)
-        result = list(parser)
-
-        self._assert_sub(
-            result[0], 0.0, 0.0,
-            u'Don\'t show this text it may be used to insert hidden data')
-        self._assert_sub(
-            result[1], 1500, 4500,
-            u'SubRip subtitles capability tester 1.2p by ale5000\n<b>Use Media Player Classic as reference</b>\nThis text should be blue')
-        self._assert_sub(
-            result[2], 4500, 4500,
-            u'Hidden')
-        self._assert_sub(
-            result[3], 7501, 11500,
-            u'This should be an E with an accent: \xc8\n\u65e5\u672c\u8a9e')
-        self._assert_sub(
-            result[4], 55501, 58500,
-            u'Hide these tags:')
-
-    def test_srt_with_blank(self):
-        parser = SrtSubtitleParser(SRT_TEXT_WITH_BLANK)
-        result = list(parser)
-
-        self._assert_sub(
-            result[0], 13340, 24655,
-            u'sure I get all the colors\nnice-- is equal to 17.')
-        self._assert_sub(
-            result[1], 24655, 27430,
-            u'')
-        self._assert_sub(
-            result[2], 27430, 29790,
-            u'So what\'s different about this\nthan what we saw in the last')
-
-    def test_srt_with_timecode_without_decimal(self):
-        parser = SrtSubtitleParser(SRT_TEXT_WITH_TIMECODE_WITHOUT_DECIMAL)
-        result = list(parser)
-
-        self._assert_sub(
-            result[0], 61640, 65700,
-            u'this, I guess we could say,\nequation or this inequality')
-        self._assert_sub(
-            result[1], 65700, 70000,
-            u'by negative 1, I want to\nunderstand what happens.')
-        self._assert_sub(
-            result[2], 70000, 78360,
-            u'So what\'s the relation between\nnegative x and negative 5?')
-        self._assert_sub(
-            result[3], 78360, 81500,
-            u'When I say what\'s the relation,\nis it greater than or is')
-
-    def test_youtube(self):
-        path = os.path.join(os.path.dirname(__file__), 'fixtures/youtube_subs_response.json')
-        parser = YoutubeSubtitleParser(open(path).read())
-        subs = list(parser)
-        self.assertEqual(subs[0]['start_time'], 820)
-        self.assertEqual(subs[0]['end_time'], 6850)
-
-    def test_txt(self):
-        parser = TxtSubtitleParser(TXT_TEXT)
-        result = list(parser)
-
-        self.assertEqual(3, len(result))
-
-        self.assertEqual(-1, result[0]['start_time'])
-        self.assertEqual(-1, result[0]['end_time'])
-        self.assertEqual('Here is sub 1.', result[0]['subtitle_text'])
-
-        self.assertEqual(-1, result[1]['start_time'])
-        self.assertEqual(-1, result[1]['end_time'])
-        self.assertEqual('Here is sub 2.', result[1]['subtitle_text'])
-
-    def test_srt_with_trailing_spaces(self):
-        parser = SrtSubtitleParser(SRT_TEXT_WITH_TRAILING_SPACE)
-        result = list(parser)
-
-        self.assertEqual(6, len(result))
-
-        # making sure that the lines that have trailing spaces are
-        # being parsed
-        self._assert_sub(
-            result[0], 10000, 14000,
-            u'Merci. Félicitations aux étudiants \n[de l\'association Libertés Numériques -- NdR]')
-        self._assert_sub(
-            result[1], 14100, 16000,
-            u'd’avoir organisé cette réunion.')
-        self._assert_sub(
-            result[2], 16100, 19900,
-            u'Ils ont eu raison, non seulement \nà cause de la célébrité de Richard')
-
-       
-
->>>>>>> 06f6e7bf
 class WebUseTest(TestCase):
     def _make_objects(self, video_id="S7HMxzLmS9gw"):
         self.auth = dict(username='admin', password='admin')
@@ -1845,189 +1730,6 @@
             self.assertTrue(message.user in list(followers))
             self.assertFalse(message.user in list(lan2_followers))
 
-<<<<<<< HEAD
-=======
-
-
-class TestPercentComplete(TestCase):
-    fixtures = ['test.json']
-
-    def _create_trans(self, latest_version=None, lang_code=None, forked=False):
-        translation = SubtitleLanguage()
-        translation.video = self.video
-        translation.language = lang_code
-        translation.is_original = False
-        translation.is_forked = forked
-        if not forked:
-           translation.standard_language = self.video.subtitle_language()
-        translation.save()
-
-        self.translation = translation
-
-        v = SubtitleVersion()
-        v.language = translation
-        if latest_version:
-            v.version_no = latest_version.version_no+1
-        else:
-            v.version_no = 1
-        v.datetime_started = datetime.now()
-        v.save()
-
-        self.translation_version = v
-        if latest_version is not None:
-            for s in latest_version.subtitle_set.all():
-                s.duplicate_for(v).save()
-        return translation
-
-    def setUp(self):
-        self.video = Video.objects.all()[:1].get()
-        self.original_language = self.video.subtitle_language()
-        latest_version = self.original_language.latest_version()
-        self.translation = self._create_trans(latest_version, 'uk')
-
-    def test_percent_done(self):
-        video_changed_tasks.delay(self.translation.video.id)
-        translation = SubtitleLanguage.objects.get(id=self.translation.id)
-        self.assertEqual(translation.percent_done, 100)
-
-    def test_delete_from_original(self):
-        latest_version = self.original_language.latest_version()
-        latest_version.subtitle_set.all()[:1].get().delete()
-        video_changed_tasks.delay(self.translation.video.id)
-        translation = SubtitleLanguage.objects.get(id=self.translation.id)
-        self.assertEqual(translation.percent_done, 100)
-
-    def test_adding_to_original(self):
-        latest_version = self.original_language.latest_version()
-        s = Subtitle()
-        s.version = latest_version
-        s.subtitle_id = 'asdasdsadasdasdasd'
-        s.subtitle_order = 5
-        s.subtitle_text = 'new subtitle'
-        s.start_time = 50
-        s.end_time = 51
-        s.save()
-
-        video_changed_tasks.delay(self.translation.video.id)
-        translation = SubtitleLanguage.objects.get(id=self.translation.id)
-        self.assertEqual(translation.percent_done, 4/5.*100)
-
-    def test_delete_all(self):
-        for s in self.translation_version.subtitle_set.all():
-            s.delete()
-        video_changed_tasks.delay(self.translation.video.id)
-        translation = SubtitleLanguage.objects.get(id=self.translation.id)
-        self.assertEqual(translation.percent_done, 0)
-
-    def test_delete_from_translation(self):
-        self.translation_version.subtitle_set.all()[:1].get().delete()
-        video_changed_tasks.delay(self.translation.video.id)
-        translation = SubtitleLanguage.objects.get(id=self.translation.id)
-        self.assertEqual(translation.percent_done, 75)
-
-    def test_many_subtitles(self):
-        latest_version = self.original_language.latest_version()
-        for i in range(2, 450):
-            s = Subtitle()
-            s.version = latest_version
-            s.subtitle_id = 'sadfdasf%s' % i
-            s.subtitle_order = i
-            s.start_time = 5000 + (i * 1000)
-            s.end_time = 51000 + (i * 1000)
-            s.subtitle_text = "what %i" % i
-            s.save()
-
-        video_changed_tasks.delay(self.translation.video.id)
-        translation = SubtitleLanguage.objects.get(id=self.translation.id)
-        # 1% reflects https://www.pivotaltracker.com/story/show/16013319
-        self.assertEqual(translation.percent_done, 1)
-
-    def test_count_as_complete(self):
-        self.assertFalse(self.video.complete_date)
-        # set the original lang as complete, should be completed
-        video_changed_tasks.delay(self.translation.video.id)
-        translation = SubtitleLanguage.objects.get(id=self.translation.id)
-        self.assertEqual(translation.percent_done, 100)
-        self.assertTrue(translation.is_complete)
-        self.translation.save()
-
-
-    def test_video_0_subs_are_never_complete(self):
-        self.original_language = self.video.subtitle_language()
-        new_lang = self._create_trans(None, 'it', True)
-        self.assertFalse(self.video.is_complete, False)
-        metadata_manager.update_metadata(self.video.pk)
-        new_lang.save()
-        self.video.subtitlelanguage_set.all().filter(percent_done=100).delete()
-        self.assertFalse(self.video.is_complete)
-
-
-class TestAlert(TestCase):
-    fixtures = ['test.json']
-
-    def setUp(self):
-        self.video = Video.objects.all()[:1].get()
-        self.original_language = self.video.subtitle_language()
-        self.latest_version = self.original_language.latest_version()
-        settings.ALERT_EMAIL = 'test@test.com'
-
-    def _new_version(self, lang=None):
-        v = SubtitleVersion()
-        v.language = lang or self.original_language
-        v.datetime_started = datetime.now()
-        lv = v.language.latest_version()
-        v.version_no = lv and lv.version_no+1 or 1
-        v.save()
-        return v
-
-    def test_other_languages_changes(self):
-        v = self._new_version()
-        l = SubtitleLanguage(video=self.video, language='ru', is_original=False)
-        l.save()
-        self._new_version(l)
-        alarms.check_other_languages_changes(v, ignore_statistic=True)
-        self.assertEquals(len(mail.outbox), 1)
-
-    def test_check_language_name_success(self):
-        self.original_language.language = 'en'
-        self.original_language.save()
-
-        v = self._new_version()
-
-        Subtitle(version=v, subtitle_id=u'AaAaAaAaAa', subtitle_text='Django is a high-level Python Web framework that encourages rapid development and clean, pragmatic design.').save()
-        Subtitle(version=v, subtitle_id=u'BaBaBaBaBa', subtitle_text='Developed four years ago by a fast-moving online-news operation').save()
-
-        alarms.check_language_name(v, ignore_statistic=True)
-
-        self.assertEquals(len(mail.outbox), 0)
-
-    def test_check_language_name_fail(self):
-        self.original_language.language = 'en'
-        self.original_language.save()
-        # disabling this test for now, since the google ajax api
-        # is returning 403s
-        return
-        v = self._new_version()
-
-        #this is reliable Ukrainian language
-        Subtitle(version=v, subtitle_id=u'AaAaAaAaAa1', subtitle_text=u'Якась не зрозумiла мова.').save()
-        Subtitle(version=v, subtitle_id=u'BaBaBaBaBa1', subtitle_text='Якась не зрозумiла мова.').save()
-
-        alarms.check_language_name(v, ignore_statistic=True)
-
-        self.assertEquals(len(mail.outbox), 1)
-
-        v = self._new_version()
-
-        #this one is unreliable
-        Subtitle(version=v, subtitle_id=u'AaAaAaAaAa2', subtitle_text=u'Яsdasdзроasdзумiddаsda.').save()
-        Subtitle(version=v, subtitle_id=u'BaBaBaBaBa2', subtitle_text='Якasdсьadsdе sdзрdмiлasdва.').save()
-
-        alarms.check_language_name(v, ignore_statistic=True)
-
-        self.assertEquals(len(mail.outbox), 2)
-
->>>>>>> 06f6e7bf
 class TestModelsSaving(TestCase):
 
     fixtures = ['test.json', 'subtitle_fixtures.json']
@@ -2094,100 +1796,6 @@
         self.video = Video.objects.get(pk=self.video.pk)
         self.assertEqual(self.video.complete_date, None)
 
-<<<<<<< HEAD
-=======
-    def test_fork_preserves_ordering(self):
-        """
-        When forking , even unsyched subs should have their ordering preserved
-        """
-        lang = SubtitleLanguage(language="pt", video=self.video, standard_language=self.video.subtitle_language(), is_forked=False)
-        lang.save()
-        create_version(lang, [
-                {
-                   "subtitle_order" : 1,
-                   "subtitle_text": "t1",
-                   "subtitle_id": "id1",
-                 },
-                  {
-                   "subtitle_order" : 2,
-                   "subtitle_text": "t2",
-                   "subtitle_id": "id2",
-                 },
-                  {
-                   "subtitle_order" : 3,
-                   "subtitle_text": "t3",
-                   "subtitle_id": "id3",
-                 },
-
-        ])
-        self.assertEqual(lang.is_forked, False)
-
-        lang.fork(user=User.objects.all()[0])
-        lang = SubtitleLanguage.objects.get(pk=lang.pk)
-        version = lang.latest_version()
-        self.assertTrue(lang.is_forked )
-        subs = version.subtitles()
-        self.assertEqual(len(subs), 3)
-        for x in subs:
-            self.assertTrue(x.sub_order > 0)
-
-        # now fork throught the rpc
-        u, created = User.objects.get_or_create(username='admin')
-        u.set_password("admin")
-        u.save()
-        from widget.rpc import Rpc
-        from widget.tests import RequestMockup
-
-        rpc = Rpc()
-        self.client.login(**{"username":"admin", "password":"admin"})
-        request = RequestMockup(user=u)
-        request.user = u
-        return_value = rpc.start_editing(
-            request,
-            self.video.video_id,
-            "eu",
-            base_language_pk=lang.pk
-        )
-        session_pk = return_value['session_pk']
-        inserted = [{'subtitle_id': 'aa',
-                     'text': 'hey!',
-                     'start_time': 2300,
-                     'end_time': 3400,
-                     'sub_order': 4.0}]
-        rpc.finished_subtitles(request, session_pk, inserted);
-
-        return_value = rpc.start_editing(
-            request,
-            self.video.video_id,
-            "eu",
-        )
-        session_pk = return_value['session_pk']
-        inserted = []
-        for s in subs:
-            inserted.append({
-                    'subtitle_id': s.subtitle_id,
-                     'text': s.text,
-                     'start_time': s.start_time,
-                     'end_time': s.end_time,
-                     'sub_order': s.sub_order}
-                )
-        inserted.append( {'subtitle_id': 'ac',
-                     'text': 'hey!',
-                     'start_time': 4300,
-                     'end_time': 5400,
-                     'sub_order': 5.0})
-        rpc.finished_subtitles(request, session_pk, inserted, forked=True);
-        lang = self.video.subtitlelanguage_set.get(language='eu', is_forked=True)
-        version2 = lang.latest_version()
-        self.assertTrue(lang.is_forked )
-
-        subs = version2.subtitles()
-        self.assertEqual(len(subs), 4)
-        for x in subs:
-            self.assertTrue(x.sub_order > 0)
-
-
->>>>>>> 06f6e7bf
 class TestVideoForm(TestCase):
     def setUp(self):
         self.vimeo_urls = ("http://vimeo.com/17853047",)
@@ -2334,52 +1942,13 @@
 
     fixtures = ['staging_users.json', 'staging_videos.json']
 
-<<<<<<< HEAD
     def test_language_count(self):
         video = Video.objects.all()[0]
         create_langs_and_versions(video, ['en'])
         metadata_manager.update_metadata(video.pk)
         video = Video.objects.all()[0]
         self.assertEqual(video.languages_count, 1)
-=======
-    def test_subtitles_count(self):
-        v = Video.objects.all()[0]
-        lang = SubtitleLanguage(language='en', video=v, is_forked=True)
-        lang.save()
-        v1 = create_version(lang, [
-                {
-                   "subtitle_order" : 1,
-                   "subtitle_text": "",
-                   "subtitle_id": "id1",
-                    'start_time': 1000,
-                    'end_time': 2000,
-
-                 },
-                  {
-                   "subtitle_order" : 2,
-                   "subtitle_text": "   ",
-                   "subtitle_id": "id2",
-                    'start_time': 3000,
-                    'end_time': 4000,
-                 },
-                  {
-                   "subtitle_order" : 3,
-                   "subtitle_text": "t3",
-                   "subtitle_id": "id3",
-                    'start_time': 5000,
-                    'end_time': 6000,
-                 },
-
-        ])
-        v1.is_forked = True
-        v1.save()
-        metadata_manager.update_metadata(v.pk)
-        lang = refresh_obj(lang)
-        v1 = lang.version()
-        self.assertEqual(len(v1.subtitles()), 3)
-        self.assertEqual(lang.subtitle_count, 1)
->>>>>>> 06f6e7bf
-
+        
 def _create_trans( video, latest_version=None, lang_code=None, forked=False):
         translation = SubtitleLanguage()
         translation.video = video
@@ -2668,7 +2237,6 @@
     def test_dfxp_serializer(self):
         quick_add_subs(self.language, [ 'Here we go!'])
         content = self._download_subs(self.language, 'dfxp')
-<<<<<<< HEAD
         serialized = DFXPParser(content)
         self.assertEqual(len(serialized.to_internal()), 1)
         self.assertEqual(babelsubs.storage.get_contents(serialized.to_internal().get_subtitles()[0]),'Here we go!')
@@ -2678,12 +2246,7 @@
     for i,text in enumerate(subs_texts):
         subtitles.append_subtitle(i*1000, i*1000 + 999, text, escape=escape)
     add_subtitles(language.video, language.language_code, subtitles)
-=======
-        self.assertTrue(re.findall('[\s]*Here we[\s]*<br/>[\s]*go', content))
-        self.assertTrue(re.findall('<span tts:fontWeight="bold">[\s]*bold[\s]*</span>', content))
-        self.assertTrue(re.findall('<span tts:fontStyle="italic">[\s]*italic[\s]*</span>', content))
-        self.assertTrue(re.findall('<span tts:textDecoration="underline">[\s]*underline[\s]*</span>', content))
- 
+
 def add_subs(language, subs_texts):
     version = language.version()
     version_no = 0
@@ -2855,5 +2418,4 @@
 
     def test_unsynced_ssa(self):
         Subtitle.objects.filter(version__language__video=self.original_video).update(start_time=None, end_time=None)
-        self._download_then_upload('ssa', unsynced=True)
->>>>>>> 06f6e7bf
+        self._download_then_upload('ssa', unsynced=True)