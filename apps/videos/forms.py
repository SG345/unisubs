--- conflicted
+++ resolved
@@ -145,372 +145,6 @@
             output[key] = '/n'.join([force_unicode(i) for i in value])
         return output
 
-<<<<<<< HEAD
-=======
-class SubtitlesUploadForm(forms.Form):
-    draft = forms.FileField(required=True)
-    is_complete = forms.BooleanField(initial=False, required=False)
-    video = forms.ModelChoiceField(Video.objects)
-
-    language = forms.ChoiceField(choices=ALL_LANGUAGES, initial='en')
-    video_language = forms.ChoiceField(required=False, choices=ALL_LANGUAGES, initial='en')
-    translated_from = forms.ChoiceField(required=False, choices=ALL_LANGUAGES, initial='')
-
-    def __init__(self, user, video, *args, **kwargs):
-        self.video = video
-        self.user = user
-        self._sl_created = False
-
-        super(SubtitlesUploadForm, self).__init__(*args, **kwargs)
-
-        self.fields['language'].choices = [('', '--Select language--')] + get_language_choices()
-        self.fields['video_language'].choices = get_language_choices()
-        choices = [(sl.language, sl.language_display()) for sl in video.subtitlelanguage_set.all() if sl.is_complete_and_synced()]
-
-        if choices:
-            self.fields['translated_from'].choices = [('', '--Select language--')] + choices
-        else:
-            del self.fields['translated_from']
-
-    def clean_video(self):
-        video = self.cleaned_data['video']
-        if video.is_writelocked:
-            raise forms.ValidationError(_(u'Somebody is subtitling this video right now. Try later.'))
-
-        return video
-
-    def clean_translated_from(self):
-        language = self.cleaned_data.get('translated_from')
-
-        allowed_languages = [sl.language for sl in self.video.subtitlelanguage_set.all() if sl.is_complete_and_synced()]
-
-        if language and language not in allowed_languages:
-            raise forms.ValidationError(_(u'Invalid language to translate from.'))
-
-        return language
-
-    def clean_draft(self):
-        subtitles = self.cleaned_data['draft']
-
-        if subtitles.size > 512 * 1024:
-            raise forms.ValidationError(_(
-                    u'File size should be less {0} kb'.format(512)))
-
-        parts = subtitles.name.split('.')
-
-        if len(parts) < 1 or not parts[-1].lower() in ParserList:
-            raise forms.ValidationError(_(u'Incorrect format. Upload %s' % ParserList.extensions()))
-
-        try:
-            text = subtitles.read()
-            encoding = chardet.detect(text)['encoding']
-
-            if not encoding:
-                raise forms.ValidationError(_(u'Can not detect file encoding'))
-
-            self.extension = subtitles.name.split('.')[-1].lower()
-
-            if self.extension not in ParserList:
-                raise forms.ValidationError(_(u'Incorrect subtitles format'))
-
-            # for xml based formats, we can't just convert to unicode, as the
-            # parser will complain that the string encoding doesn't match
-            # what's encoding declaration in the xml file if it's not utf-8
-            if self.extension not in ('dfxp', 'ttml', 'xml'):
-                decoded = force_unicode(text, encoding)
-            else:
-                decoded = text
-            self._parser = ParserList[self.extension](decoded)
-
-        except SubtitleParserError, e:
-            raise forms.ValidationError(e)
-
-        subtitles.seek(0)
-
-        return subtitles
-    
-    def clean(self):
-        translated_from = self.cleaned_data.get('translated_from')
-        language = self.cleaned_data['language']
-
-        video = self.cleaned_data['video']
-        video_language = self.cleaned_data['video_language']
-
-        subtitle_language = video.subtitle_language(language)
-
-        # first verify if this language for this video already exists.
-        # if exists, verify if it's not writelocked
-        if subtitle_language:
-            if subtitle_language.is_writelocked and subtitle_language.writelock_owner != self.user:
-                raise forms.ValidationError(_(u"Sorry, we can't upload your subtitles because work on this language is already in progress."))
-
-            # if the user specified a translate from and the language is original
-            # with a version, block it
-            if translated_from and not subtitle_language.standard_language and subtitle_language.version(public_only=False):
-                raise forms.ValidationError(_("The language already exists and already has a version"))
-
-            # if the language already have a standard language that it's different
-            # from the one specified by the user, block it.
-            if subtitle_language.standard_language and subtitle_language.standard_language.language != translated_from:
-                raise forms.ValidationError(_("The language already exists and you can't change its translation from %s" % subtitle_language.standard_language))
-
-            # we can't let the user upload a subtitle to a language that already
-            # have dependents. that will fork the dependents and make everything break.
-            # see sifter #1075
-            if video.subtitlelanguage_set.filter(standard_language=subtitle_language).exists():
-                for language in video.subtitlelanguage_set.filter(standard_language=subtitle_language):
-                    # if it exists, let's verify if the version is not empty
-                    if language.latest_subtitles(public_only=False):
-                        raise forms.ValidationError(_(u"Sorry, we cannot upload subtitles for this language because this would ruin translations made from it"))
-
-        team_video = video.get_team_video()
-
-        if not team_video:
-            return self.cleaned_data
-
-        blocking_tasks = team_video.task_set.incomplete_subtitle_or_translate().filter(language__in=[language, ''])
-
-        if blocking_tasks.exists():
-            task = blocking_tasks.get()
-
-            # only block if the user can't assign the task
-            # aka he can't do himself or he can't actually
-            # assign it to himself.
-            # also block if the task is assigned to another user
-            if (task.assignee and task.assignee != self.user) or (not task.assignee and not can_assign_task(task, self.user)):
-                raise forms.ValidationError(_(u"Sorry, we can't upload your subtitles because work on this language is already in progress."))
-
-        # Now we know that there are no transcribe/translate tasks that
-        # should block this upload.
-        #
-        # However, if there are any review/approve tasks open they should
-        # block it, even if the user is the assignee.
-        #
-        # TODO: Remove this restriction?
-        blocking_tasks = team_video.task_set.incomplete_review_or_approve().filter(language=language)
-
-        if blocking_tasks.exists():
-            raise forms.ValidationError(_(u"Sorry, we can't upload your subtitles because a draft for this language is already in moderation."))
-
-        # There are no tasks for this video that should block the upload.
-        # The last thing to check is that the team's transcription policy doesn't block this.
-        if video_language and (not subtitle_language or subtitle_language.is_original):
-            if not can_create_and_edit_subtitles(self.user, team_video, language):
-                raise forms.ValidationError(_(u"Sorry, we can't upload your subtitles because this language is moderated and you don't have sufficient permission."))
-        else:
-            if not can_create_and_edit_translations(self.user, team_video, language):
-                raise forms.ValidationError(_(u"Sorry, we can't upload your subtitles because this language is moderated and you don't have sufficient permission."))
-
-        translated_from = video.subtitle_language(translated_from)
-
-        # if the language has dependents, check if the transcript is smaller so we don't lose subtitles
-        if subtitle_language and (subtitle_language.is_original or subtitle_language.is_forked):
-            version = subtitle_language.version()
-            if version and SubtitleLanguage.objects.filter(standard_language=subtitle_language).exists():
-                if len(self._parser) < version.subtitle_set.count():
-                    raise forms.ValidationError(_(u"Sorry, we couldn't upload your file because it has fewer lines ({0}) than the previous version ({1}).".format(len(self._parser), version.subtitle_set.count())))
-
-        # if we are translating from another version, always check if we don't have
-        # more subtitles than we need
-        elif translated_from and translated_from.version():
-            original_subs_count = translated_from.version().subtitle_set.count()
-            if len(self._parser) > original_subs_count:
-                raise forms.ValidationError(_(u"Sorry, we couldn't upload your file because the number of lines in your translation ({0}) doesn't match the original ({1}).".format(len(self._parser), original_subs_count)))
-
-        return self.cleaned_data
-
-    def save(self):
-        is_complete = self.cleaned_data['is_complete']
-        translated_from_language = self.cleaned_data.get('translated_from', '')
-        video = self.cleaned_data['video']
-
-        # no matter what, txt cannot be complete because they don't have time data.
-        if self.extension == 'txt':
-            is_complete = False
-
-        translated_from = video.subtitle_language(translated_from_language)
-
-        if is_complete and translated_from and translated_from.version():
-            original_subs_count = translated_from.version().subtitle_set.count()
-            is_complete = original_subs_count <= len(self._parser)
-
-        new_version = self._save_subtitles(self._parser, is_complete=is_complete, translated_from=translated_from)
-        subtitle_language = new_version.language
-
-        subtitle_language.is_complete = is_complete
-        
-        if new_version and len(new_version.subtitles()) > 0:
-            # this will eventually get updated on the async test
-            # but if it takes too long on html file uplods
-            # then users will not see the language added which is very
-            # confusing from a UI point of view
-            subtitle_language.had_version = subtitle_language.has_version = True
-
-        subtitle_language.save()
-
-        self._verify_tasks(is_complete)
-
-        if new_version and subtitle_language.latest_version():
-            video_changed_tasks.delay(subtitle_language.video_id, subtitle_language.latest_version().id)
-        else:
-            video_changed_tasks.delay(subtitle_language.video_id)
-
-        return subtitle_language
-
-    def get_errors(self):
-        output = {}
-        for key, value in self.errors.items():
-            output[key] = '/n'.join([force_unicode(i) for i in value])
-        return output
-
-    def _save_new_language(self, video, lang_code, translated_from=None):
-        language = SubtitleLanguage()
-        language.language = lang_code
-
-        if not translated_from:
-            language.is_original = not video.has_original_language()
-        else:
-            language.is_original = False
-            language.is_forked = False
-
-            # iuck
-            if translated_from.is_original or not translated_from.standard_language:
-                language.standard_language = translated_from
-            else:
-                language.standard_language = translated_from.standard_language
-
-        language.video = video
-        language.save()
-
-        return language
-
-    def _save_subtitles(self, parser, is_complete, translated_from=None):
-        video = self.cleaned_data['video']
-        draft_language = self.cleaned_data['language']
-        video_language = self.cleaned_data['video_language']
-
-        if not video.has_original_language():
-            language = self._save_new_language(video, video_language)
-            if video_language == draft_language:
-                self._sl_created = True
-
-        if not self._sl_created:
-            if not video.subtitle_language(draft_language):
-                language = self._save_new_language(video, draft_language, translated_from)
-                self._sl_created = True
-            else:
-                language = video.subtitle_language(draft_language)
-                self._sl_created = False
-
-        if is_version_same(language.version(public_only=False), self._parser):
-            return language.version(public_only=False)
-
-        new_version = SubtitleVersion.objects.new_version(parser, language, self.user,
-                                            note="Uploaded", translated_from=translated_from)
-
-        team_video = video.get_team_video()
-
-        if not team_video:
-            return new_version
-
-        team_video = video.get_team_video()
-
-        if not team_video:
-            return new_version
-
-        workflow = Workflow.get_for_team_video(team_video)
-
-        if not workflow.requires_review_or_approval:
-            return new_version
-
-        record_workflow_origin(new_version, team_video)
-
-        # Determine if we need to moderate these subtitles and create a
-        # review/approve task for them.
-        workflow = team_video.get_workflow()
-        # user can bypass moderation if:
-        # 1) he is a moderator and
-        # 2) it's a post-publish edit
-        # 3) subtitle is complete
-        can_bypass_moderation = (
-            is_complete
-            and not self._sl_created
-            and can_publish_edits_immediately(team_video, self.user,
-                                              language.language))
-
-        if can_bypass_moderation:
-            new_version.moderate = APPROVED
-        elif workflow.review_allowed or workflow.approve_allowed:
-            new_version.moderation_status = WAITING_MODERATION
-        else:
-            new_version.moderation_status = UNMODERATED
-
-        new_version.save()
-
-        outstanding_tasks = team_video.task_set.incomplete().filter(language__in=[language.language, ''])
-
-        if outstanding_tasks.exists():
-            if new_version.moderation_status != WAITING_MODERATION:
-                outstanding_tasks.update(subtitle_version=new_version,
-                                         language=language.language)
-        elif not can_bypass_moderation:
-            # we just need to create review/approve/subtitle if the language
-            # is a new one or, if it's a post-publish edit, if the user can't
-            # approve subtitles by himself.
-            task_type = None
-
-            if new_version.is_synced() and is_complete:
-                if workflow.review_allowed:
-                    task_type = Task.TYPE_IDS['Review']
-                elif workflow.approve_allowed:
-                    task_type = Task.TYPE_IDS['Approve']
-            else:
-                if language.is_original:
-                    task_type = Task.TYPE_IDS['Subtitle']
-                else:
-                    task_type = Task.TYPE_IDS['Translate']
-
-            if task_type:
-                task = Task(team=team_video.team, team_video=team_video,
-                            language=language.language, type=task_type)
-
-                if task.type not in (Task.TYPE_IDS['Subtitle'], Task.TYPE_IDS['Translate']):
-                    task.subtitle_version = new_version
-
-                if not self._sl_created:
-                    task.assignee = task._find_previous_assignee(Task.TYPE_NAMES[task_type])
-                else:
-                    if task_type in (Task.TYPE_IDS['Subtitle'], Task.TYPE_IDS['Translate']):
-                        task.assignee = self.user
-
-                task.save()
-
-        return new_version
-
-    def _verify_tasks(self, is_complete):
-        video = self.cleaned_data['video']
-        language = self.cleaned_data['language']
-
-        team_video = video.get_team_video()
-
-        if team_video:
-            tasks = team_video.task_set.incomplete_subtitle_or_translate().filter(language__in=[language, ''])
-
-            if tasks.exists():
-                task = tasks.get()
-
-                if not task.assignee and self.user and can_assign_task(task, self.user):
-                    task.assignee = self.user
-
-                    # we save only if is_complete because
-                    # .complete() actually saves the task too
-                    if not is_complete:
-                        task.save()
-
-                if is_complete:
-                    task.complete()
-
->>>>>>> 402db306
 class UserTestResultForm(forms.ModelForm):
 
     class Meta:
