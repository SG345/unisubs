--- conflicted
+++ resolved
@@ -33,13 +33,8 @@
     ec_context = {
         'embed_version': settings.EMBED_JS_VERSION,
         'embed_params': json(embed_params),
-<<<<<<< HEAD
-        'MEDIA_URL': settings.MEDIA_URL,
-        'MEDIA_URL_BASE': settings.MEDIA_URL_BASE,
-=======
         'STATIC_URL': settings.STATIC_URL,
         'STATIC_URL_BASE': settings.STATIC_URL_BASE,
->>>>>>> 609d30e0
     }
     
     context["share_panel_embed_code"] = render_to_string('videos/_offsite_widget.html', ec_context)
