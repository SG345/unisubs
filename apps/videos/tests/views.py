# -*- coding: utf-8 -*-
# Amara, universalsubtitles.org
#
# Copyright (C) 2013 Participatory Culture Foundation
#
# This program is free software: you can redistribute it and/or modify
# it under the terms of the GNU Affero General Public License as
# published by the Free Software Foundation, either version 3 of the
# License, or (at your option) any later version.
#
# This program is distributed in the hope that it will be useful,
# but WITHOUT ANY WARRANTY; without even the implied warranty of
# MERCHANTABILITY or FITNESS FOR A PARTICULAR PURPOSE. See the
# GNU Affero General Public License for more details.
#
# You should have received a copy of the GNU Affero General Public License
# along with this program. If not, see
# http://www.gnu.org/licenses/agpl-3.0.html.

from datetime import datetime
import json

from BeautifulSoup import BeautifulSoup

from babelsubs.storage import SubtitleSet, diff
from django.core import mail
from django.core.cache import cache
from django.core.urlresolvers import reverse
from django.db.models import ObjectDoesNotExist
from django.test import TestCase
from vidscraper.sites import blip

from auth.models import CustomUser as User
from subtitles import pipeline
from teams.models import Task
from teams.permissions_const import ROLE_ADMIN
from videos.share_utils import _make_email_url
from videos.tasks import video_changed_tasks
from videos.templatetags.subtitles_tags import format_sub_time
from videos.tests.videotestutils import (
    WebUseTest, create_langs_and_versions
)
from videos import views
from videos.models import (
    Video, VideoUrl, Action, VIDEO_TYPE_YOUTUBE, SubtitleVersion,
    SubtitleLanguage, Subtitle, UserTestResult
)
from videos.tests.data import (
    get_video, make_subtitle_language, make_subtitle_version
)
<<<<<<< HEAD
from apps.widget import video_cache
=======
from widget import video_cache
from widget.tests import create_two_sub_session, RequestMockup
>>>>>>> 1b29756a
from utils import test_utils
from utils.factories import *

class TestViews(WebUseTest):
    def setUp(self):
        self._make_objects_with_factories()
        cache.clear()
        mail.outbox = []

    def test_video_url_create(self):
        self._login()
        self.assertEqual(self.video.videourl_set.count(), 1)
        primary_url = self.video.get_primary_videourl_obj().url
        # add another url
        secondary_url = 'http://www.example.com/video2.ogv'
        data = {
            'url': secondary_url,
            'video': self.video.pk
        }
        url = reverse('videos:video_url_create')
        response = self.client.post(url, data)
        self.assertNotIn('errors', response.json())
        self.assertEquals(
            set([vu.url for vu in self.video.get_video_urls()]),
            set([primary_url, secondary_url]))

    def test_videourl_create_with_team_video(self):
        team_video = TeamVideoFactory()
        video = team_video.video
        self.assertEqual(video.videourl_set.count(), 1)
        # get ready to add another url
        secondary_url = 'http://example.com/video2.ogv'
        data = {
            'url': secondary_url,
            'video': video.pk
        }
        url = reverse('videos:video_url_create')
        # this shouldn't work without logging in
        response = self.client.post(url, data)
        self.assertEqual(video.videourl_set.count(), 1)
        # this shouldn't work without if logged in as a non-team member
        non_team_member = UserFactory()
        self._login(non_team_member)
        response = self.client.post(url, data)
        self.assertEqual(video.videourl_set.count(), 1)
        # this should work when logged in as a team member
        member = UserFactory()
        TeamMemberFactory(user=member, team=team_video.team,
                          role=ROLE_ADMIN)
        self._login(member)
        response = self.client.post(url, data)
        self.assertEqual(video.videourl_set.count(), 2)

    def test_index(self):
        self._simple_test('videos.views.index')

    def test_feedback(self):
        data = {
            'email': 'test@test.com',
            'message': 'Test',
            'math_captcha_field': 100500,
            'math_captcha_question': 'test'
        }
        response = self.client.post(reverse('videos:feedback'), data)
        self.assertEqual(response.status_code, 200)

    def test_create(self):
        self._login()
        url = reverse('videos:create')

        self._simple_test('videos:create')

        data = {
            'video_url': 'http://www.youtube.com/watch?v=osexbB_hX4g&feature=popular'
        }
        response = self.client.post(url, data)
        self.assertEqual(response.status_code, 302)

        try:
            video = Video.objects.get(videourl__videoid='osexbB_hX4g',
                                      videourl__type=VIDEO_TYPE_YOUTUBE)
        except Video.DoesNotExist:
            self.fail()

        self.assertEqual(response['Location'], 'http://testserver' +
                                               video.get_absolute_url())

        len_before = Video.objects.count()
        data = {
            'video_url': 'http://www.youtube.com/watch?v=osexbB_hX4g'
        }
        response = self.client.post(url, data)
        self.assertEqual(response.status_code, 302)
        self.assertEqual(len_before, Video.objects.count())
        self.assertEqual(response['Location'], 'http://testserver' +
                                               video.get_absolute_url())

    def test_video_url_create(self):
        self._login()
        v = Video.objects.all()[:1].get()

        user = User.objects.exclude(id=self.user.id)[:1].get()
        user.notify_by_email = True
        user.is_active = True
        user.valid_email = True
        user.save()
        v.followers.add(user)
        initial_count = len(mail.outbox)

        data = {
            'url': u'http://www.youtube.com/watch?v=po0jY4WvCIc&feature=grec_index',
            'video': v.pk
        }
        url = reverse('videos:video_url_create')
        response = self.client.post(url, data)
        self.assertEqual(response.status_code, 200)
        try:
            v.videourl_set.get(videoid='po0jY4WvCIc')
        except ObjectDoesNotExist:
            self.fail()
        self.assertEqual(len(mail.outbox), initial_count + len(v.notification_list()))

    def test_video_url_remove(self):
        test_utils.invalidate_widget_video_cache.run_original_for_test()
        self._login()
        secondary_vurl = VideoURLFactory(video=self.video)
        self.assertEqual(self.video.videourl_set.count(), 2)
        # make sure get is not allowed
        url = reverse('videos:video_url_remove')
        data = {'id': secondary_vurl.id}
        response = self.client.get(url, data)
        self.assertEqual(response.status_code, 405)
        # check post
        response = self.client.post(url, data)
        self.assertEqual(response.status_code, 200)
        self.assertEqual(self.video.videourl_set.count(), 1)
        delete_actions = self.video.action_set.filter(
            action_type=Action.DELETE_URL)
        self.assertEqual(delete_actions.count(), 1)
        # assert cache is invalidated
        cached_video_urls = video_cache.get_video_urls(self.video.video_id)
        self.assertEqual(len(cached_video_urls), 1)

    def test_video_url_deny_remove_primary(self):
        self._login()
        video_url = self.video.get_primary_videourl_obj()
        # make primary
        response = self.client.post(reverse('videos:video_url_remove'),
                                    {'id': video_url.id})
        self.assertEqual(response.status_code, 403)

    def test_video(self):
        self.video.title = 'title'
        self.video.save()
        response = self.client.get(self.video.get_absolute_url(), follow=True)
        self.assertEqual(response.status_code, 200)

        self.video.title = ''
        self.video.save()
        response = self.client.get(self.video.get_absolute_url(), follow=True)
        self.assertEqual(response.status_code, 200)

    def test_bliptv_twice(self):
        VIDEO_FILE = 'http://blip.tv/file/get/Kipkay-AirDusterOfficeWeaponry223.m4v'
        old_video_file_url = blip.video_file_url
        blip.video_file_url = lambda x: VIDEO_FILE
        Video.get_or_create_for_url('http://blip.tv/file/4395490')
        blip.video_file_url = old_video_file_url
        # this test passes if the following line executes without throwing an error.
        Video.get_or_create_for_url(VIDEO_FILE)

    def test_legacy_history(self):
        # TODO: write tests
        pass

    def test_stop_notification(self):
        # TODO: write tests
        pass

    def test_subscribe_to_updates(self):
        # TODO: write test
        pass

    def test_email_friend(self):
        self._simple_test('videos:email_friend')

        data = {
            'from_email': 'test@test.com',
            'to_emails': 'test1@test.com,test@test.com',
            'subject': 'test',
            'message': 'test',
            'math_captcha_field': 100500,
            'math_captcha_question': 'test'
        }
        response = self.client.post(reverse('videos:email_friend'), data)
        self.assertEqual(response.status_code, 302)
        self.assertEquals(len(mail.outbox), 1)

        self._login()
        data['link'] = 'http://someurl.com'
        mail.outbox = []
        response = self.client.post(reverse('videos:email_friend'), data)
        self.assertEqual(response.status_code, 302)
        self.assertEquals(len(mail.outbox), 1)

        msg = u'Hey-- just found a version of this video ("Tú - Jennifer Lopez") with captions: http://unisubs.example.com:8000/en/videos/OcuMvG3LrypJ/'
        url = _make_email_url(msg)
        response = self.client.get(url)
        self.assertEqual(response.status_code, 200)

    def test_history(self):
        v = pipeline.add_subtitles(self.video, 'en', None)
        sl = v.subtitle_language
        self._simple_test('videos:translation_history',
            [self.video.video_id, sl.language_code, sl.id])

    def _test_rollback(self):
        #TODO: Seems like roll back is not getting called (on models)
        self._login()

        version = self.video.version(0)
        last_version = self.video.version(public_only=False)

        self._simple_test('videos:rollback', [version.id], status=302)

        new_version = self.video.version()
        self.assertEqual(last_version.version_no+1, new_version.version_no)

    def test_model_rollback(self):
        video = get_video()

        sl_en = make_subtitle_language(video, 'en')
        en1 = make_subtitle_version(sl_en, [])
        en2 = make_subtitle_version(sl_en, [(1, 2, "foo")])

        self._login()

        def _assert_tip_subs(subs):
            sl_en.clear_tip_cache()
            self.assertEqual([(start, end, txt) for start, end, txt, meta in
                              list(sl_en.get_tip().get_subtitles())],
                             subs)

        # Ensure the rollback works through the view.
        self.client.get(reverse('videos:rollback', args=[en1.id]))
        _assert_tip_subs([])

        self.client.get(reverse('videos:rollback', args=[en2.id]))
        _assert_tip_subs([(1, 2, 'foo')])

        self.assertEqual(sl_en.subtitleversion_set.full().count(), 4)

    def test_diffing(self):
        create_langs_and_versions(self.video, ['en'])

        eng = self.video.newsubtitlelanguage_set.get(language_code='en')
        subtitles = SubtitleSet.from_list('en', [
            (10000, 20000, "1 - :D"),
            (20000, 30000, "2 - :D"),
            (30000, 40000, "3 - :D"),
            (40000, 50000, "4 - :D"),
            (50000, 60000, "5 - :D"),
        ])
        subtitles2 = SubtitleSet.from_list('en', [
            (10000, 20000, "1 - :D"),
            (20000, 25000, "2 - :D"), # time change,
            (30000, 40000, "Three - :D"), # text change,
            # multiple lines replaced by a single line
            (40000, 60000, "45 - :D"),
        ])
        first_version = eng.add_version(subtitles=subtitles)
        second_version = eng.add_version(subtitles=subtitles2)
        # Note on the argument order to diff: we always diff the more recent
        # version against the less recent
        diff_result = diff(subtitles2, subtitles)

        response = self._simple_test('videos:diffing', [first_version.id, second_version.id])
        self.assertEquals(diff_result, response.context['diff_data'])

        diff_sub_data = diff_result['subtitle_data']

        html = BeautifulSoup(response.content)
        diff_list = html.find('ol', {"class":'subtitles-diff'})
        diff_items = diff_list.findAll('li')
        # check number of lines
        self.assertEquals(len(diff_items), len(diff_sub_data))
        def check_column_data(column, sub_data):
            """Check the data in the HTML for a column against the data in
            from diff()
            """
            # special check for empty lines
            if sub_data.text is None:
                self.assertEquals(column.string.strip(), "")
                return
            time_span, text_span = column.findAll('span', recursive=False)
            self.assertEquals(text_span.string.strip(),
                              sub_data.text)
            time_child_spans = time_span.findAll('span',
                                                 {'class': 'stamp_text'})
            self.assertEquals(time_child_spans[0].string.strip(),
                              format_sub_time(sub_data.start_time))
            self.assertEquals(time_child_spans[1].string.strip(),
                              format_sub_time(sub_data.end_time))

        for li, diff_sub_data_item in zip(diff_items, diff_sub_data):
            # Intuitively, left_column should be compared against
            # ['subtitles'][0], but we do the opposite.  This is because of
            # the way things are ordered:
            #  - diff() was passed (older_version, newer_version)
            #  - The rendered HTML has the newer version on the left and the
            #  older version on the right
            check_column_data(li.find('div', {'class': 'left_column'}),
                              diff_sub_data_item['subtitles'][1])
            check_column_data(li.find('div', {'class': 'right_column'}),
                              diff_sub_data_item['subtitles'][0])
            # we use the time_change class for either text or time changes.
            time_changes = li.findAll('span', {'class': 'time_change'})
            if (diff_sub_data_item['time_changed'] or
                diff_sub_data_item['text_changed']):
                self.assertNotEqual(len(time_changes), 0)
            else:
                self.assertEquals(len(time_changes), 0)

    def test_test_form_page(self):
        self._simple_test('videos:test_form_page')

        data = {
            'email': 'test@test.ua',
            'task1': 'test1',
            'task2': 'test2',
            'task3': 'test3'
        }
        response = self.client.post(reverse('videos:test_form_page'), data)
        self.assertEqual(response.status_code, 302)

        try:
            UserTestResult.objects.get(**data)
        except UserTestResult.DoesNotExist:
            self.fail()

    def test_search(self):
        self._simple_test('search:index')

    def test_test_mp4_page(self):
        self._simple_test('test-mp4-page')

    def test_test_ogg_page(self):
        self._simple_test('test-ogg-page')

    def test_opensubtitles2010_page(self):
        self._simple_test('opensubtitles2010_page')

    def test_faq_page(self):
        self._simple_test('faq_page')

    def test_about_page(self):
        self._simple_test('about_page')

    def test_policy_page(self):
        self._simple_test('policy_page')

    def test_volunteer_page_category(self):
        self._login()
        categories = ['featured', 'popular', 'requested', 'latest']
        for category in categories:
            url = reverse('videos:volunteer_category',
                          kwargs={'category': category})

            response = self.client.post(url)
            self.assertEqual(response.status_code, 200)

class VideoTitleTest(TestCase):
    def check_video_page_title(self, video, correct_title):
        self.assertEquals(views.VideoPageContext.page_title(video),
                          correct_title)

    def check_language_page_title(self, language, correct_title):
        self.assertEquals(views.LanguagePageContext.page_title(language),
                          correct_title)

    def test_video_title(self):
        video = VideoFactory(primary_audio_language_code='en', title='foo')
        self.check_video_page_title(video,
                                    'foo with subtitles | Amara')

    def test_video_language_title(self):
        video = VideoFactory(primary_audio_language_code='en', title='foo')
        pipeline.add_subtitles(video, 'en', None, title="English Title")
        self.check_video_page_title(video,
                                    'English Title with subtitles | Amara')

    def test_video_language_title(self):
        video = VideoFactory(primary_audio_language_code='en',
                             title='Video Title')
        en_version = pipeline.add_subtitles(video, 'en', None,
                                         title="English Title")
        en = en_version.subtitle_language
        self.check_language_page_title(en,
                                       'English Title with subtitles | Amara')

    def test_video_language_title_translation(self):
        # for translated languages, we display the title in the same way.  In
        # the past we displayed it differently, this test is still useful
        video = VideoFactory(primary_audio_language_code='en',
                             title='Video Title')
        en_version = pipeline.add_subtitles(video, 'en', None,
                                         title="English Title")
        fr_version = pipeline.add_subtitles(video, 'fr', None,
                                            title="French Title",
                                            parents=[en_version])
        fr = fr_version.subtitle_language
        self.check_language_page_title(fr,
                          'French Title with subtitles | Amara')

    def test_video_language_title_fallback(self):
        # if a language doesn't have a title, then we fall back to the video
        # title (which is the english title, since that's the primary audoio
        video = VideoFactory(primary_audio_language_code='en',
                             title='Video Title')
        en_version = pipeline.add_subtitles(video, 'en', None)
        en = en_version.subtitle_language
        self.check_language_page_title(en,
                          'Video Title with subtitles | Amara')

class MakeLanguageListTestCase(TestCase):
    def setUp(self):
        self.video = VideoFactory(primary_audio_language_code='en')

    def setup_team(self):
        self.team = TeamFactory(workflow_enabled=True)
        workflow = self.team.get_workflow()
        workflow.review_allowed = workflow.REVIEW_IDS['Admin must review']
        workflow.approve_allowed = workflow.APPROVE_IDS['Admin must approve']
        workflow.save()
        self.user = TeamMemberFactory(team=self.team).user
        self.team_video = TeamVideoFactory(team=self.team,
                                           video=self.video,
                                           added_by=self.user)

    def add_completed_subtitles(self, language, subtitles, **kwargs):
        language = self.add_not_completed_subtitles(language, subtitles,
                                                    **kwargs)
        language.subtitles_complete = True
        language.save()
        return language

    def add_not_completed_subtitles(self, language, subtitles, **kwargs):
        v = pipeline.add_subtitles(self.video, language, subtitles, **kwargs)
        return v.subtitle_language

    def test_original(self):
        lang = self.add_completed_subtitles('en', [
            (0, 1000, "Hello, ", {'new_paragraph':True}),
            (1500, 2500, "World"),
        ])
        self.assertEquals(views.LanguageList(self.video).items, [
            ('English', 'complete', ['original'], lang.get_absolute_url()),
        ])

    def test_original_incomplete(self):
        lang = self.add_not_completed_subtitles('en', [
            (0, 1000, "Hello, ", {'new_paragraph':True}),
            (1500, 2500, "World"),
        ])
        self.assertEquals(views.LanguageList(self.video).items, [
            ('English', 'incomplete', ['original', 'incomplete'],
             lang.get_absolute_url()),
        ])

    def test_complete(self):
        lang = self.add_completed_subtitles('ar', [
            (0, 1000, "Hello, ", {'new_paragraph':True}),
            (1500, 2500, "World"),
        ])
        self.assertEquals(views.LanguageList(self.video).items, [
            ('Arabic', 'complete', [], lang.get_absolute_url()),
        ])

    def test_not_marked_complete(self):
        lang = self.add_not_completed_subtitles('fr', [
            (0, 1000, "Hello, ", {'new_paragraph':True}),
            (1500, 2500, "World"),
        ])
        self.assertEquals(views.LanguageList(self.video).items, [
            ('French', 'incomplete', ['incomplete'], lang.get_absolute_url()),
        ])

    def test_timing_incomplete(self):
        lang = self.add_not_completed_subtitles('ja', [
            (0, 1000, "Hello, ", {'new_paragraph':True}),
            (None, None, "World"),
        ])
        self.assertEquals(views.LanguageList(self.video).items, [
            ('Japanese', 'needs-timing', ['incomplete'], lang.get_absolute_url()),
        ])

    def test_needs_review(self):
        self.setup_team()
        # go through the subtitle task phase
        task = Task(team=self.team, team_video=self.team_video,
             language='en', type=Task.TYPE_IDS['Subtitle'],
             assignee=self.user)
        lang = self.add_completed_subtitles('en', [
            (0, 1000, "Hello, ", {'new_paragraph':True}),
            (1500, 2500, "World"),
        ], visibility='private')
        task.new_subtitle_version = lang.get_tip(public=False)
        review_task = task.complete()
        # now in the review phase
        self.assertEquals(review_task.type, Task.TYPE_IDS['Review'])
        self.assertEquals(views.LanguageList(self.video).items, [
            ('English', 'needs-review', ['original', 'needs review'],
             lang.get_absolute_url()),
        ])

    def test_needs_approval(self):
        self.setup_team()
        # go through the subtitle task phase
        task = Task(team=self.team, team_video=self.team_video,
             language='en', type=Task.TYPE_IDS['Subtitle'],
             assignee=self.user)
        lang = self.add_completed_subtitles('en', [
            (0, 1000, "Hello, ", {'new_paragraph':True}),
            (1500, 2500, "World"),
        ], visibility='private')
        task.new_subtitle_version = lang.get_tip(public=False)
        review_task = task.complete()
        # go through the review phase
        self.assertEquals(review_task.type, Task.TYPE_IDS['Review'])
        review_task.assignee = self.user
        review_task.approved = Task.APPROVED_IDS['Approved']
        approve_task = review_task.complete()
        # now in the approval phase
        self.assertEquals(approve_task.type, Task.TYPE_IDS['Approve'])
        self.assertEquals(views.LanguageList(self.video).items, [
            ('English', 'needs-review', ['original', 'needs approval'],
             lang.get_absolute_url()),
        ])

    def test_sent_back(self):
        self.setup_team()
        # go through the subtitle task phase
        task = Task(team=self.team, team_video=self.team_video,
             language='en', type=Task.TYPE_IDS['Subtitle'],
             assignee=self.user)
        lang = self.add_completed_subtitles('en', [
            (0, 1000, "Hello, ", {'new_paragraph':True}),
            (1500, 2500, "World"),
        ], visibility='private')
        task.new_subtitle_version = lang.get_tip(public=False)
        review_task = task.complete()
        # have the video get sent back in the review phase
        self.assertEquals(review_task.type, Task.TYPE_IDS['Review'])
        review_task.assignee = self.user
        review_task.approved = Task.APPROVED_IDS['Rejected']
        new_subtitle_task = review_task.complete()
        # now in the approval phase
        self.assertEquals(new_subtitle_task.type, Task.TYPE_IDS['Subtitle'])
        self.assertEquals(views.LanguageList(self.video).items, [
            ('English', 'needs-review', ['original', 'needs editing'],
             lang.get_absolute_url()),
        ])

    def test_no_lines(self):
        pipeline.add_subtitles(self.video, 'pt', None)
        self.assertEquals(views.LanguageList(self.video).items, [ ])

    def test_multiple_languages(self):
        # english is the original, completed language
        en = self.add_completed_subtitles('en', [
            (0, 1000, "Hello, ", {'new_paragraph':True}),
            (1500, 2500, "World"),
        ])
        # Kurdish is completed
        ar = self.add_completed_subtitles('ar', [
            (0, 1000, "Hello, ", {'new_paragraph':True}),
            (1500, 2500, "World"),
        ])
        # french is incomplete
        fr = self.add_not_completed_subtitles('fr', [
            (0, 1000, "Hello, ", {'new_paragraph':True}),
            (1500, 2500, "World"),
        ])
        # japanese is incomplete, and timing is missing
        ja = self.add_not_completed_subtitles('ja', [
            (0, 1000, "Hello, ", {'new_paragraph':True}),
            (None, None, "World"),
        ])
        # portuguese shouldn't be listed because there are no lines
        pipeline.add_subtitles(self.video, 'pt', None)

        # LanguageList should return lines for all the languages, with
        # the original first, then the rest in alphabetical order.
        self.assertEquals(views.LanguageList(self.video).items, [
            ('English', 'complete', ['original'], en.get_absolute_url()),
            ('Arabic', 'complete', [], ar.get_absolute_url()),
            ('French', 'incomplete', ['incomplete'], fr.get_absolute_url()),
            ('Japanese', 'needs-timing', ['incomplete'], ja.get_absolute_url()),
        ])<|MERGE_RESOLUTION|>--- conflicted
+++ resolved
@@ -48,12 +48,7 @@
 from videos.tests.data import (
     get_video, make_subtitle_language, make_subtitle_version
 )
-<<<<<<< HEAD
-from apps.widget import video_cache
-=======
 from widget import video_cache
-from widget.tests import create_two_sub_session, RequestMockup
->>>>>>> 1b29756a
 from utils import test_utils
 from utils.factories import *
 
