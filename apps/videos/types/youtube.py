# Universal Subtitles, universalsubtitles.org
# 
# Copyright (C) 2010 Participatory Culture Foundation
# 
# This program is free software: you can redistribute it and/or modify
# it under the terms of the GNU Affero General Public License as
# published by the Free Software Foundation, either version 3 of the
# License, or (at your option) any later version.
# 
# This program is distributed in the hope that it will be useful,
# but WITHOUT ANY WARRANTY; without even the implied warranty of
# MERCHANTABILITY or FITNESS FOR A PARTICULAR PURPOSE.  See the
# GNU Affero General Public License for more details.
# 
# You should have received a copy of the GNU Affero General Public License
# along with this program.  If not, see 
# http://www.gnu.org/licenses/agpl-3.0.html.
from urlparse import urlparse
from gdata.youtube.service import YouTubeService
from gdata.service import RequestError
import re
import httplib2
from utils import YoutubeSubtitleParser, YoutubeXMLParser
from base import VideoType, VideoTypeError
from auth.models import CustomUser as User
from datetime import datetime
import random
from django.utils.translation import ugettext_lazy as _
from lxml import etree
from django.conf import settings
from django.utils.http import urlquote
import logging
from utils.celery_utils import task

logger = logging.getLogger('youtube')

SUPPORTED_LANGUAGES_DICT = dict(settings.ALL_LANGUAGES)

yt_service = YouTubeService()
yt_service.ssl = False

_('Private video')
_('Undefined error')

@task
def save_subtitles_for_lang(lang, video_pk, youtube_id):
    from videos.models import Video
    
    lc = lang.get('lang_code')

    if not lc in SUPPORTED_LANGUAGES_DICT:
        return
    
    try:
        video = Video.objects.get(pk=video_pk)
    except Video.DoesNotExist:
        return
    
    from videos.models import SubtitleLanguage, SubtitleVersion, Subtitle

    url = u'http://www.youtube.com/api/timedtext?v=%s&lang=%s&name=%s'
    url = url % (youtube_id, lc, urlquote(lang.get('name', u'')))

    xml = YoutubeVideoType._get_response_from_youtube(url)

    if xml is None:
        return

    parser = YoutubeXMLParser(xml)

    if not parser:
        return
    
    language, create = SubtitleLanguage.objects.get_or_create(video=video, language=lc)
    language.is_original = False
    language.is_forked = True
    language.save()
    
    try:
        version_no = language.subtitleversion_set.order_by('-version_no')[:1] \
            .get().version_no + 1
    except SubtitleVersion.DoesNotExist:
        version_no = 0
        
    version = SubtitleVersion(language=language)
    version.version_no = version_no
    version.datetime_started = datetime.now()
    version.user = User.get_anonymous()
    version.note = u'From youtube'
    version.is_forked = True
    version.save()

    for i, item in enumerate(parser):
        subtitle = Subtitle()
        subtitle.subtitle_text = item['subtitle_text']
        subtitle.start_time = item['start_time']
        subtitle.end_time = item['end_time']
        subtitle.version = version
        subtitle.subtitle_id = int(random.random()*10e12)
        subtitle.subtitle_order = i+1
        subtitle.save()
        assert subtitle.start_time or subtitle.end_time, item['subtitle_text']
    version.finished = True
    version.save()
    
    language.has_version = True
    language.had_version = True
    language.is_complete = True
    language.save()
<<<<<<< HEAD

    from videos.tasks import video_changed_tasks
    video_changed_tasks.delay(video.pk)

=======
    
    from videos.tasks import video_changed_tasks
    video_changed_tasks.delay(video.pk)
    
>>>>>>> 609d30e0
class YoutubeVideoType(VideoType):
    
    _url_patterns = [re.compile(x) for x in [
        r'youtube.com/.*?v[/=](?P<video_id>[\w-]+)',
        r'youtu.be/(?P<video_id>[\w-]+)',
    ]]

    HOSTNAMES = ( "youtube.com", "youtu.be", "www.youtube.com",)

    abbreviation = 'Y'
    name = 'Youtube' 
    site = 'youtube.com'
    
    def __init__(self, url):
        self.url = url
        self.videoid = self._get_video_id(self.url)
        self.entry = self._get_entry(self.video_id)

    @property
    def video_id(self):
        return self.videoid
    
    def convert_to_video_url(self):
        return 'http://www.youtube.com/watch?v=%s' % self.video_id   

    @classmethod    
    def video_url(cls, obj):
        """
        This method can be called with wither a VideoType object or
        an actual VideoURL object, therefore the if statement
        """
        if obj.videoid:
            return 'http://www.youtube.com/watch?v=%s' % obj.videoid
        else:
            return obj.url
    
    @classmethod
    def matches_video_url(cls, url):
        hostname = urlparse(url).netloc
        return  hostname in YoutubeVideoType.HOSTNAMES and  cls._get_video_id(url)

    def create_kwars(self):
        return {'videoid': self.video_id}

    def set_values(self, video_obj):
        video_obj.title = self.entry.media.title.text or ''
        if self.entry.media.description:
            video_obj.description = self.entry.media.description.text or ''
        if self.entry.media.duration:
            video_obj.duration = int(self.entry.media.duration.seconds)
        if self.entry.media.thumbnail:
            video_obj.thumbnail = self.entry.media.thumbnail[-1].url
        video_obj.small_thumbnail = 'http://i.ytimg.com/vi/%s/default.jpg' % self.video_id   
        video_obj.save()
        
        try:
            self.get_subtitles(video_obj)
        except Exception, e:
            logger.error("Error getting subs from youtube: %s" % e)
            
        return video_obj
    
    def _get_entry(self, video_id):
        try:
            return yt_service.GetYouTubeVideoEntry(video_id=str(video_id))
        except RequestError, e:
            err = e[0].get('body', 'Undefined error')
            raise VideoTypeError('Youtube error: %s' % err)        
    
    @classmethod    
    def _get_video_id(cls, video_url):
        for pattern in cls._url_patterns:
            match = pattern.search(video_url)
            video_id = match and match.group('video_id')
            if bool(video_id):
                return video_id
        return False    
    
    @classmethod
    def _get_response_from_youtube(cls, url):
        h = httplib2.Http()
        resp, content = h.request(url, "GET")

        if resp.status < 200 or resp.status >= 400:
            logger.error("Youtube subtitles error", extra={
                    'data': {
                        "url": url,
                        "status_code": resp.status,
                        "response": content
                        }
                    })
            return
        
        try:
            return etree.fromstring(content)
        except etree.XMLSyntaxError:
            print url
            logger.error("Youtube subtitles error. Failed to parse response.", extra={
                    'data': {
                        "url": url,
                        "response": content
                        }
                    })            
            return
            
    def get_subtitled_languages(self):
        url = "http://www.youtube.com/api/timedtext?type=list&v=%s" % self.video_id
        xml = self._get_response_from_youtube(url)

        if  xml is None:
            return []
        
        output = []
        for lang in xml.xpath('track'):
            item = dict(
                lang_code=lang.get('lang_code'),
                name=lang.get('name', u'')
            )
            output.append(item)
            
        return output
    
    def get_subtitles(self, video_obj):
        langs = self.get_subtitled_languages()
        
        for item in langs:
            save_subtitles_for_lang.delay(item, video_obj.pk, self.video_id)<|MERGE_RESOLUTION|>--- conflicted
+++ resolved
@@ -107,17 +107,10 @@
     language.had_version = True
     language.is_complete = True
     language.save()
-<<<<<<< HEAD
-
+    
     from videos.tasks import video_changed_tasks
     video_changed_tasks.delay(video.pk)
-
-=======
-    
-    from videos.tasks import video_changed_tasks
-    video_changed_tasks.delay(video.pk)
-    
->>>>>>> 609d30e0
+    
 class YoutubeVideoType(VideoType):
     
     _url_patterns = [re.compile(x) for x in [
