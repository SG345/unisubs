--- conflicted
+++ resolved
@@ -326,7 +326,7 @@
     return not video.get_team_video()
 
 
-def add_credit(subs, language_code, video_duration):
+def add_credit(subs, language_code, video_duration, subtitle_version):
     # If there are no subtitles, don't add any credits.  This shouldn't really
     # happen since only completed subtitle versions can be synced to Youtube.
     # But a little precaution never hurt anyone.
@@ -657,14 +657,10 @@
 
         handler = GenerateSubtitlesHandler.get('srt')
         subs = [x.for_generator() for x in subtitle_version.ordered_subtitles()]
-<<<<<<< HEAD
-        subs = add_credit(subs, language, video.duration)
-=======
 
         if not self.is_always_push_account:
-            subs = add_credit(subtitle_version, subs)
+            subs = add_credit(subs, language, video.duration, subtitle_version)
             self.add_credit_to_description(subtitle_version.language.video)
->>>>>>> 3bc66686
 
         content = unicode(handler(subs, video)).encode('utf-8')
         title = ""
