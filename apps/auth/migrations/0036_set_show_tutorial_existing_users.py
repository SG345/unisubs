# -*- coding: utf-8 -*-
import datetime
from south.db import db
from south.v2 import DataMigration
from django.db import models, connection, transaction

class Migration(DataMigration):

    def forwards(self, orm):
        # Existing users should not see the tutorial by default
<<<<<<< HEAD
        db.start_transaction()
        orm.CustomUser.objects.raw('UPDATE auth_customuser SET show_tutorial=0')
        db.commit_transaction()
=======
        cursor = connection.cursor()
        cursor.execute('UPDATE auth_customuser SET show_tutorial=0')
        transaction.commit_unless_managed()
>>>>>>> c4123ae9

    def backwards(self, orm):
        # The value does not matter if running backwards
        pass

    models = {
        'auth.announcement': {
            'Meta': {'ordering': "['-created']", 'object_name': 'Announcement'},
            'content': ('django.db.models.fields.CharField', [], {'max_length': '500'}),
            'created': ('django.db.models.fields.DateTimeField', [], {}),
            'hidden': ('django.db.models.fields.BooleanField', [], {'default': 'False'}),
            'id': ('django.db.models.fields.AutoField', [], {'primary_key': 'True'})
        },
        'auth.awards': {
            'Meta': {'object_name': 'Awards'},
            'created': ('django.db.models.fields.DateTimeField', [], {'auto_now_add': 'True', 'blank': 'True'}),
            'id': ('django.db.models.fields.AutoField', [], {'primary_key': 'True'}),
            'points': ('django.db.models.fields.IntegerField', [], {}),
            'type': ('django.db.models.fields.IntegerField', [], {}),
            'user': ('django.db.models.fields.related.ForeignKey', [], {'to': "orm['auth.CustomUser']", 'null': 'True'})
        },
        'auth.customuser': {
            'Meta': {'object_name': 'CustomUser', '_ormbases': ['auth.User']},
            'autoplay_preferences': ('django.db.models.fields.IntegerField', [], {'default': '1'}),
            'award_points': ('django.db.models.fields.IntegerField', [], {'default': '0'}),
            'biography': ('django.db.models.fields.TextField', [], {'blank': 'True'}),
            'can_send_messages': ('django.db.models.fields.BooleanField', [], {'default': 'True'}),
            'full_name': ('django.db.models.fields.CharField', [], {'default': "''", 'max_length': '63', 'blank': 'True'}),
            'homepage': ('django.db.models.fields.URLField', [], {'max_length': '200', 'blank': 'True'}),
            'is_partner': ('django.db.models.fields.BooleanField', [], {'default': 'False'}),
            'last_ip': ('django.db.models.fields.IPAddressField', [], {'max_length': '15', 'null': 'True', 'blank': 'True'}),
            'notify_by_email': ('django.db.models.fields.BooleanField', [], {'default': 'True'}),
            'notify_by_message': ('django.db.models.fields.BooleanField', [], {'default': 'True'}),
            'partner': ('django.db.models.fields.related.ForeignKey', [], {'to': "orm['teams.Partner']", 'null': 'True', 'blank': 'True'}),
            'pay_rate_code': ('django.db.models.fields.CharField', [], {'default': "''", 'max_length': '3', 'blank': 'True'}),
            'picture': ('utils.amazon.fields.S3EnabledImageField', [], {'max_length': '100', 'blank': 'True'}),
            'preferred_language': ('django.db.models.fields.CharField', [], {'max_length': '16', 'blank': 'True'}),
            'show_tutorial': ('django.db.models.fields.BooleanField', [], {'default': 'True'}),
            'user_ptr': ('django.db.models.fields.related.OneToOneField', [], {'to': "orm['auth.User']", 'unique': 'True', 'primary_key': 'True'}),
            'valid_email': ('django.db.models.fields.BooleanField', [], {'default': 'False'}),
            'videos': ('django.db.models.fields.related.ManyToManyField', [], {'to': "orm['videos.Video']", 'symmetrical': 'False', 'blank': 'True'})
        },
        'auth.emailconfirmation': {
            'Meta': {'object_name': 'EmailConfirmation'},
            'confirmation_key': ('django.db.models.fields.CharField', [], {'max_length': '40'}),
            'id': ('django.db.models.fields.AutoField', [], {'primary_key': 'True'}),
            'sent': ('django.db.models.fields.DateTimeField', [], {}),
            'user': ('django.db.models.fields.related.ForeignKey', [], {'to': "orm['auth.CustomUser']"})
        },
        'auth.group': {
            'Meta': {'object_name': 'Group'},
            'id': ('django.db.models.fields.AutoField', [], {'primary_key': 'True'}),
            'name': ('django.db.models.fields.CharField', [], {'unique': 'True', 'max_length': '80'}),
            'permissions': ('django.db.models.fields.related.ManyToManyField', [], {'to': "orm['auth.Permission']", 'symmetrical': 'False', 'blank': 'True'})
        },
        'auth.logintoken': {
            'Meta': {'object_name': 'LoginToken'},
            'created': ('django.db.models.fields.DateTimeField', [], {'auto_now_add': 'True', 'blank': 'True'}),
            'id': ('django.db.models.fields.AutoField', [], {'primary_key': 'True'}),
            'token': ('django.db.models.fields.CharField', [], {'unique': 'True', 'max_length': '40'}),
            'user': ('django.db.models.fields.related.OneToOneField', [], {'related_name': "'login_token'", 'unique': 'True', 'to': "orm['auth.CustomUser']"})
        },
        'auth.permission': {
            'Meta': {'ordering': "('content_type__app_label', 'content_type__model', 'codename')", 'unique_together': "(('content_type', 'codename'),)", 'object_name': 'Permission'},
            'codename': ('django.db.models.fields.CharField', [], {'max_length': '100'}),
            'content_type': ('django.db.models.fields.related.ForeignKey', [], {'to': "orm['contenttypes.ContentType']"}),
            'id': ('django.db.models.fields.AutoField', [], {'primary_key': 'True'}),
            'name': ('django.db.models.fields.CharField', [], {'max_length': '50'})
        },
        'auth.user': {
            'Meta': {'object_name': 'User'},
            'date_joined': ('django.db.models.fields.DateTimeField', [], {'default': 'datetime.datetime.now'}),
            'email': ('django.db.models.fields.EmailField', [], {'max_length': '75', 'blank': 'True'}),
            'first_name': ('django.db.models.fields.CharField', [], {'max_length': '30', 'blank': 'True'}),
            'groups': ('django.db.models.fields.related.ManyToManyField', [], {'to': "orm['auth.Group']", 'symmetrical': 'False', 'blank': 'True'}),
            'id': ('django.db.models.fields.AutoField', [], {'primary_key': 'True'}),
            'is_active': ('django.db.models.fields.BooleanField', [], {'default': 'True'}),
            'is_staff': ('django.db.models.fields.BooleanField', [], {'default': 'False'}),
            'is_superuser': ('django.db.models.fields.BooleanField', [], {'default': 'False'}),
            'last_login': ('django.db.models.fields.DateTimeField', [], {'default': 'datetime.datetime.now'}),
            'last_name': ('django.db.models.fields.CharField', [], {'max_length': '30', 'blank': 'True'}),
            'password': ('django.db.models.fields.CharField', [], {'max_length': '128'}),
            'user_permissions': ('django.db.models.fields.related.ManyToManyField', [], {'to': "orm['auth.Permission']", 'symmetrical': 'False', 'blank': 'True'}),
            'username': ('django.db.models.fields.CharField', [], {'unique': 'True', 'max_length': '30'})
        },
        'auth.userlanguage': {
            'Meta': {'unique_together': "(['user', 'language'],)", 'object_name': 'UserLanguage'},
            'follow_requests': ('django.db.models.fields.BooleanField', [], {'default': 'False'}),
            'id': ('django.db.models.fields.AutoField', [], {'primary_key': 'True'}),
            'language': ('django.db.models.fields.CharField', [], {'max_length': '16'}),
            'proficiency': ('django.db.models.fields.IntegerField', [], {'default': '1'}),
            'user': ('django.db.models.fields.related.ForeignKey', [], {'to': "orm['auth.CustomUser']"})
        },
        'contenttypes.contenttype': {
            'Meta': {'ordering': "('name',)", 'unique_together': "(('app_label', 'model'),)", 'object_name': 'ContentType', 'db_table': "'django_content_type'"},
            'app_label': ('django.db.models.fields.CharField', [], {'max_length': '100'}),
            'id': ('django.db.models.fields.AutoField', [], {'primary_key': 'True'}),
            'model': ('django.db.models.fields.CharField', [], {'max_length': '100'}),
            'name': ('django.db.models.fields.CharField', [], {'max_length': '100'})
        },
        'teams.application': {
            'Meta': {'unique_together': "(('team', 'user', 'status'),)", 'object_name': 'Application'},
            'created': ('django.db.models.fields.DateTimeField', [], {'auto_now_add': 'True', 'blank': 'True'}),
            'history': ('django.db.models.fields.TextField', [], {'null': 'True', 'blank': 'True'}),
            'id': ('django.db.models.fields.AutoField', [], {'primary_key': 'True'}),
            'modified': ('django.db.models.fields.DateTimeField', [], {'null': 'True', 'blank': 'True'}),
            'note': ('django.db.models.fields.TextField', [], {'blank': 'True'}),
            'status': ('django.db.models.fields.PositiveIntegerField', [], {'default': '0'}),
            'team': ('django.db.models.fields.related.ForeignKey', [], {'related_name': "'applications'", 'to': "orm['teams.Team']"}),
            'user': ('django.db.models.fields.related.ForeignKey', [], {'related_name': "'team_applications'", 'to': "orm['auth.CustomUser']"})
        },
        'teams.partner': {
            'Meta': {'object_name': 'Partner'},
            'admins': ('django.db.models.fields.related.ManyToManyField', [], {'blank': 'True', 'related_name': "'managed_partners'", 'null': 'True', 'symmetrical': 'False', 'to': "orm['auth.CustomUser']"}),
            'can_request_paid_captions': ('django.db.models.fields.BooleanField', [], {'default': 'False'}),
            'id': ('django.db.models.fields.AutoField', [], {'primary_key': 'True'}),
            'name': ('django.db.models.fields.CharField', [], {'unique': 'True', 'max_length': '250'}),
            'slug': ('django.db.models.fields.SlugField', [], {'unique': 'True', 'max_length': '50'})
        },
        'teams.project': {
            'Meta': {'unique_together': "(('team', 'name'), ('team', 'slug'))", 'object_name': 'Project'},
            'created': ('django.db.models.fields.DateTimeField', [], {'auto_now_add': 'True', 'blank': 'True'}),
            'description': ('django.db.models.fields.TextField', [], {'max_length': '2048', 'null': 'True', 'blank': 'True'}),
            'guidelines': ('django.db.models.fields.TextField', [], {'max_length': '2048', 'null': 'True', 'blank': 'True'}),
            'id': ('django.db.models.fields.AutoField', [], {'primary_key': 'True'}),
            'modified': ('django.db.models.fields.DateTimeField', [], {'blank': 'True'}),
            'name': ('django.db.models.fields.CharField', [], {'max_length': '255'}),
            'order': ('django.db.models.fields.PositiveIntegerField', [], {'default': '0'}),
            'slug': ('django.db.models.fields.SlugField', [], {'max_length': '50', 'blank': 'True'}),
            'team': ('django.db.models.fields.related.ForeignKey', [], {'to': "orm['teams.Team']"}),
            'workflow_enabled': ('django.db.models.fields.BooleanField', [], {'default': 'False'})
        },
        'teams.team': {
            'Meta': {'ordering': "['name']", 'object_name': 'Team'},
            'applicants': ('django.db.models.fields.related.ManyToManyField', [], {'related_name': "'applicated_teams'", 'symmetrical': 'False', 'through': "orm['teams.Application']", 'to': "orm['auth.CustomUser']"}),
            'application_text': ('django.db.models.fields.TextField', [], {'blank': 'True'}),
            'auth_provider_code': ('django.db.models.fields.CharField', [], {'default': "''", 'max_length': '24', 'blank': 'True'}),
            'created': ('django.db.models.fields.DateTimeField', [], {'auto_now_add': 'True', 'blank': 'True'}),
            'deleted': ('django.db.models.fields.BooleanField', [], {'default': 'False'}),
            'description': ('django.db.models.fields.TextField', [], {'blank': 'True'}),
            'header_html_text': ('django.db.models.fields.TextField', [], {'default': "''", 'blank': 'True'}),
            'highlight': ('django.db.models.fields.BooleanField', [], {'default': 'False'}),
            'id': ('django.db.models.fields.AutoField', [], {'primary_key': 'True'}),
            'is_moderated': ('django.db.models.fields.BooleanField', [], {'default': 'False'}),
            'is_visible': ('django.db.models.fields.BooleanField', [], {'default': 'True'}),
            'last_notification_time': ('django.db.models.fields.DateTimeField', [], {'default': 'datetime.datetime.now'}),
            'logo': ('utils.amazon.fields.S3EnabledImageField', [], {'default': "''", 'max_length': '100', 'thumb_sizes': '[(280, 100), (100, 100)]', 'blank': 'True'}),
            'max_tasks_per_member': ('django.db.models.fields.PositiveIntegerField', [], {'default': 'None', 'null': 'True', 'blank': 'True'}),
            'membership_policy': ('django.db.models.fields.IntegerField', [], {'default': '4'}),
            'name': ('django.db.models.fields.CharField', [], {'unique': 'True', 'max_length': '250'}),
            'notify_interval': ('django.db.models.fields.CharField', [], {'default': "'D'", 'max_length': '1'}),
            'page_content': ('django.db.models.fields.TextField', [], {'blank': 'True'}),
            'partner': ('django.db.models.fields.related.ForeignKey', [], {'blank': 'True', 'related_name': "'teams'", 'null': 'True', 'to': "orm['teams.Partner']"}),
            'points': ('django.db.models.fields.IntegerField', [], {'default': '0'}),
            'projects_enabled': ('django.db.models.fields.BooleanField', [], {'default': 'False'}),
            'slug': ('django.db.models.fields.SlugField', [], {'unique': 'True', 'max_length': '50'}),
            'square_logo': ('utils.amazon.fields.S3EnabledImageField', [], {'default': "''", 'max_length': '100', 'thumb_sizes': '[(100, 100), (48, 48)]', 'blank': 'True'}),
            'subtitle_policy': ('django.db.models.fields.IntegerField', [], {'default': '10'}),
            'task_assign_policy': ('django.db.models.fields.IntegerField', [], {'default': '10'}),
            'task_expiration': ('django.db.models.fields.PositiveIntegerField', [], {'default': 'None', 'null': 'True', 'blank': 'True'}),
            'translate_policy': ('django.db.models.fields.IntegerField', [], {'default': '10'}),
            'users': ('django.db.models.fields.related.ManyToManyField', [], {'related_name': "'teams'", 'symmetrical': 'False', 'through': "orm['teams.TeamMember']", 'to': "orm['auth.CustomUser']"}),
            'video': ('django.db.models.fields.related.ForeignKey', [], {'blank': 'True', 'related_name': "'intro_for_teams'", 'null': 'True', 'to': "orm['videos.Video']"}),
            'video_policy': ('django.db.models.fields.IntegerField', [], {'default': '1'}),
            'videos': ('django.db.models.fields.related.ManyToManyField', [], {'to': "orm['videos.Video']", 'through': "orm['teams.TeamVideo']", 'symmetrical': 'False'}),
            'workflow_enabled': ('django.db.models.fields.BooleanField', [], {'default': 'False'}),
            'workflow_type': ('django.db.models.fields.CharField', [], {'default': "'O'", 'max_length': '2'})
        },
        'teams.teammember': {
            'Meta': {'unique_together': "(('team', 'user'),)", 'object_name': 'TeamMember'},
            'created': ('django.db.models.fields.DateTimeField', [], {'default': 'datetime.datetime.now', 'null': 'True', 'blank': 'True'}),
            'id': ('django.db.models.fields.AutoField', [], {'primary_key': 'True'}),
            'role': ('django.db.models.fields.CharField', [], {'default': "'contributor'", 'max_length': '16', 'db_index': 'True'}),
            'team': ('django.db.models.fields.related.ForeignKey', [], {'related_name': "'members'", 'to': "orm['teams.Team']"}),
            'user': ('django.db.models.fields.related.ForeignKey', [], {'related_name': "'team_members'", 'to': "orm['auth.CustomUser']"})
        },
        'teams.teamvideo': {
            'Meta': {'unique_together': "(('team', 'video'),)", 'object_name': 'TeamVideo'},
            'added_by': ('django.db.models.fields.related.ForeignKey', [], {'to': "orm['auth.CustomUser']", 'null': 'True'}),
            'all_languages': ('django.db.models.fields.BooleanField', [], {'default': 'False'}),
            'created': ('django.db.models.fields.DateTimeField', [], {'blank': 'True'}),
            'description': ('django.db.models.fields.TextField', [], {'blank': 'True'}),
            'id': ('django.db.models.fields.AutoField', [], {'primary_key': 'True'}),
            'partner_id': ('django.db.models.fields.CharField', [], {'default': "''", 'max_length': '100', 'blank': 'True'}),
            'project': ('django.db.models.fields.related.ForeignKey', [], {'to': "orm['teams.Project']"}),
            'team': ('django.db.models.fields.related.ForeignKey', [], {'to': "orm['teams.Team']"}),
            'thumbnail': ('utils.amazon.fields.S3EnabledImageField', [], {'max_length': '100', 'null': 'True', 'thumb_sizes': '((288, 162), (120, 90))', 'blank': 'True'}),
            'video': ('django.db.models.fields.related.OneToOneField', [], {'to': "orm['videos.Video']", 'unique': 'True'})
        },
        'videos.video': {
            'Meta': {'object_name': 'Video'},
            'allow_community_edits': ('django.db.models.fields.BooleanField', [], {'default': 'False'}),
            'allow_video_urls_edit': ('django.db.models.fields.BooleanField', [], {'default': 'True'}),
            'complete_date': ('django.db.models.fields.DateTimeField', [], {'null': 'True', 'blank': 'True'}),
            'created': ('django.db.models.fields.DateTimeField', [], {'auto_now_add': 'True', 'blank': 'True'}),
            'description': ('django.db.models.fields.TextField', [], {'blank': 'True'}),
            'duration': ('django.db.models.fields.PositiveIntegerField', [], {'null': 'True', 'blank': 'True'}),
            'edited': ('django.db.models.fields.DateTimeField', [], {'null': 'True'}),
            'featured': ('django.db.models.fields.DateTimeField', [], {'null': 'True', 'blank': 'True'}),
            'followers': ('django.db.models.fields.related.ManyToManyField', [], {'symmetrical': 'False', 'related_name': "'followed_videos'", 'blank': 'True', 'to': "orm['auth.CustomUser']"}),
            'id': ('django.db.models.fields.AutoField', [], {'primary_key': 'True'}),
            'is_public': ('django.db.models.fields.BooleanField', [], {'default': 'True'}),
            'is_subtitled': ('django.db.models.fields.BooleanField', [], {'default': 'False'}),
            'languages_count': ('django.db.models.fields.PositiveIntegerField', [], {'default': '0', 'db_index': 'True'}),
            'meta_1_content': ('videos.metadata.MetadataContentField', [], {'default': "''", 'max_length': '255', 'blank': 'True'}),
            'meta_1_type': ('videos.metadata.MetadataTypeField', [], {'null': 'True', 'blank': 'True'}),
            'meta_2_content': ('videos.metadata.MetadataContentField', [], {'default': "''", 'max_length': '255', 'blank': 'True'}),
            'meta_2_type': ('videos.metadata.MetadataTypeField', [], {'null': 'True', 'blank': 'True'}),
            'meta_3_content': ('videos.metadata.MetadataContentField', [], {'default': "''", 'max_length': '255', 'blank': 'True'}),
            'meta_3_type': ('videos.metadata.MetadataTypeField', [], {'null': 'True', 'blank': 'True'}),
            'moderated_by': ('django.db.models.fields.related.ForeignKey', [], {'blank': 'True', 'related_name': "'moderating'", 'null': 'True', 'to': "orm['teams.Team']"}),
            'primary_audio_language_code': ('django.db.models.fields.CharField', [], {'default': "''", 'max_length': '16', 'blank': 'True'}),
            's3_thumbnail': ('utils.amazon.fields.S3EnabledImageField', [], {'max_length': '100', 'thumb_sizes': '((288, 162), (120, 90))', 'blank': 'True'}),
            'small_thumbnail': ('django.db.models.fields.CharField', [], {'max_length': '500', 'blank': 'True'}),
            'thumbnail': ('django.db.models.fields.CharField', [], {'max_length': '500', 'blank': 'True'}),
            'title': ('django.db.models.fields.CharField', [], {'max_length': '2048', 'blank': 'True'}),
            'user': ('django.db.models.fields.related.ForeignKey', [], {'to': "orm['auth.CustomUser']", 'null': 'True', 'blank': 'True'}),
            'video_id': ('django.db.models.fields.CharField', [], {'unique': 'True', 'max_length': '255'}),
            'view_count': ('django.db.models.fields.PositiveIntegerField', [], {'default': '0', 'db_index': 'True'}),
            'was_subtitled': ('django.db.models.fields.BooleanField', [], {'default': 'False', 'db_index': 'True'}),
            'writelock_owner': ('django.db.models.fields.related.ForeignKey', [], {'related_name': "'writelock_owners'", 'null': 'True', 'to': "orm['auth.CustomUser']"}),
            'writelock_session_key': ('django.db.models.fields.CharField', [], {'max_length': '255'}),
            'writelock_time': ('django.db.models.fields.DateTimeField', [], {'null': 'True'})
        }
    }

    complete_apps = ['auth']
    symmetrical = True<|MERGE_RESOLUTION|>--- conflicted
+++ resolved
@@ -8,15 +8,9 @@
 
     def forwards(self, orm):
         # Existing users should not see the tutorial by default
-<<<<<<< HEAD
-        db.start_transaction()
-        orm.CustomUser.objects.raw('UPDATE auth_customuser SET show_tutorial=0')
-        db.commit_transaction()
-=======
         cursor = connection.cursor()
         cursor.execute('UPDATE auth_customuser SET show_tutorial=0')
         transaction.commit_unless_managed()
->>>>>>> c4123ae9
 
     def backwards(self, orm):
         # The value does not matter if running backwards
