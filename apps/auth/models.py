# Universal Subtitles, universalsubtitles.org
# 
# Copyright (C) 2010 Participatory Culture Foundation
# 
# This program is free software: you can redistribute it and/or modify
# it under the terms of the GNU Affero General Public License as
# published by the Free Software Foundation, either version 3 of the
# License, or (at your option) any later version.
# 
# This program is distributed in the hope that it will be useful,
# but WITHOUT ANY WARRANTY; without even the implied warranty of
# MERCHANTABILITY or FITNESS FOR A PARTICULAR PURPOSE.  See the
# GNU Affero General Public License for more details.
# 
# You should have received a copy of the GNU Affero General Public License
# along with this program.  If not, see 
# http://www.gnu.org/licenses/agpl-3.0.html.

#  Based on: http://www.djangosnippets.org/snippets/73/
#
#  Modified by Sean Reifschneider to be smarter about surrounding page
#  link context.  For usage documentation see:
#
#     http://www.tummy.com/Community/Articles/django-pagination/
from django.contrib.auth.models import UserManager, User as BaseUser
from django.db import models
from django.conf.global_settings import LANGUAGES
from django.db.models.signals import post_save
from django.conf import settings
import sha
from django.utils.translation import ugettext_lazy as _
from django.utils.http import urlquote_plus
from utils.files_storages import S3Storage

SORTED_LANGUAGES = list(LANGUAGES)
SORTED_LANGUAGES.sort(key=lambda item: item[1])

class CustomUser(BaseUser):
    AUTOPLAY_ON_BROWSER = 1
    AUTOPLAY_ON_LANGUAGES = 2
    DONT_AUTOPLAY = 3
    AUTOPLAY_CHOICES = (
        (AUTOPLAY_ON_BROWSER, 'Autoplay subtitles based on browser preferred languages'),
        (AUTOPLAY_ON_LANGUAGES, 'Autoplay subtitles in languages I know'),
        (DONT_AUTOPLAY, 'Don\'t autoplay subtitles')
    )
    homepage = models.URLField(verify_exists=False, blank=True)
<<<<<<< HEAD
    preferred_language = models.CharField(
        max_length=16, choices=SORTED_LANGUAGES, blank=True)
    picture = models.ImageField(blank=True,
                                upload_to='profile_images/%y/%m/')
=======
    preferred_language = models.CharField(max_length=16, choices=SORTED_LANGUAGES, blank=True)
    picture = models.ImageField(blank=True, storage=S3Storage(), upload_to='/pictures/')
>>>>>>> 73785886
    valid_email = models.BooleanField(default=False)
    changes_notification = models.BooleanField(default=True)
    biography = models.TextField('Tell us about yourself', blank=True)
    autoplay_preferences = models.IntegerField(
        choices=AUTOPLAY_CHOICES, default=AUTOPLAY_ON_BROWSER)
    award_points = models.IntegerField(default=0)
    
    objects = UserManager()
    
    class Meta:
        verbose_name = 'User'
        
    def __unicode__(self):
        if self.first_name:
            if self.last_name:
                return self.get_full_name()
            else:
                return self.first_name
        return self.username
    
    @models.permalink
    def get_absolute_url(self):
        return ('profiles:profile', [urlquote_plus(self.username)])
    
    @property
    def language(self):
        return self.get_preferred_language_display()
    
    @models.permalink
    def profile_url(self):
        return ('profiles:profile', [self.pk])
    
    def hash_for_video(self, video_id):
        return sha.new(settings.SECRET_KEY+str(self.pk)+video_id).hexdigest()
    
    @classmethod
    def get_youtube_anonymous(cls):
        return cls.objects.get(pk=10000)
    
def create_custom_user(sender, instance, created, **kwargs):
    if created:
        values = {}
        for field in sender._meta.local_fields:
            values[field.attname] = getattr(instance, field.attname)
        user = CustomUser(**values)
        user.save()
        
post_save.connect(create_custom_user, BaseUser)

class Awards(models.Model):
    COMMENT = 1
    START_SUBTITLES = 2
    START_TRANSLATION = 3
    EDIT_SUBTITLES = 4
    EDIT_TRANSLATION = 5
    RATING = 6
    TYPE_CHOICES = (
        (COMMENT, _(u'Add comment')),
        (START_SUBTITLES, _(u'Start subtitles')),
        (START_TRANSLATION, _(u'Start translation')),
        (EDIT_SUBTITLES, _(u'Edit subtitles')),
        (EDIT_TRANSLATION, _(u'Edit translation'))
    )
    points = models.IntegerField()
    type = models.IntegerField(choices=TYPE_CHOICES)
    user = models.ForeignKey(CustomUser, null=True)
    created = models.DateTimeField(auto_now_add=True)
    
    def _set_points(self):
        if self.type == self.COMMENT:
            self.points = 10
        elif self.type == self.START_SUBTITLES:
            self.points = 100
        elif self.type == self.START_TRANSLATION:
            self.points = 100
        elif self.type == self.EDIT_SUBTITLES:
            self.points = 50
        elif self.type == self.EDIT_TRANSLATION:
            self.points = 50
        else:
            self.points = 0
        
    def save(self, *args, **kwrags):
        self.points or self._set_points()
        if not self.pk:
            CustomUser.objects.filter(pk=self.user.pk).update(award_points=models.F('award_points')+self.points)
        return super(Awards, self).save(*args, **kwrags)
    
    @classmethod
    def on_comment_save(cls, sender, instance, created, **kwargs):
        if created:
            cls.objects.get_or_create(user=instance.user, type = cls.COMMENT)
    
    @classmethod
    def on_subtitle_version_save(cls, sender, instance, created, **kwargs):
        if not instance.user:
            return
        
        if created and instance.version_no == 0:
            if instance.language.is_original:
                type = cls.START_SUBTITLES
            else:
                type = cls.START_TRANSLATION
        else:
            if instance.language.is_original:
                type = cls.EDIT_SUBTITLES
            else:
                type = cls.EDIT_TRANSLATION
        cls.objects.get_or_create(user=instance.user, type=type)
    
class UserLanguage(models.Model):
    PROFICIENCY_CHOICES = (
        (1, 'understand enough'),
        (2, 'understand 99%'),
        (3, 'write like a native'),
    )
    user = models.ForeignKey(CustomUser)
    language = models.CharField(max_length=16, choices=SORTED_LANGUAGES, verbose_name='languages')
    proficiency = models.IntegerField(choices=PROFICIENCY_CHOICES)
    
    class Meta:
        unique_together = ['user', 'language']<|MERGE_RESOLUTION|>--- conflicted
+++ resolved
@@ -40,20 +40,16 @@
     AUTOPLAY_ON_LANGUAGES = 2
     DONT_AUTOPLAY = 3
     AUTOPLAY_CHOICES = (
-        (AUTOPLAY_ON_BROWSER, 'Autoplay subtitles based on browser preferred languages'),
+        (AUTOPLAY_ON_BROWSER, 
+         'Autoplay subtitles based on browser preferred languages'),
         (AUTOPLAY_ON_LANGUAGES, 'Autoplay subtitles in languages I know'),
         (DONT_AUTOPLAY, 'Don\'t autoplay subtitles')
     )
     homepage = models.URLField(verify_exists=False, blank=True)
-<<<<<<< HEAD
     preferred_language = models.CharField(
         max_length=16, choices=SORTED_LANGUAGES, blank=True)
-    picture = models.ImageField(blank=True,
-                                upload_to='profile_images/%y/%m/')
-=======
-    preferred_language = models.CharField(max_length=16, choices=SORTED_LANGUAGES, blank=True)
-    picture = models.ImageField(blank=True, storage=S3Storage(), upload_to='/pictures/')
->>>>>>> 73785886
+    picture = models.ImageField(
+        blank=True, storage=S3Storage(), upload_to='/pictures/')
     valid_email = models.BooleanField(default=False)
     changes_notification = models.BooleanField(default=True)
     biography = models.TextField('Tell us about yourself', blank=True)
