--- conflicted
+++ resolved
@@ -114,13 +114,6 @@
     else:
         # If a video isn't part of a team but the video's Youtube URL is linked
         # to a team third party account, we don't sync to Youtube.
-<<<<<<< HEAD
-        linked_accounts = get_linked_youtube_accounts(video)
-
-        if linked_accounts.exists():
-            if any(a.is_team_account for a in linked_accounts):
-                return False, None
-=======
         yt_url = video.videourl_set.filter(type=VIDEO_TYPE_YOUTUBE)
         if yt_url.exists():
             usernames = [url.owner_username for url in yt_url]
@@ -130,7 +123,6 @@
             if linked_accounts.exists():
                 if any(a.is_team_account for a in linked_accounts):
                     return False, None
->>>>>>> c5a7e054
 
     return True, ignore_new_syncing_logic
 
