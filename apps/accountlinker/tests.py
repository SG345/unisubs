# Amara, universalsubtitles.org
#
# Copyright (C) 2012 Participatory Culture Foundation
#
# This program is free software: you can redistribute it and/or modify
# it under the terms of the GNU Affero General Public License as
# published by the Free Software Foundation, either version 3 of the
# License, or (at your option) any later version.
#
# This program is distributed in the hope that it will be useful,
# but WITHOUT ANY WARRANTY; without even the implied warranty of
# MERCHANTABILITY or FITNESS FOR A PARTICULAR PURPOSE. See the
# GNU Affero General Public License for more details.
#
# You should have received a copy of the GNU Affero General Public License
# along with this program. If not, see
# http://www.gnu.org/licenses/agpl-3.0.html.

from django.test import TestCase
from django.conf import settings
from django.core.exceptions import ImproperlyConfigured

from teams.moderation_const import APPROVED, UNMODERATED, WAITING_MODERATION
from accountlinker.models import (
    ThirdPartyAccount, YoutubeSyncRule, check_authorization, can_be_synced
)
from videos.models import Video, VideoUrl, SubtitleLanguage
from teams.models import Team, TeamVideo
from auth.models import CustomUser as User
from tasks import get_youtube_data
from apps.testhelpers import views as helpers

from mock import Mock, MagicMock

def _set_subtitles(video, language, original, complete, translations=[]):
    translations = [{'code': lang, 'is_original': False, 'is_complete': True,
                     'num_subs': 1} for lang in translations]

    data = {'code': language, 'is_original': original, 'is_complete': complete,
            'num_subs': 1, 'translations': translations}

    helpers._add_lang_to_video(video, data, None)

def assert_update_subtitles(version_or_language, account):
    assert version_or_language != None
    assert account != None

class AccountTest(TestCase):
    fixtures = ["staging_users.json", "staging_videos.json", "staging_teams.json"]

    def test_retrieval(self):

        acc = ThirdPartyAccount.objects.create(type='Y', username='abc',
                oauth_access_token='a', oauth_refresh_token='b')

        with self.assertRaises(ImproperlyConfigured):
            ThirdPartyAccount.objects.always_push_account()

        setattr(settings, 'YOUTUBE_ALWAYS_PUSH_USERNAME', 'abc')
        self.assertEquals(ThirdPartyAccount.objects.always_push_account().pk,
                acc.pk)

    def test_rules(self):
        video = Video.objects.filter(teamvideo__isnull=False)[0]
        video.user = User.objects.get(username='admin')
        team = video.get_team_video().team
        team = team.slug

        r = YoutubeSyncRule.objects.create()
        self.assertFalse(r.should_sync(video))

        YoutubeSyncRule.objects.all().delete()
        r = YoutubeSyncRule.objects.create(team=team)
        self.assertTrue(r.should_sync(video))

        YoutubeSyncRule.objects.all().delete()
        r = YoutubeSyncRule.objects.create(user='admin')
        self.assertTrue(r.should_sync(video))

        YoutubeSyncRule.objects.all().delete()
        r = YoutubeSyncRule.objects.create(video=video.video_id)
        self.assertTrue(r.should_sync(video))

        YoutubeSyncRule.objects.all().delete()
        r = YoutubeSyncRule.objects.create(team='*')
        self.assertTrue(r.should_sync(video))

        # Videos can have the user field set to None
        video.user = None
        video.save()

        YoutubeSyncRule.objects.all().delete()
        r = YoutubeSyncRule.objects.create(user='admin')
        self.assertFalse(r.should_sync(video))

    def test_not_part_of_team(self):
        vurl = VideoUrl.objects.filter(type='Y',
                video__teamvideo__isnull=True)[0]
        vurl.owner_username = 'test'
        vurl.save()
        video = vurl.video
        third = ThirdPartyAccount.objects.all().exists()
        self.assertFalse(third)

        is_authorized, ignore = check_authorization(video)
        self.assertTrue(is_authorized)
        self.assertFalse(ignore)

        ThirdPartyAccount.objects.create(type='Y',
                username=vurl.owner_username)

        is_authorized, ignore = check_authorization(video)
        self.assertTrue(is_authorized)
        self.assertFalse(ignore)

    def test_part_of_team(self):
        # Prep stuff
        vurl = VideoUrl.objects.filter(type='Y')[0]
        vurl.owner_username = 'test'
        vurl.save()

        video = vurl.video
        user = User.objects.get(username='admin')

        team = Team.objects.all()[0]
        TeamVideo.objects.create(video=video, team=team, added_by=user)

        third = ThirdPartyAccount.objects.all().exists()
        self.assertFalse(third)

        # Start testing
        is_authorized, ignore = check_authorization(video)
        self.assertFalse(is_authorized)
        self.assertEquals(None, ignore)

        account = ThirdPartyAccount.objects.create(type='Y',
                username=vurl.owner_username)
        team.third_party_accounts.add(account)

        is_authorized, ignore = check_authorization(video)
        self.assertTrue(is_authorized)
        self.assertTrue(ignore)

    def test_not_complete(self):
        vurl = VideoUrl.objects.filter(type='Y')[1]
        version = vurl.video.subtitle_language('en').latest_version()
        self.assertFalse(version.language.is_complete)
        self.assertFalse(can_be_synced(version))

        version.language.is_complete = True
        version.language.save()

        self.assertTrue(version.is_public)
        self.assertTrue(version.is_synced())
        self.assertEquals(version.moderation_status, UNMODERATED)

        self.assertTrue(can_be_synced(version))

        vurl = VideoUrl.objects.filter(type='Y')[0]
        version = vurl.video.subtitle_language('en').latest_version()

        language = version.language
        language.is_complete = True
        language.save()

        self.assertTrue(version.language.is_complete)
        self.assertEquals(version.moderation_status, UNMODERATED)
        self.assertTrue(version.is_public)
        self.assertFalse(version.is_synced())

        self.assertFalse(can_be_synced(version))

    def test_not_approved(self):
        vurl = VideoUrl.objects.filter(type='Y')[1]
        version = vurl.video.subtitle_language('en').latest_version()

        version.language.is_complete = True
        version.language.save()

        self.assertTrue(version.is_public)
        self.assertTrue(version.is_synced())
        self.assertEquals(version.moderation_status, UNMODERATED)

        version.moderation_status = WAITING_MODERATION
        version.save()
        self.assertFalse(can_be_synced(version))

        version.moderation_status = APPROVED
        version.save()
        self.assertTrue(can_be_synced(version))

    def test_mirror_existing(self):
        user = User.objects.get(username='admin')

        tpa1 = ThirdPartyAccount.objects.create(username='a1')
        tpa2 = ThirdPartyAccount.objects.create(username='a2')

        user.third_party_accounts.add(tpa1)
        user.third_party_accounts.add(tpa2)

        for url in VideoUrl.objects.all():
            url.owner_username = 'a1'
            url.type = 'Y'
            url.save()

        for sl in SubtitleLanguage.objects.all():
            sl.is_complete = True
            sl.save()

        data = get_youtube_data(user.pk)
        self.assertEquals(1, len(data))

        synced_sl = filter(lambda x: x.is_complete_and_synced(),
                SubtitleLanguage.objects.all())
        self.assertEquals(len(synced_sl), len(data))

        video, language, version = data[0]
        self.assertTrue(version.is_public)
        self.assertTrue(version.is_synced())
        self.assertTrue(language.is_complete)
        self.assertTrue(video.get_team_video() is None)

        self.assertTrue(can_be_synced(version))

    def test_individual(self):
        vurl = VideoUrl.objects.filter(type='Y',
                video__teamvideo__isnull=True)[0]
        vurl.owner_username = 'test'
        vurl.save()
        video = vurl.video
        third = ThirdPartyAccount.objects.all().exists()
        self.assertFalse(third)

        is_authorized, ignore = check_authorization(video)
        self.assertTrue(is_authorized)
        self.assertFalse(ignore)

        account = ThirdPartyAccount.objects.create(type='Y',
                username=vurl.owner_username)

        team = Team.objects.get(slug='volunteer')

        is_authorized, ignore = check_authorization(video)
        self.assertTrue(is_authorized)

        team.third_party_accounts.add(account)

        is_authorized, ignore = check_authorization(video)
        self.assertFalse(is_authorized)

        user = User.objects.get(username='admin')
        team.third_party_accounts.clear()
        user.third_party_accounts.add(account)

        is_authorized, ignore = check_authorization(video)
        self.assertTrue(is_authorized)

<<<<<<< HEAD
    def test_individual_user_then_submitted_to_team(self):
        """
        If a video from a YT account linked to an individual Amara user gets
        submitted to a task-enabled team and undergoes review and moderation,
        the subtitles do not get pushed to YT upon approval.

        Expected: open subtitles should be pushed when completed, and moderated
        ones - when published.

        The assumption is that if an individual amara user enables sync for
        their Youtube account, they allow anything from Amara to enter their
        Youtube account.  This means that any community edits will be synced.
        Including if the video is added to a team.
        """
        # Prep stuff
        vurl = VideoUrl.objects.filter(type='Y')[0]
        vurl.owner_username = 'admin'
        vurl.save()

        video = vurl.video
        user = User.objects.get(username='admin')

        team = Team.objects.all()[0]
        TeamVideo.objects.create(video=video, team=team, added_by=user)

        third = ThirdPartyAccount.objects.all().exists()
        self.assertFalse(third)

        # Start testing
        is_authorized, ignore = check_authorization(video)
        self.assertFalse(is_authorized)
        self.assertEquals(None, ignore)

        account = ThirdPartyAccount.objects.create(type='Y',
                username=vurl.owner_username)

        user.third_party_accounts.add(account)

        is_authorized, _ = check_authorization(video)
        self.assertTrue(is_authorized)
=======
    def test_resolve_ownership(self):
        video, _ = Video.get_or_create_for_url('http://www.youtube.com/watch?v=tEajVRiaSaQ')

        tpa1 = ThirdPartyAccount(oauth_access_token='123', oauth_refresh_token='', 
                                 username='PCFQA', full_name='PCFQA', type='Y')
        tpa1.save()

        tpa2 = ThirdPartyAccount(oauth_access_token='123', oauth_refresh_token='',
                                 username='PCFQA_not_this_one', full_name='PCFQA', type='Y')
        tpa2.save()

        video_url = video.get_primary_videourl_obj()
        owner = ThirdPartyAccount.objects.resolve_ownership(video_url)

        self.assertEquals(owner.username, 'PCFQA')
        self.assertEquals(owner.full_name, 'PCFQA')
        self.assertEquals(owner.type, 'Y')

        video, _ = Video.get_or_create_for_url('http://www.youtube.com/watch?v=9bZkp7q19f0')

        video_url = video.get_primary_videourl_obj()
        owner = ThirdPartyAccount.objects.resolve_ownership(video_url)

        self.assertEquals(owner, None)

    def test_mirror_on_third_party(self):
        from videos.types import UPDATE_VERSION_ACTION
        from videos.types import video_type_registrar
        from videos.types.youtube import YoutubeVideoType

        video, _ = Video.get_or_create_for_url('http://www.youtube.com/watch?v=tEajVRiaSaQ')
        tpa = ThirdPartyAccount(oauth_access_token='123', oauth_refresh_token='', 
                                 username='PCFQA', full_name='PCFQA', type='Y')
        tpa.save()

        _set_subtitles(video, 'en', True, True, [])
        language = video.subtitle_language('en')
        version = language.subtitleversion_set.all()[0]

        youtube_type_mock = Mock(spec=YoutubeVideoType)
        video_type_registrar.video_type_for_url = Mock()
        video_type_registrar.video_type_for_url.return_value = youtube_type_mock

        ThirdPartyAccount.objects.mirror_on_third_party(video, 'en', UPDATE_VERSION_ACTION, version)

        youtube_type_mock.update_subtitles.assert_called_once_with(version, tpa)
>>>>>>> c5a7e054
<|MERGE_RESOLUTION|>--- conflicted
+++ resolved
@@ -255,7 +255,6 @@
         is_authorized, ignore = check_authorization(video)
         self.assertTrue(is_authorized)
 
-<<<<<<< HEAD
     def test_individual_user_then_submitted_to_team(self):
         """
         If a video from a YT account linked to an individual Amara user gets
@@ -296,7 +295,7 @@
 
         is_authorized, _ = check_authorization(video)
         self.assertTrue(is_authorized)
-=======
+
     def test_resolve_ownership(self):
         video, _ = Video.get_or_create_for_url('http://www.youtube.com/watch?v=tEajVRiaSaQ')
 
@@ -342,5 +341,4 @@
 
         ThirdPartyAccount.objects.mirror_on_third_party(video, 'en', UPDATE_VERSION_ACTION, version)
 
-        youtube_type_mock.update_subtitles.assert_called_once_with(version, tpa)
->>>>>>> c5a7e054
+        youtube_type_mock.update_subtitles.assert_called_once_with(version, tpa)