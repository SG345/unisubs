--- conflicted
+++ resolved
@@ -32,10 +32,7 @@
 from apps.testhelpers import views as helpers
 
 from mock import Mock
-<<<<<<< HEAD
-=======
-
->>>>>>> 4652a2e2
+
 
 def _set_subtitles(video, language, original, complete, translations=[]):
     translations = [{'code': lang, 'is_original': False, 'is_complete': True,
