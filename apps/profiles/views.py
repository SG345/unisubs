--- conflicted
+++ resolved
@@ -245,17 +245,12 @@
             'message': force_unicode(_('Your photo has been updated.'))
         }
     else:
-<<<<<<< HEAD
-        messages.error(request, _(form.errors['picture']))
-    return redirect('profiles:profile', user_id=request.user.username)
-=======
         result = {
             'status': 'error',
             'message': force_unicode(_(form.errors['picture']))
         }
     result['avatar'] = request.user._get_avatar_by_size(240)
     return HttpResponse(json.dumps(result))
->>>>>>> 25139724
 
 
 @login_required
@@ -263,17 +258,12 @@
     if request.POST.get('remove'):
         request.user.picture = ''
         request.user.save()
-<<<<<<< HEAD
-        messages.success(request, _('Your picture has been removed.'))
-    return redirect('profiles:profile', user_id=request.user.username)
-=======
         result = {
             'status': 'success',
             'message': force_unicode(_('Your photo has been removed.')),
             'avatar': request.user._get_avatar_by_size(240)
         }
     return HttpResponse(json.dumps(result))
->>>>>>> 25139724
 
 
 @login_required
