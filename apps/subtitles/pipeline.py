--- conflicted
+++ resolved
@@ -426,11 +426,7 @@
         sl.fork()
         _fork_dependents(sl)
 
-<<<<<<< HEAD
-    signals.subtitles_changed.send(sl)
-=======
     signals.subtitles_changed.send(sl, version=version)
->>>>>>> 2bc11439
 
     return version
 
