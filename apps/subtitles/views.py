# -*- coding: utf-8 -*-
# Amara, universalsubtitles.org
#
# Copyright (C) 2013 Participatory Culture Foundation
#
# This program is free software: you can redistribute it and/or modify it under
# the terms of the GNU Affero General Public License as published by the Free
# Software Foundation, either version 3 of the License, or (at your option) any
# later version.
#
# This program is distributed in the hope that it will be useful, but WITHOUT
# ANY WARRANTY; without even the implied warranty of MERCHANTABILITY or FITNESS
# FOR A PARTICULAR PURPOSE.  See the GNU Affero General Public License for more
# details.
#
# You should have received a copy of the GNU Affero General Public License along
# with this program.  If not, see http://www.gnu.org/licenses/agpl-3.0.html.

import simplejson as json

import babelsubs
from django.contrib.auth.decorators import login_required
from django.conf import settings

from videos.models import Video
from teams.models import Task
from subtitles import shims
from subtitles.models import SubtitleLanguage, SubtitleVersion
from subtitles.templatetags.new_subtitles_tags import visibility_display

from django.http import HttpResponse
from django.db.models import Count
from django.conf import settings
from django.contrib import messages
from django.template import RequestContext
from django.core.urlresolvers import reverse
from django.utils.http import urlencode
from django.utils.translation import ugettext as _
from django.views.decorators.http import require_POST
from django.shortcuts import render_to_response, get_object_or_404, redirect
from django.template.defaultfilters import urlize, linebreaks, force_escape

from teams.permissions import can_add_version, can_assign_task


def _version_data(version):
    '''
    Creates a dict with version info, suitable for encoding
    into json and bootstrapping the editor.
    '''
    return {
        'metadata': version.get_metadata(),
        'subtitles': version.get_subtitles().to_xml(),
        'title': version.title,
        'description': version.description,
    }

def _language_data(language, editing_version, translated_from_version,
                   base_language):
    '''
    Creates a dict with language info, suitable for encoding
    into json and bootstrapping the editor. Includes
    the version data for the version being edited and the
    original translation source, if any.
    '''
    versions_data = []

    versions = list(language.subtitleversion_set.full())
    for i, version in enumerate(versions):
        version_data = {
            'version_no':version.version_number,
            'visibility': visibility_display(version),
        }
        if editing_version == version:
            version_data.update(_version_data(version))
        elif translated_from_version == version:
            version_data.update(_version_data(version))
        elif (language.language_code == base_language and
              i == len(versions) - 1):
            version_data.update(_version_data(version))

        versions_data.append(version_data)


    subtitle_language = editing_version.subtitle_language if editing_version else ''

    return {
        'translatedFrom': translated_from_version and {
            'language_code': translated_from_version.subtitle_language.language_code,
            'version_number': translated_from_version.version_number,
        },
        'editingLanguage': language == subtitle_language,
        'language_code': language.language_code,
        'name': language.get_language_code_display(),
        'pk': language.pk,
        'numVersions': language.num_versions,
        'versions': versions_data,
        'subtitles_complete': language.subtitles_complete,
        'is_rtl': language.is_rtl(),
        'is_original': language.is_primary_audio_language()
    }

def regain_lock(request, video_id, language_code):
    video = get_object_or_404(Video, video_id=video_id)
    language = video.subtitle_language(language_code)

    if not language.can_writelock(request.browser_id):
        return HttpResponse(json.dumps({'ok': False}))

    language.writelock(request.user, request.browser_id, save=True)
    return HttpResponse(json.dumps({'ok': True}))

@login_required
@require_POST
def release_lock(request, video_id, language_code):
    video = get_object_or_404(Video, video_id=video_id)
    language = video.subtitle_language(language_code)

    if language.can_writelock(request.browser_id):
        language.release_writelock()

    return HttpResponse(json.dumps({'url': reverse('videos:video', args=(video_id,))}))

def assign_task_for_editor(video, language_code, user):
    team_video = video.get_team_video()
    if team_video is None:
        return None
    task_set = team_video.task_set.incomplete().filter(language=language_code)
    tasks = list(task_set[:1])
    if tasks:
        task = tasks[0]
        if task.assignee is None and can_assign_task(task, user):
            task.assignee = user
            task.save()

        if task.assignee != user:
            return _("Another user is currently performing "
                     "the %s task for these subtitles" %
                     task.get_type_display())


def get_team_attributes_for_editor(video):
    team_video = video.get_team_video()
    if team_video:
        team = team_video.team
        return dict([('teamName', team.name), ('guidelines', dict(
            [(s.key_name.split('_', 1)[-1],
              linebreaks(urlize(force_escape(s.data))))
             for s in team.settings.guidelines()
             if s.data.strip()]))])
    else:
        return None

def get_task_for_editor(video, language_code):
    team_video = video.get_team_video()
    if team_video is None:
        return None
    task_set = team_video.task_set.incomplete().filter(language=language_code)
    # 2533: We can get 2 review tasks if we include translate/transcribe tasks
    # in the results.  This is because when we have a task id and the user
    # clicks endorse, we do the following:
    #    - save the subtitles
    #    - save the task, setting subtitle_version to the version that we just
    #    saved
    #
    # However, the task code creates a task on both of those steps.  I'm not
    # sure exactly what the old editor does to make this not happen, but it's
    # safest to just not send task_id in that case
    task_set = task_set.filter(type__in=(Task.TYPE_IDS['Review'],
                                         Task.TYPE_IDS['Approve']))
    # This assumes there is only 1 incomplete tasks at once, hopefully that's
    # a good enough assumption to hold until we dump tasks for the collae
    # model.
    tasks = list(task_set[:1])
    if tasks:
        return tasks[0]
    else:
        return None

def old_editor(request, video_id, language_code):
    video = get_object_or_404(Video, video_id=video_id)
    language = get_object_or_404(SubtitleLanguage, video=video,
                                 language_code=language_code)
    return redirect(shims.get_widget_url(language,
                                         request.GET.get('mode'),
                                         request.GET.get('task_id')))

@login_required
def subtitle_editor(request, video_id, language_code):
    '''
    Renders the subtitle-editor page, with all data neeeded for the UI
    as a json object on the html document.
    If the language does not exist, it will create one and lock it.
    Also decides what source version should be shown initially (if
    it is a translation).
    '''
    # FIXME: permissions
    video = get_object_or_404(Video, video_id=video_id)

    if (video.primary_audio_language_code and 
        SubtitleVersion.objects.extant().filter(
            video=video, language_code=video.primary_audio_language_code)
        .exists()):
        base_language = video.primary_audio_language_code
    else:
        base_language = None

    try:
        editing_language = video.newsubtitlelanguage_set.get(language_code=language_code)
    except SubtitleLanguage.DoesNotExist:
        editing_language = SubtitleLanguage(video=video,language_code=language_code)

    if not editing_language.can_writelock(request.browser_id):
        messages.error(request, _("You can't edit this subtitle because it's locked"))
        return redirect(video)

    error_message = assign_task_for_editor(video, language_code, request.user)
    if error_message:
        messages.error(request, error_message)
        return redirect(video)
    task = get_task_for_editor(video, language_code)
    check_result = can_add_version(request.user, video, language_code)
    if not check_result:
        messages.error(request, check_result.message)
        return redirect(video)

    editing_language.writelock(request.user, request.browser_id, save=True)

    # if this language is a translation, show both
    editing_version = editing_language.get_tip(public=False)
    # we ignore forking because even if it *is* a fork, we still want to show
    # the user the rererence languages:
    translated_from_version = editing_language.\
        get_translation_source_version(ignore_forking=True)

    languages = video.newsubtitlelanguage_set.annotate(
        num_versions=Count('subtitleversion'))

    video_urls = []
    for v in video.get_video_urls():
        video_urls.append(v.url)


    editor_data = {
        'canSync': bool(request.GET.get('canSync', True)),
        'canAddAndRemove': bool(request.GET.get('canAddAndRemove', True)),
        # front end needs this to be able to set the correct
        # api headers for saving subs
        'authHeaders': {
            'x-api-username': request.user.username,
            'x-apikey': request.user.get_api_key()
        },
        'video': {
            'id': video.video_id,
            'title': video.title,
            'description': video.description,
            'primaryVideoURL': video.get_video_url(),
            'videoURLs': video_urls,
            'metadata': video.get_metadata(),
        },
        'editingVersion': {
            'languageCode': editing_language.language_code,
            'versionNumber': (editing_version.version_number
                              if editing_version else None),
        },
        'baseLanguage': base_language,
        'languages': [_language_data(lang, editing_version,
                                     translated_from_version, base_language)
                      for lang in languages],
        'languageCode': request.LANGUAGE_CODE,
        'oldEditorURL': reverse('subtitles:old-editor', kwargs={
            'video_id': video.video_id,
            'language_code': editing_language.language_code,
        }),
        'staticURL': settings.STATIC_URL,
    }

    if task:
        editor_data['task_id'] = task.id
        editor_data['savedNotes'] = task.body
        editor_data['task_needs_pane'] = task.get_type_display() in ('Review', 'Approve')
        editor_data['team_slug'] = task.team.slug
<<<<<<< HEAD
        editor_data['oldEditorURL'] += '?' + urlencode({
            'mode': Task.TYPE_NAMES[task.type].lower(),
            'task_id': task.id,
        })

=======
    team_attributes = get_team_attributes_for_editor(video)
    if team_attributes:
        editor_data['teamAttributes'] = team_attributes
>>>>>>> 27bf2b8b
    return render_to_response("subtitles/subtitle-editor.html", {
        'video': video,
        'DEBUG': settings.DEBUG,
        'language': editing_language,
        'other_languages': languages,
        'version': editing_version,
        'translated_from_version': translated_from_version,
        'task': task,
        'editor_data': json.dumps(editor_data, indent=4)
    }, context_instance=RequestContext(request))

def download(request, video_id, language_code, filename, format,
             version_number=None):

    video = get_object_or_404(Video, video_id=video_id)

    language = video.subtitle_language(language_code)
    if language is None:
        raise Http404

    team_video = video.get_team_video()

    if team_video and not team_video.team.user_is_member(request.user):
        # Non-members can only see public versions
        version = language.version(public_only=True,
                                   version_number=version_number)
    else:
        version = language.version(public_only=False,
                                   version_number=version_number)

    if not version:
        raise Http404
    if not format in babelsubs.get_available_formats():
        raise HttpResponseServerError("Format not found")

    subs_text = babelsubs.to(version.get_subtitles(), format,
                             language=version.language_code)
    # since this is a downlaod, we can afford not to escape tags, specially
    # true since speaker change is denoted by '>>' and that would get entirely
    # stripped out
    response = HttpResponse(subs_text, mimetype="text/plain")
    response['Content-Disposition'] = 'attachment'
    return response
<|MERGE_RESOLUTION|>--- conflicted
+++ resolved
@@ -280,17 +280,15 @@
         editor_data['savedNotes'] = task.body
         editor_data['task_needs_pane'] = task.get_type_display() in ('Review', 'Approve')
         editor_data['team_slug'] = task.team.slug
-<<<<<<< HEAD
         editor_data['oldEditorURL'] += '?' + urlencode({
             'mode': Task.TYPE_NAMES[task.type].lower(),
             'task_id': task.id,
         })
 
-=======
     team_attributes = get_team_attributes_for_editor(video)
     if team_attributes:
         editor_data['teamAttributes'] = team_attributes
->>>>>>> 27bf2b8b
+
     return render_to_response("subtitles/subtitle-editor.html", {
         'video': video,
         'DEBUG': settings.DEBUG,
