# encoding: utf-8
import datetime
from south.db import db
from south.v2 import DataMigration
from django.db import models

VIDEO_TYPE_YOUTUBE = 'Y'

class Migration(DataMigration):
    
    def forwards(self, orm):
        "Write your forwards methods here."

        self.orm = orm

        self.import_account_rows()
        self.link_user_accounts()
        self.link_team_accounts()
        self.link_user_video_feeds()

    def import_account_rows(self):
        """Import rows from the accountlinker_thirdpartyaccount table."""
        exclude_ids = self.find_accounts_with_duplicate_channel_ids()

        # Notes:
        #  - We ignore accountlinker_thirdpartyaccount.type, since we never
        #    created another type than the youtube type
        #  - We make the id value the same for both tables which simplifies
        #    things when we're trying to link the new accounts to users/teams
        #  - For now we set type=owner_id to dummy values.  We will update
        #    them in link_user_accounts() and link_team_accounts()
        db.execute(
            "INSERT INTO externalsites_youtubeaccount "
            "(id, type, owner_id, channel_id, username, oauth_refresh_token) "
            "SELECT id, '', 0, channel_id, username, oauth_refresh_token "
            "FROM accountlinker_thirdpartyaccount tpa "
<<<<<<< HEAD
            "WHERE channel_id <> '' AND id NOT IN (%s)",
            params=[','.join(exclude_ids)])
=======
            "WHERE channel_id <> '' AND id NOT IN (%s)" %
           (','.join(exclude_ids),))
>>>>>>> 1496093b

    def find_accounts_with_duplicate_channel_ids(self):
        """We can only import 1 account for a given channel ID

        Normally this is fine, but sometimes users can link their YT accounts
        and their G+ accounts, which results in different usernames, but the
        same channel id.

        This method returns the ids for accounts like this, except the first
        account, so we can exclude them from the migration.
        """
        rv = []
        rows = db.execute(
            'SELECT channel_id, MIN(id) '
            'FROM accountlinker_thirdpartyaccount '
<<<<<<< HEAD
=======
            'WHERE channel_id <> "" '
>>>>>>> 1496093b
            'GROUP BY channel_id '
            'HAVING COUNT(channel_id) > 1'
        )
        for channel_id, first_id in rows:
            rows2 = db.execute('SELECT id '
                              'FROM accountlinker_thirdpartyaccount '
                              'WHERE channel_id=%s AND id <> %s',
                              params=[channel_id, first_id])
            rv.extend(str(r[0]) for r in rows2)
        return rv

    def link_user_accounts(self):
        """Lookup third party accounts that were linked to users and update
        the externalsites_youtubeaccount table based on that.
        """

        # Note: the old accountlinker_thirdpartyaccount table could in theory
        # be linked to multiple user objects, although we prevented that from
        # the UI.  For the migration we take one and forget about the rest.
        db.execute("""\
UPDATE externalsites_youtubeaccount
SET type="U",
    owner_id = (SELECT MIN(customuser_id)
                FROM auth_customuser_third_party_accounts
                WHERE thirdpartyaccount_id = externalsites_youtubeaccount.id)
WHERE id IN (SELECT thirdpartyaccount_id
             FROM auth_customuser_third_party_accounts)""")

    def link_user_video_feeds(self):
        YouTubeAccount = self.orm['externalsites.YouTubeAccount']
        VideoFeed = self.orm['videos.VideoFeed']

        for account in YouTubeAccount.objects.filter(type='U'):
            username = account.username.replace(' ', '')
            feed_url = ("https://gdata.youtube.com/"
                        "feeds/api/users/%s/uploads" % username)
            try:
                feed = VideoFeed.objects.filter(
                    url=feed_url, user_id=account.owner_id)[:1].get()
            except VideoFeed.DoesNotExist:
                pass
            else:
                # for some reason we can't just set account.import_feed and
                # account.save().  Use a SQL update statement instead.
                db.execute("UPDATE externalsites_youtubeaccount "
                           "SET import_feed_id = %s "
                           "WHERE id = %s", (feed.id, account.id))

    def link_team_accounts(self):
        """Lookup third party accounts that were linked to teams and update
        the externalsites_youtubeaccount table based on that.
        """

        # Notes:
        #
        #  - We often would link rows in accountlinker_thirdpartyaccount to
        # multiple teams.  To migrate these, we set link the account to 1 of
        # the teams and add the others to sync_teams
        #  - If an account is linked both a user account and a team account,
        #    this code will overwrite the changes made in
        #    link_user_accounts().  This is good because we want the team
        #    account to take precendence.

        db.execute("""\
UPDATE externalsites_youtubeaccount
SET type="T",
    owner_id = (SELECT MIN(team_id)
                FROM teams_team_third_party_accounts
                WHERE thirdpartyaccount_id = externalsites_youtubeaccount.id)
WHERE id IN (SELECT thirdpartyaccount_id
             FROM teams_team_third_party_accounts)""")

        db.execute("""\
INSERT INTO externalsites_youtubeaccount_sync_teams
            (youtubeaccount_id, team_id)
SELECT m2m.thirdpartyaccount_id, m2m.team_id
FROM teams_team_third_party_accounts m2m
JOIN externalsites_youtubeaccount youtubeaccount
    ON m2m.thirdpartyaccount_id = youtubeaccount.id
WHERE m2m.team_id <> youtubeaccount.owner_id""")
    
    def backwards(self, orm):
        "Write your backwards methods here."
    
    models = {
        'auth.customuser': {
            'Meta': {'object_name': 'CustomUser', '_ormbases': ['auth.User']},
            'autoplay_preferences': ('django.db.models.fields.IntegerField', [], {'default': '1'}),
            'award_points': ('django.db.models.fields.IntegerField', [], {'default': '0'}),
            'biography': ('django.db.models.fields.TextField', [], {'blank': 'True'}),
            'can_send_messages': ('django.db.models.fields.BooleanField', [], {'default': 'True', 'blank': 'True'}),
            'full_name': ('django.db.models.fields.CharField', [], {'default': "''", 'max_length': '63', 'blank': 'True'}),
            'homepage': ('django.db.models.fields.URLField', [], {'max_length': '200', 'blank': 'True'}),
            'is_partner': ('django.db.models.fields.BooleanField', [], {'default': 'False', 'blank': 'True'}),
            'last_ip': ('django.db.models.fields.IPAddressField', [], {'max_length': '15', 'null': 'True', 'blank': 'True'}),
            'notify_by_email': ('django.db.models.fields.BooleanField', [], {'default': 'True', 'blank': 'True'}),
            'notify_by_message': ('django.db.models.fields.BooleanField', [], {'default': 'True', 'blank': 'True'}),
            'partner': ('django.db.models.fields.related.ForeignKey', [], {'to': "orm['teams.Partner']", 'null': 'True', 'blank': 'True'}),
            'pay_rate_code': ('django.db.models.fields.CharField', [], {'default': "''", 'max_length': '3', 'blank': 'True'}),
            'picture': ('utils.amazon.fields.S3EnabledImageField', [], {'max_length': '100', 'blank': 'True'}),
            'preferred_language': ('django.db.models.fields.CharField', [], {'max_length': '16', 'blank': 'True'}),
            'user_ptr': ('django.db.models.fields.related.OneToOneField', [], {'to': "orm['auth.User']", 'unique': 'True', 'primary_key': 'True'}),
            'valid_email': ('django.db.models.fields.BooleanField', [], {'default': 'False', 'blank': 'True'}),
            'videos': ('django.db.models.fields.related.ManyToManyField', [], {'to': "orm['videos.Video']", 'symmetrical': 'False', 'blank': 'True'})
        },
        'auth.group': {
            'Meta': {'object_name': 'Group'},
            'id': ('django.db.models.fields.AutoField', [], {'primary_key': 'True'}),
            'name': ('django.db.models.fields.CharField', [], {'unique': 'True', 'max_length': '80'}),
            'permissions': ('django.db.models.fields.related.ManyToManyField', [], {'to': "orm['auth.Permission']", 'symmetrical': 'False', 'blank': 'True'})
        },
        'auth.permission': {
            'Meta': {'unique_together': "(('content_type', 'codename'),)", 'object_name': 'Permission'},
            'codename': ('django.db.models.fields.CharField', [], {'max_length': '100'}),
            'content_type': ('django.db.models.fields.related.ForeignKey', [], {'to': "orm['contenttypes.ContentType']"}),
            'id': ('django.db.models.fields.AutoField', [], {'primary_key': 'True'}),
            'name': ('django.db.models.fields.CharField', [], {'max_length': '50'})
        },
        'auth.user': {
            'Meta': {'object_name': 'User'},
            'date_joined': ('django.db.models.fields.DateTimeField', [], {'default': 'datetime.datetime(2014, 6, 26, 11, 6, 59, 946052)'}),
            'email': ('django.db.models.fields.EmailField', [], {'max_length': '75', 'blank': 'True'}),
            'first_name': ('django.db.models.fields.CharField', [], {'max_length': '30', 'blank': 'True'}),
            'groups': ('django.db.models.fields.related.ManyToManyField', [], {'to': "orm['auth.Group']", 'symmetrical': 'False', 'blank': 'True'}),
            'id': ('django.db.models.fields.AutoField', [], {'primary_key': 'True'}),
            'is_active': ('django.db.models.fields.BooleanField', [], {'default': 'True', 'blank': 'True'}),
            'is_staff': ('django.db.models.fields.BooleanField', [], {'default': 'False', 'blank': 'True'}),
            'is_superuser': ('django.db.models.fields.BooleanField', [], {'default': 'False', 'blank': 'True'}),
            'last_login': ('django.db.models.fields.DateTimeField', [], {'default': 'datetime.datetime(2014, 6, 26, 11, 6, 59, 945971)'}),
            'last_name': ('django.db.models.fields.CharField', [], {'max_length': '30', 'blank': 'True'}),
            'password': ('django.db.models.fields.CharField', [], {'max_length': '128'}),
            'user_permissions': ('django.db.models.fields.related.ManyToManyField', [], {'to': "orm['auth.Permission']", 'symmetrical': 'False', 'blank': 'True'}),
            'username': ('django.db.models.fields.CharField', [], {'unique': 'True', 'max_length': '30'})
        },
        'contenttypes.contenttype': {
            'Meta': {'unique_together': "(('app_label', 'model'),)", 'object_name': 'ContentType', 'db_table': "'django_content_type'"},
            'app_label': ('django.db.models.fields.CharField', [], {'max_length': '100'}),
            'id': ('django.db.models.fields.AutoField', [], {'primary_key': 'True'}),
            'model': ('django.db.models.fields.CharField', [], {'max_length': '100'}),
            'name': ('django.db.models.fields.CharField', [], {'max_length': '100'})
        },
        'externalsites.brightcoveaccount': {
            'Meta': {'unique_together': "[('type', 'owner_id')]", 'object_name': 'BrightcoveAccount'},
            'id': ('django.db.models.fields.AutoField', [], {'primary_key': 'True'}),
            'import_feed': ('django.db.models.fields.related.OneToOneField', [], {'to': "orm['videos.VideoFeed']", 'unique': 'True', 'null': 'True'}),
            'owner_id': ('django.db.models.fields.IntegerField', [], {}),
            'publisher_id': ('django.db.models.fields.CharField', [], {'max_length': '100'}),
            'type': ('django.db.models.fields.CharField', [], {'max_length': '1'}),
            'write_token': ('django.db.models.fields.CharField', [], {'max_length': '100'})
        },
        'externalsites.creditedvideourl': {
            'Meta': {'object_name': 'CreditedVideoUrl'},
            'video_url': ('django.db.models.fields.related.ForeignKey', [], {'to': "orm['videos.VideoUrl']", 'primary_key': 'True'})
        },
        'externalsites.kalturaaccount': {
            'Meta': {'unique_together': "[('type', 'owner_id')]", 'object_name': 'KalturaAccount'},
            'id': ('django.db.models.fields.AutoField', [], {'primary_key': 'True'}),
            'owner_id': ('django.db.models.fields.IntegerField', [], {}),
            'partner_id': ('django.db.models.fields.CharField', [], {'max_length': '100'}),
            'secret': ('django.db.models.fields.CharField', [], {'max_length': '100'}),
            'type': ('django.db.models.fields.CharField', [], {'max_length': '1'})
        },
        'externalsites.syncedsubtitleversion': {
            'Meta': {'unique_together': "(('account_type', 'account_id', 'video_url', 'language'),)", 'object_name': 'SyncedSubtitleVersion'},
            'account_id': ('django.db.models.fields.PositiveIntegerField', [], {}),
            'account_type': ('django.db.models.fields.CharField', [], {'max_length': '1'}),
            'id': ('django.db.models.fields.AutoField', [], {'primary_key': 'True'}),
            'language': ('django.db.models.fields.related.ForeignKey', [], {'to': "orm['subtitles.SubtitleLanguage']"}),
            'version': ('django.db.models.fields.related.ForeignKey', [], {'to': "orm['subtitles.SubtitleVersion']"}),
            'video_url': ('django.db.models.fields.related.ForeignKey', [], {'to': "orm['videos.VideoUrl']"})
        },
        'externalsites.synchistory': {
            'Meta': {'object_name': 'SyncHistory'},
            'account_id': ('django.db.models.fields.PositiveIntegerField', [], {}),
            'account_type': ('django.db.models.fields.CharField', [], {'max_length': '1'}),
            'action': ('django.db.models.fields.CharField', [], {'max_length': '1'}),
            'datetime': ('django.db.models.fields.DateTimeField', [], {}),
            'details': ('django.db.models.fields.CharField', [], {'default': "''", 'max_length': '255', 'blank': 'True'}),
            'id': ('django.db.models.fields.AutoField', [], {'primary_key': 'True'}),
            'language': ('django.db.models.fields.related.ForeignKey', [], {'to': "orm['subtitles.SubtitleLanguage']"}),
            'result': ('django.db.models.fields.CharField', [], {'max_length': '1'}),
            'version': ('django.db.models.fields.related.ForeignKey', [], {'to': "orm['subtitles.SubtitleVersion']", 'null': 'True', 'blank': 'True'}),
            'video_url': ('django.db.models.fields.related.ForeignKey', [], {'to': "orm['videos.VideoUrl']"})
        },
        'externalsites.youtubeaccount': {
            'Meta': {'unique_together': "[('type', 'owner_id', 'channel_id')]", 'object_name': 'YouTubeAccount'},
            'sync_teams': ('django.db.models.fields.related.ManyToManyField', [], {'to': "orm['teams.Team']", 'symmetrical': 'False'}),
            'channel_id': ('django.db.models.fields.CharField', [], {'unique': 'True', 'max_length': '255'}),
            'id': ('django.db.models.fields.AutoField', [], {'primary_key': 'True'}),
            'import_feed': ('django.db.models.fields.related.OneToOneField', [], {'to': "orm['videos.VideoFeed']", 'unique': 'True', 'null': 'True'}),
            'oauth_refresh_token': ('django.db.models.fields.CharField', [], {'max_length': '255'}),
            'owner_id': ('django.db.models.fields.IntegerField', [], {}),
            'type': ('django.db.models.fields.CharField', [], {'max_length': '1'}),
            'username': ('django.db.models.fields.CharField', [], {'max_length': '255'})
        },
        'subtitles.subtitlelanguage': {
            'Meta': {'unique_together': "[('video', 'language_code')]", 'object_name': 'SubtitleLanguage'},
            'created': ('django.db.models.fields.DateTimeField', [], {}),
            'followers': ('django.db.models.fields.related.ManyToManyField', [], {'symmetrical': 'False', 'related_name': "'new_followed_languages'", 'blank': 'True', 'to': "orm['auth.CustomUser']"}),
            'id': ('django.db.models.fields.AutoField', [], {'primary_key': 'True'}),
            'is_forked': ('django.db.models.fields.BooleanField', [], {'default': 'False', 'blank': 'True'}),
            'language_code': ('django.db.models.fields.CharField', [], {'max_length': '16'}),
            'official_signoff_count': ('django.db.models.fields.PositiveIntegerField', [], {'default': '0'}),
            'pending_signoff_count': ('django.db.models.fields.PositiveIntegerField', [], {'default': '0'}),
            'pending_signoff_expired_count': ('django.db.models.fields.PositiveIntegerField', [], {'default': '0'}),
            'pending_signoff_unexpired_count': ('django.db.models.fields.PositiveIntegerField', [], {'default': '0'}),
            'subtitles_complete': ('django.db.models.fields.BooleanField', [], {'default': 'False', 'blank': 'True'}),
            'unofficial_signoff_count': ('django.db.models.fields.PositiveIntegerField', [], {'default': '0'}),
            'video': ('django.db.models.fields.related.ForeignKey', [], {'related_name': "'newsubtitlelanguage_set'", 'to': "orm['videos.Video']"}),
            'writelock_owner': ('django.db.models.fields.related.ForeignKey', [], {'blank': 'True', 'related_name': "'writelocked_newlanguages'", 'null': 'True', 'to': "orm['auth.CustomUser']"}),
            'writelock_session_key': ('django.db.models.fields.CharField', [], {'max_length': '255', 'blank': 'True'}),
            'writelock_time': ('django.db.models.fields.DateTimeField', [], {'null': 'True', 'blank': 'True'})
        },
        'subtitles.subtitleversion': {
            'Meta': {'unique_together': "[('video', 'subtitle_language', 'version_number'), ('video', 'language_code', 'version_number')]", 'object_name': 'SubtitleVersion'},
            'author': ('django.db.models.fields.related.ForeignKey', [], {'default': 'None', 'related_name': "'newsubtitleversion_set'", 'to': "orm['auth.CustomUser']"}),
            'created': ('django.db.models.fields.DateTimeField', [], {}),
            'description': ('django.db.models.fields.TextField', [], {'blank': 'True'}),
            'id': ('django.db.models.fields.AutoField', [], {'primary_key': 'True'}),
            'language_code': ('django.db.models.fields.CharField', [], {'max_length': '16'}),
            'meta_1_content': ('videos.metadata.MetadataContentField', [], {'default': "''", 'max_length': '255', 'blank': 'True'}),
            'meta_2_content': ('videos.metadata.MetadataContentField', [], {'default': "''", 'max_length': '255', 'blank': 'True'}),
            'meta_3_content': ('videos.metadata.MetadataContentField', [], {'default': "''", 'max_length': '255', 'blank': 'True'}),
            'note': ('django.db.models.fields.CharField', [], {'default': "''", 'max_length': '512', 'blank': 'True'}),
            'origin': ('django.db.models.fields.CharField', [], {'default': "''", 'max_length': '255', 'blank': 'True'}),
            'parents': ('django.db.models.fields.related.ManyToManyField', [], {'to': "orm['subtitles.SubtitleVersion']", 'symmetrical': 'False', 'blank': 'True'}),
            'rollback_of_version_number': ('django.db.models.fields.PositiveIntegerField', [], {'default': 'None', 'null': 'True', 'blank': 'True'}),
            'serialized_lineage': ('django.db.models.fields.TextField', [], {'blank': 'True'}),
            'serialized_subtitles': ('django.db.models.fields.TextField', [], {}),
            'subtitle_count': ('django.db.models.fields.PositiveIntegerField', [], {'default': '0'}),
            'subtitle_language': ('django.db.models.fields.related.ForeignKey', [], {'to': "orm['subtitles.SubtitleLanguage']"}),
            'title': ('django.db.models.fields.CharField', [], {'max_length': '2048', 'blank': 'True'}),
            'version_number': ('django.db.models.fields.PositiveIntegerField', [], {'default': '1'}),
            'video': ('django.db.models.fields.related.ForeignKey', [], {'related_name': "'newsubtitleversion_set'", 'to': "orm['videos.Video']"}),
            'visibility': ('django.db.models.fields.CharField', [], {'default': "'public'", 'max_length': '10'}),
            'visibility_override': ('django.db.models.fields.CharField', [], {'default': "''", 'max_length': '10', 'blank': 'True'})
        },
        'teams.application': {
            'Meta': {'unique_together': "(('team', 'user', 'status'),)", 'object_name': 'Application'},
            'created': ('django.db.models.fields.DateTimeField', [], {'auto_now_add': 'True', 'blank': 'True'}),
            'history': ('django.db.models.fields.TextField', [], {'null': 'True', 'blank': 'True'}),
            'id': ('django.db.models.fields.AutoField', [], {'primary_key': 'True'}),
            'modified': ('django.db.models.fields.DateTimeField', [], {'null': 'True', 'blank': 'True'}),
            'note': ('django.db.models.fields.TextField', [], {'blank': 'True'}),
            'status': ('django.db.models.fields.PositiveIntegerField', [], {'default': '0'}),
            'team': ('django.db.models.fields.related.ForeignKey', [], {'related_name': "'applications'", 'to': "orm['teams.Team']"}),
            'user': ('django.db.models.fields.related.ForeignKey', [], {'related_name': "'team_applications'", 'to': "orm['auth.CustomUser']"})
        },
        'teams.partner': {
            'Meta': {'object_name': 'Partner'},
            'admins': ('django.db.models.fields.related.ManyToManyField', [], {'blank': 'True', 'related_name': "'managed_partners'", 'null': 'True', 'symmetrical': 'False', 'to': "orm['auth.CustomUser']"}),
            'can_request_paid_captions': ('django.db.models.fields.BooleanField', [], {'default': 'False', 'blank': 'True'}),
            'id': ('django.db.models.fields.AutoField', [], {'primary_key': 'True'}),
            'name': ('django.db.models.fields.CharField', [], {'unique': 'True', 'max_length': '250'}),
            'slug': ('django.db.models.fields.SlugField', [], {'unique': 'True', 'max_length': '50', 'db_index': 'True'})
        },
        'teams.project': {
            'Meta': {'unique_together': "(('team', 'name'), ('team', 'slug'))", 'object_name': 'Project'},
            'created': ('django.db.models.fields.DateTimeField', [], {'auto_now_add': 'True', 'blank': 'True'}),
            'description': ('django.db.models.fields.TextField', [], {'max_length': '2048', 'null': 'True', 'blank': 'True'}),
            'guidelines': ('django.db.models.fields.TextField', [], {'max_length': '2048', 'null': 'True', 'blank': 'True'}),
            'id': ('django.db.models.fields.AutoField', [], {'primary_key': 'True'}),
            'modified': ('django.db.models.fields.DateTimeField', [], {'blank': 'True'}),
            'name': ('django.db.models.fields.CharField', [], {'max_length': '255'}),
            'order': ('django.db.models.fields.PositiveIntegerField', [], {'default': '0'}),
            'slug': ('django.db.models.fields.SlugField', [], {'db_index': 'True', 'max_length': '50', 'blank': 'True'}),
            'team': ('django.db.models.fields.related.ForeignKey', [], {'to': "orm['teams.Team']"}),
            'workflow_enabled': ('django.db.models.fields.BooleanField', [], {'default': 'False', 'blank': 'True'})
        },
        'teams.team': {
            'Meta': {'object_name': 'Team'},
            'applicants': ('django.db.models.fields.related.ManyToManyField', [], {'related_name': "'applicated_teams'", 'symmetrical': 'False', 'through': "orm['teams.Application']", 'to': "orm['auth.CustomUser']"}),
            'application_text': ('django.db.models.fields.TextField', [], {'blank': 'True'}),
            'auth_provider_code': ('django.db.models.fields.CharField', [], {'default': "''", 'max_length': '24', 'blank': 'True'}),
            'created': ('django.db.models.fields.DateTimeField', [], {'auto_now_add': 'True', 'blank': 'True'}),
            'deleted': ('django.db.models.fields.BooleanField', [], {'default': 'False', 'blank': 'True'}),
            'description': ('django.db.models.fields.TextField', [], {'blank': 'True'}),
            'header_html_text': ('django.db.models.fields.TextField', [], {'default': "''", 'blank': 'True'}),
            'highlight': ('django.db.models.fields.BooleanField', [], {'default': 'False', 'blank': 'True'}),
            'id': ('django.db.models.fields.AutoField', [], {'primary_key': 'True'}),
            'is_moderated': ('django.db.models.fields.BooleanField', [], {'default': 'False', 'blank': 'True'}),
            'is_visible': ('django.db.models.fields.BooleanField', [], {'default': 'True', 'blank': 'True'}),
            'last_notification_time': ('django.db.models.fields.DateTimeField', [], {'default': 'datetime.datetime.now'}),
            'logo': ('utils.amazon.fields.S3EnabledImageField', [], {'default': "''", 'max_length': '100', 'thumb_sizes': '[(280, 100), (100, 100)]', 'blank': 'True'}),
            'max_tasks_per_member': ('django.db.models.fields.PositiveIntegerField', [], {'default': 'None', 'null': 'True', 'blank': 'True'}),
            'membership_policy': ('django.db.models.fields.IntegerField', [], {'default': '4'}),
            'name': ('django.db.models.fields.CharField', [], {'unique': 'True', 'max_length': '250'}),
            'notify_interval': ('django.db.models.fields.CharField', [], {'default': "'D'", 'max_length': '1'}),
            'page_content': ('django.db.models.fields.TextField', [], {'blank': 'True'}),
            'partner': ('django.db.models.fields.related.ForeignKey', [], {'blank': 'True', 'related_name': "'teams'", 'null': 'True', 'to': "orm['teams.Partner']"}),
            'points': ('django.db.models.fields.IntegerField', [], {'default': '0'}),
            'projects_enabled': ('django.db.models.fields.BooleanField', [], {'default': 'False', 'blank': 'True'}),
            'slug': ('django.db.models.fields.SlugField', [], {'unique': 'True', 'max_length': '50', 'db_index': 'True'}),
            'square_logo': ('utils.amazon.fields.S3EnabledImageField', [], {'default': "''", 'max_length': '100', 'thumb_sizes': '[(100, 100), (48, 48)]', 'blank': 'True'}),
            'subtitle_policy': ('django.db.models.fields.IntegerField', [], {'default': '10'}),
            'task_assign_policy': ('django.db.models.fields.IntegerField', [], {'default': '10'}),
            'task_expiration': ('django.db.models.fields.PositiveIntegerField', [], {'default': 'None', 'null': 'True', 'blank': 'True'}),
            'translate_policy': ('django.db.models.fields.IntegerField', [], {'default': '10'}),
            'users': ('django.db.models.fields.related.ManyToManyField', [], {'related_name': "'teams'", 'symmetrical': 'False', 'through': "orm['teams.TeamMember']", 'to': "orm['auth.CustomUser']"}),
            'video': ('django.db.models.fields.related.ForeignKey', [], {'blank': 'True', 'related_name': "'intro_for_teams'", 'null': 'True', 'to': "orm['videos.Video']"}),
            'video_policy': ('django.db.models.fields.IntegerField', [], {'default': '1'}),
            'videos': ('django.db.models.fields.related.ManyToManyField', [], {'to': "orm['videos.Video']", 'through': "orm['teams.TeamVideo']", 'symmetrical': 'False'}),
            'workflow_enabled': ('django.db.models.fields.BooleanField', [], {'default': 'False', 'blank': 'True'})
        },
        'teams.teammember': {
            'Meta': {'unique_together': "(('team', 'user'),)", 'object_name': 'TeamMember'},
            'created': ('django.db.models.fields.DateTimeField', [], {'default': 'datetime.datetime.now', 'null': 'True', 'blank': 'True'}),
            'id': ('django.db.models.fields.AutoField', [], {'primary_key': 'True'}),
            'role': ('django.db.models.fields.CharField', [], {'default': "'contributor'", 'max_length': '16', 'db_index': 'True'}),
            'team': ('django.db.models.fields.related.ForeignKey', [], {'related_name': "'members'", 'to': "orm['teams.Team']"}),
            'user': ('django.db.models.fields.related.ForeignKey', [], {'related_name': "'team_members'", 'to': "orm['auth.CustomUser']"})
        },
        'teams.teamvideo': {
            'Meta': {'unique_together': "(('team', 'video'),)", 'object_name': 'TeamVideo'},
            'added_by': ('django.db.models.fields.related.ForeignKey', [], {'to': "orm['auth.CustomUser']", 'null': 'True'}),
            'all_languages': ('django.db.models.fields.BooleanField', [], {'default': 'False', 'blank': 'True'}),
            'created': ('django.db.models.fields.DateTimeField', [], {'blank': 'True'}),
            'description': ('django.db.models.fields.TextField', [], {'blank': 'True'}),
            'id': ('django.db.models.fields.AutoField', [], {'primary_key': 'True'}),
            'partner_id': ('django.db.models.fields.CharField', [], {'default': "''", 'max_length': '100', 'blank': 'True'}),
            'project': ('django.db.models.fields.related.ForeignKey', [], {'to': "orm['teams.Project']"}),
            'team': ('django.db.models.fields.related.ForeignKey', [], {'to': "orm['teams.Team']"}),
            'thumbnail': ('utils.amazon.fields.S3EnabledImageField', [], {'max_length': '100', 'null': 'True', 'thumb_sizes': '((288, 162), (120, 90))', 'blank': 'True'}),
            'video': ('django.db.models.fields.related.OneToOneField', [], {'to': "orm['videos.Video']", 'unique': 'True'})
        },
        'videos.video': {
            'Meta': {'object_name': 'Video'},
            'allow_community_edits': ('django.db.models.fields.BooleanField', [], {'default': 'False', 'blank': 'True'}),
            'allow_video_urls_edit': ('django.db.models.fields.BooleanField', [], {'default': 'True', 'blank': 'True'}),
            'complete_date': ('django.db.models.fields.DateTimeField', [], {'null': 'True', 'blank': 'True'}),
            'created': ('django.db.models.fields.DateTimeField', [], {'auto_now_add': 'True', 'blank': 'True'}),
            'description': ('django.db.models.fields.TextField', [], {'blank': 'True'}),
            'duration': ('django.db.models.fields.PositiveIntegerField', [], {'null': 'True', 'blank': 'True'}),
            'edited': ('django.db.models.fields.DateTimeField', [], {'null': 'True'}),
            'featured': ('django.db.models.fields.DateTimeField', [], {'null': 'True', 'blank': 'True'}),
            'followers': ('django.db.models.fields.related.ManyToManyField', [], {'symmetrical': 'False', 'related_name': "'followed_videos'", 'blank': 'True', 'to': "orm['auth.CustomUser']"}),
            'id': ('django.db.models.fields.AutoField', [], {'primary_key': 'True'}),
            'is_public': ('django.db.models.fields.BooleanField', [], {'default': 'True', 'blank': 'True'}),
            'is_subtitled': ('django.db.models.fields.BooleanField', [], {'default': 'False', 'blank': 'True'}),
            'languages_count': ('django.db.models.fields.PositiveIntegerField', [], {'default': '0', 'db_index': 'True'}),
            'meta_1_content': ('videos.metadata.MetadataContentField', [], {'default': "''", 'max_length': '255', 'blank': 'True'}),
            'meta_1_type': ('videos.metadata.MetadataTypeField', [], {'null': 'True', 'blank': 'True'}),
            'meta_2_content': ('videos.metadata.MetadataContentField', [], {'default': "''", 'max_length': '255', 'blank': 'True'}),
            'meta_2_type': ('videos.metadata.MetadataTypeField', [], {'null': 'True', 'blank': 'True'}),
            'meta_3_content': ('videos.metadata.MetadataContentField', [], {'default': "''", 'max_length': '255', 'blank': 'True'}),
            'meta_3_type': ('videos.metadata.MetadataTypeField', [], {'null': 'True', 'blank': 'True'}),
            'moderated_by': ('django.db.models.fields.related.ForeignKey', [], {'blank': 'True', 'related_name': "'moderating'", 'null': 'True', 'to': "orm['teams.Team']"}),
            'primary_audio_language_code': ('django.db.models.fields.CharField', [], {'default': "''", 'max_length': '16', 'blank': 'True'}),
            's3_thumbnail': ('utils.amazon.fields.S3EnabledImageField', [], {'max_length': '100', 'thumb_sizes': '((288, 162), (120, 90))', 'blank': 'True'}),
            'small_thumbnail': ('django.db.models.fields.CharField', [], {'max_length': '500', 'blank': 'True'}),
            'thumbnail': ('django.db.models.fields.CharField', [], {'max_length': '500', 'blank': 'True'}),
            'title': ('django.db.models.fields.CharField', [], {'max_length': '2048', 'blank': 'True'}),
            'user': ('django.db.models.fields.related.ForeignKey', [], {'to': "orm['auth.CustomUser']", 'null': 'True', 'blank': 'True'}),
            'video_id': ('django.db.models.fields.CharField', [], {'unique': 'True', 'max_length': '255'}),
            'view_count': ('django.db.models.fields.PositiveIntegerField', [], {'default': '0', 'db_index': 'True'}),
            'was_subtitled': ('django.db.models.fields.BooleanField', [], {'default': 'False', 'db_index': 'True', 'blank': 'True'}),
            'writelock_owner': ('django.db.models.fields.related.ForeignKey', [], {'related_name': "'writelock_owners'", 'null': 'True', 'to': "orm['auth.CustomUser']"}),
            'writelock_session_key': ('django.db.models.fields.CharField', [], {'max_length': '255'}),
            'writelock_time': ('django.db.models.fields.DateTimeField', [], {'null': 'True'})
        },
        'videos.videofeed': {
            'Meta': {'object_name': 'VideoFeed'},
            'created': ('django.db.models.fields.DateTimeField', [], {'auto_now_add': 'True', 'blank': 'True'}),
            'id': ('django.db.models.fields.AutoField', [], {'primary_key': 'True'}),
            'last_update': ('django.db.models.fields.DateTimeField', [], {'null': 'True'}),
            'team': ('django.db.models.fields.related.ForeignKey', [], {'to': "orm['teams.Team']", 'null': 'True', 'blank': 'True'}),
            'url': ('django.db.models.fields.URLField', [], {'max_length': '200'}),
            'user': ('django.db.models.fields.related.ForeignKey', [], {'to': "orm['auth.CustomUser']", 'null': 'True', 'blank': 'True'})
        },
        'videos.videourl': {
            'Meta': {'object_name': 'VideoUrl'},
            'added_by': ('django.db.models.fields.related.ForeignKey', [], {'to': "orm['auth.CustomUser']", 'null': 'True', 'blank': 'True'}),
            'created': ('django.db.models.fields.DateTimeField', [], {}),
            'id': ('django.db.models.fields.AutoField', [], {'primary_key': 'True'}),
            'original': ('django.db.models.fields.BooleanField', [], {'default': 'False', 'blank': 'True'}),
            'owner_username': ('django.db.models.fields.CharField', [], {'max_length': '255', 'null': 'True', 'blank': 'True'}),
            'primary': ('django.db.models.fields.BooleanField', [], {'default': 'False', 'blank': 'True'}),
            'type': ('django.db.models.fields.CharField', [], {'max_length': '1'}),
            'url': ('django.db.models.fields.URLField', [], {'unique': 'True', 'max_length': '255'}),
            'video': ('django.db.models.fields.related.ForeignKey', [], {'to': "orm['videos.Video']"}),
            'videoid': ('django.db.models.fields.CharField', [], {'max_length': '50', 'blank': 'True'})
        }
    }
    
    complete_apps = ['externalsites']<|MERGE_RESOLUTION|>--- conflicted
+++ resolved
@@ -34,13 +34,8 @@
             "(id, type, owner_id, channel_id, username, oauth_refresh_token) "
             "SELECT id, '', 0, channel_id, username, oauth_refresh_token "
             "FROM accountlinker_thirdpartyaccount tpa "
-<<<<<<< HEAD
-            "WHERE channel_id <> '' AND id NOT IN (%s)",
-            params=[','.join(exclude_ids)])
-=======
             "WHERE channel_id <> '' AND id NOT IN (%s)" %
            (','.join(exclude_ids),))
->>>>>>> 1496093b
 
     def find_accounts_with_duplicate_channel_ids(self):
         """We can only import 1 account for a given channel ID
@@ -56,10 +51,7 @@
         rows = db.execute(
             'SELECT channel_id, MIN(id) '
             'FROM accountlinker_thirdpartyaccount '
-<<<<<<< HEAD
-=======
             'WHERE channel_id <> "" '
->>>>>>> 1496093b
             'GROUP BY channel_id '
             'HAVING COUNT(channel_id) > 1'
         )
