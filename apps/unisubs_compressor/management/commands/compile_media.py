# Universal Subtitles, universalsubtitles.org
# 
# Copyright (C) 2010 Participatory Culture Foundation
# 
# This program is free software: you can redistribute it and/or modify
# it under the terms of the GNU Affero General Public License as
# published by the Free Software Foundation, either version 3 of the
# License, or (at your option) any later version.
# 
# This program is distributed in the hope that it will be useful,
# but WITHOUT ANY WARRANTY; without even the implied warranty of
# MERCHANTABILITY or FITNESS FOR A PARTICULAR PURPOSE.  See the
# GNU Affero General Public License for more details.
# 
# You should have received a copy of the GNU Affero General Public License
# along with this program.  If not, see 
# http://www.gnu.org/licenses/agpl-3.0.html.

import sys, os, shutil, subprocess, logging, time

from django.conf import settings
from django.core.management.base import BaseCommand
<<<<<<< HEAD
=======
from django.contrib.sites.models import Site
>>>>>>> 22958532
from django.template.loader import render_to_string

import optparse

from deploy.git_helpers import get_current_commit_hash

from apps import widget

LAST_COMMIT_GUID = get_current_commit_hash()

def _make_version_debug_string():
    """
    See Command._append_verion_for_debug

    We have this as an external function because we need this on compilation and testing deployment
    """
    return '/*mirosubs.static_version="%s"*/' % LAST_COMMIT_GUID
    



logging.basicConfig(level=logging.INFO,
                    format='%(asctime)s %(levelname)s %(message)s')
MEDIA_ROOT = settings.MEDIA_ROOT
def to_media_root(*paths):
    return os.path.join(settings.MEDIA_ROOT, *paths)
JS_LIB = os.path.join(settings.PROJECT_ROOT, "media")
CLOSURE_LIB = os.path.join(JS_LIB, "js", "closure-library")
FLOWPLAYER_JS = os.path.join(settings.PROJECT_ROOT, "media/flowplayer/flowplayer-3.2.2.min.js")
COMPILER_PATH = os.path.join(settings.PROJECT_ROOT,  "closure", "compiler.jar")

DIRS_TO_COMPILE = []
SKIP_COPING_ON = DIRS_TO_COMPILE + [
    "videos",
    "*closure-lib*" ,
    settings.COMPRESS_OUTPUT_DIRNAME,
    "teams",
     ]

NO_UNIQUE_URL = (
#    {
#        "name": "embed.js",
#        "no-cache": True 
#    }, 
    {
        "name": "js/mirosubs-widgetizer.js",
        "no-cache": True
    }, {
        "name": "js/mirosubs-widgetizer-debug.js",
        "no-cache": True,
    }, {
        "name": "js/mirosubs-widgetizer-sumo.js",
        "no-cache": True,
    }, {
        "name": "js/mirosubs-api.js",
        "no-cache": True
    }, {
        "name": "js/mirosubs-extension.js",
        "no-cache": False,
    }, {
        "name": "js/mirosubs-statwidget.js",
        "no-cache": False,
    }, {
        "name": "js/widgetizer/widgetizerprimer.js",
        "no-cache": False
    }
)

def call_command(command):
    process = subprocess.Popen( command.split(' '),
                               stdout=subprocess.PIPE,
                               stderr=subprocess.PIPE)
    return process.communicate()

def get_cache_dir():
    return os.path.join(settings.MEDIA_ROOT, settings.COMPRESS_OUTPUT_DIRNAME, LAST_COMMIT_GUID)

def get_cache_base_url():
    return "%s%s/%s" % (settings.MEDIA_URL_BASE, settings.COMPRESS_OUTPUT_DIRNAME, LAST_COMMIT_GUID)



def sorted_ls(path):
    """
    Returns contents of dir from older to newer
    """
    mtime = lambda f: os.stat(os.path.join(path, f)).st_mtime
    return list(sorted(os.listdir(path), key=mtime))

class Command(BaseCommand):




    help = 'Compiles all bundles in settings.py (css and js).'
    args = 'media_bundles'

    option_list = BaseCommand.option_list + (

        optparse.make_option('--checks-version',
            action='store_true', dest='test_str_version', default=True,
            help="Check that we outputed the version string for comopiled files."),


        optparse.make_option('--keeps-previous',
            action='store_true', dest='keeps_previous', default=False,
            help="Will remove older static media builds."),
        )

    def create_temp_dir(self):
        commit_hash = settings.LAST_COMMIT_GUID.split("/")[1]
        temp = os.path.join("/tmp", "static-%s-%s" % (commit_hash, time.time()))
        os.makedirs(temp)

        return temp

    
    def _append_version_for_debug(self, descriptor, file_type):
        """
        We append the /*mirosubs.static_version="{{commit guid}"*/ to the end of the
        file so we can debug, be sure we have the correct version of media.

        Arguments:
        `descriptor` : the fd to append to
        `file_type` : if it's a js or html or css file - we currently only support js and css
            """
        descriptor.write(_make_version_debug_string())
        
    def compile_css_bundle(self, bundle_name, bundle_type, files):
        file_list = [os.path.join(settings.MEDIA_ROOT, x) for x in files]
        for f in file_list:
            open(f).read()
        buffer = [open(f).read() for f in file_list]
        dir_path = os.path.join(self.temp_dir, "css-compressed")
        if os.path.exists(dir_path) is False:
            os.mkdir(dir_path)
        concatenated_path =  os.path.join(dir_path, "%s.%s" % (bundle_name, bundle_type))
        out = open(concatenated_path, 'w')
        out.write("".join(buffer))        
        out.close()
        if bundle_type == "css":
            filename = "%s.css" % ( bundle_name)
            cmd_str = "%s --type=%s %s" % (settings.COMPRESS_YUI_BINARY, bundle_type, concatenated_path)
        if self.verbosity > 1:
            logging.info( "calling %s" % cmd_str)
        output, err_data  = call_command(cmd_str)

            
        out = open(concatenated_path, 'w')
        out.write(output)
        self._append_version_for_debug(out, "css")
        out.close()
        #os.remove(concatenated_path)
        return  filename

    def compile_js_bundle(self, bundle_name, bundle_type, files):
        bundle_settings = settings.MEDIA_BUNDLES[bundle_name]
        if 'bootloader' in bundle_settings:
            output_file_name = "{0}-inner.js".format(bundle_name)
        else:
            output_file_name = "{0}.js".format(bundle_name)

        debug = bundle_settings.get("debug", False)
        extra_defines = bundle_settings.get("extra_defines", None)
        include_flash_deps = bundle_settings.get("include_flash_deps", True)
        closure_dep_file = bundle_settings.get("closure_deps",'js/closure-dependencies.js' )
        optimization_type = bundle_settings.get("optimizations", "ADVANCED_OPTIMIZATIONS")

        logging.info("Starting {0}".format(output_file_name))

        deps = [" --js %s " % os.path.join(JS_LIB, file) for file in files]
        calcdeps_js = os.path.join(JS_LIB, 'js', 'mirosubs-calcdeps.js')
        compiled_js = os.path.join(self.temp_dir, "js" , output_file_name)
        if not os.path.exists(os.path.dirname(compiled_js)):
            os.makedirs(os.path.dirname(compiled_js))
        compiler_jar = COMPILER_PATH

        logging.info("Calculating closure dependencies")

        js_debug_dep_file = ''
        if debug:
            js_debug_dep_file = '-i {0}/{1}'.format(JS_LIB, 'js/closure-debug-dependencies.js')

        cmd_str = "%s/closure/bin/calcdeps.py -i %s/%s %s -p %s/ -o script"  % (
            CLOSURE_LIB,
            JS_LIB,
            closure_dep_file, 
            js_debug_dep_file,
            CLOSURE_LIB)
        if self.verbosity > 1:
            logging.info( "calling %s" % cmd_str)    
        output,_ = call_command(cmd_str)

        # This is to reduce the number of warnings in the code.
        # The mirosubs-calcdeps.js file is a concatenation of a bunch of Google Closure
        # JavaScript files, each of which has a @fileoverview tag to describe it.
        # When put all in one file, the compiler complains, so remove them all.
        output_lines = filter(lambda s: s.find("@fileoverview") == -1,
                              output.split("\n"))

        calcdeps_file = open(calcdeps_js, "w")
        calcdeps_file.write("\n".join(output_lines))
        calcdeps_file.close()

        logging.info("Compiling {0}".format(output_file_name))

        debug_arg = ''
        if not debug:
            debug_arg = '--define goog.DEBUG=false'
        extra_defines_arg = ''
        if extra_defines is not None:
            for k, v in extra_defines.items():
                extra_defines_arg += ' --define {0}={1} '.format(k, v)
        cmd_str =  ("java -jar %s --js %s %s --js_output_file %s %s %s "
                    "--define goog.NATIVE_ARRAY_PROTOTYPES=false "
                    "--output_wrapper (function(){%%output%%})(); "
                    "--compilation_level %s") % \
                    (compiler_jar, calcdeps_js, deps, compiled_js, 
                     debug_arg, extra_defines_arg, optimization_type)

        if self.verbosity > 1:
            logging.info( "calling %s" % cmd_str)    
        output,err = call_command(cmd_str)

        with open(compiled_js, 'r') as compiled_js_file:
            compiled_js_text = compiled_js_file.read()

        with open(compiled_js, 'w') as compiled_js_file:
            if include_flash_deps:
                with open(os.path.join(JS_LIB, 'js', 'swfobject.js'), 'r') as swfobject_file:
                    compiled_js_file.write(swfobject_file.read())
                with open(FLOWPLAYER_JS, 'r') as flowplayerjs_file:
                    compiled_js_file.write(flowplayerjs_file.read())
            compiled_js_file.write(compiled_js_text)
            self._append_version_for_debug(compiled_js_file, "js")
        if len(output) > 0:
            logging.info("compiler.jar output: %s" % output)

        if 'bootloader' in bundle_settings:
            self._compile_js_bootloader(
                bundle_name, bundle_settings['bootloader'])

        if len(err) > 0:
            logging.info("stderr: %s" % err)
        else:
            logging.info("Successfully compiled {0}".format(output_file_name))

    def _compile_js_bootloader(self, bundle_name, bootloader_settings):
        context = { 'gatekeeper' : bootloader_settings['gatekeeper'],
                    'script_src': "{0}js/{1}-inner.js".format(settings.MEDIA_URL, bundle_name) }
        rendered = render_to_string("widget/bootloader.js", context)
        file_name = os.path.join(
            self.temp_dir, "js", "{0}.js".format(bundle_name))
        uncompiled_file_name = os.path.join(
            self.temp_dir, "js", "{0}-uncompiled.js".format(bundle_name))
        with open(uncompiled_file_name, 'w') as f:
            f.write(rendered)
        cmd_str = ("java -jar {0} --js {1} --js_output_file {2} "
                   "--compilation_level ADVANCED_OPTIMIZATIONS").format(
            COMPILER_PATH, uncompiled_file_name, file_name)
        call_command(cmd_str)
        os.remove(uncompiled_file_name)

    def compile_media_bundle(self, bundle_name, bundle_type, files):
        getattr(self, "compile_%s_bundle" % bundle_type)(bundle_name, bundle_type, files)

    def copy_media_root_to_temp_dir(self):
        mr = settings.MEDIA_ROOT
        for dirname in os.listdir(mr):
            original_path = os.path.join(mr, dirname)
            if os.path.isdir(original_path) and dirname not in SKIP_COPING_ON :
                dest =  os.path.join(self.temp_dir, dirname)
                if os.path.exists(dest):
                    shutil.rmtree(dest)
                shutil.copytree(original_path,
                         dest,
                         ignore=shutil.ignore_patterns(*SKIP_COPING_ON))
         # we need to copy all js, ideally this can be refactored in other libs

        

    def _output_embed_to_dir(self, output_dir, version=''):
        file_name = 'embed{0}.js'.format(version)
        context = widget.add_offsite_js_files(
            {'current_site': Site.objects.get_current(),
             'MEDIA_URL': get_cache_base_url() +"/"})
        rendered = render_to_string(
            'widget/{0}'.format(file_name), context)
        with open(os.path.join(output_dir, file_name), 'w') as f:
            f.write(rendered)
            
    def compile_conf_js(self):
        file_name = os.path.join(settings.MEDIA_ROOT, 'js/config.js')


        context = {'current_site': Site.objects.get_current(),
                   'MEDIA_URL': get_cache_base_url()+ "/"}
        rendered = render_to_string(
            'widget/config.js', context)
        with open(file_name, 'w') as f:
            f.write(rendered)

        self._output_embed_to_dir(settings.MEDIA_ROOT)
        self._output_embed_to_dir(settings.MEDIA_ROOT, settings.EMBED_JS_VERSION)
        for version in settings.PREVIOUS_EMBED_JS_VERSIONS:
            self._output_embed_to_dir(output_dir, version)


        file_name = os.path.join(settings.MEDIA_ROOT, 'js/statwidget/statwidgetconfig.js')
        rendered = render_to_string(
            'widget/statwidgetconfig.js', context)
        with open(file_name, 'w') as f:
            f.write(rendered)    
            
    def handle(self, *args, **options):
        self.verbosity = int(options.get('verbosity'))
        self.test_str_version = bool(options.get('test_str_version'))
        self.keeps_previous = bool(options.get('keeps_previous'))
        restrict_bundles = bool(args)

        os.chdir(settings.PROJECT_ROOT)
        self.temp_dir = self.create_temp_dir()
        bundles = settings.MEDIA_BUNDLES
<<<<<<< HEAD
        self.copy_media_root_to_temp_dir() 
=======
        self.copy_dirs()
        self.compile_conf_js()
>>>>>>> 22958532
        for bundle_name, data in bundles.items():
            if restrict_bundles and bundle_name not in args:
                continue
            self.compile_media_bundle( bundle_name, data['type'], data["files"])
            
        if not self.keeps_previous:
            # we remove all but the last export, since the build can fail at the next step
            # in which case it will still need the previous build there
            base = os.path.dirname(get_cache_dir())
            targets = [os.path.join(base, x) for x in sorted_ls("media/static-cache/")
                       if x.startswith(".") is False][:-1]
            [shutil.rmtree(t) for t in targets ]
        # we now move the old temp dir to it's final destination
        final_path = get_cache_dir()
        if os.path.exists(final_path):
            shutil.rmtree(final_path)
        for filename in os.listdir(self.temp_dir):
            shutil.move(os.path.join(self.temp_dir, filename), os.path.join(final_path, filename))

        for file in NO_UNIQUE_URL:
            filename = file['name']
            to_path =  os.path.join(settings.MEDIA_ROOT, filename)
            from_path = os.path.join(final_path, filename)
            if os.path.exists(to_path):
                os.remove(to_path)
            shutil.copy(from_path, to_path)

        if self.test_str_version:
            self.test_string_version()

    def test_string_version(self):
        """
        Make sure all the compiled files have the version name appended
        """
        version_str = _make_version_debug_string()
        for file in NO_UNIQUE_URL:
            filename = file['name']
            # we only need compiled sutff (widgetizerprimer breaks the stable urls = compiled assumption
            if os.path.basename(filename) not in settings.MEDIA_BUNDLES.keys():
                continue
            to_path =  os.path.join(settings.MEDIA_ROOT, filename)
            
            data = open(to_path).read()
            assert(data.endswith(version_str))
            
        
<|MERGE_RESOLUTION|>--- conflicted
+++ resolved
@@ -20,10 +20,7 @@
 
 from django.conf import settings
 from django.core.management.base import BaseCommand
-<<<<<<< HEAD
-=======
 from django.contrib.sites.models import Site
->>>>>>> 22958532
 from django.template.loader import render_to_string
 
 import optparse
@@ -318,7 +315,6 @@
     def compile_conf_js(self):
         file_name = os.path.join(settings.MEDIA_ROOT, 'js/config.js')
 
-
         context = {'current_site': Site.objects.get_current(),
                    'MEDIA_URL': get_cache_base_url()+ "/"}
         rendered = render_to_string(
@@ -347,12 +343,8 @@
         os.chdir(settings.PROJECT_ROOT)
         self.temp_dir = self.create_temp_dir()
         bundles = settings.MEDIA_BUNDLES
-<<<<<<< HEAD
         self.copy_media_root_to_temp_dir() 
-=======
-        self.copy_dirs()
         self.compile_conf_js()
->>>>>>> 22958532
         for bundle_name, data in bundles.items():
             if restrict_bundles and bundle_name not in args:
                 continue
