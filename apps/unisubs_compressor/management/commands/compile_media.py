# Universal Subtitles, universalsubtitles.org
# 
# Copyright (C) 2010 Participatory Culture Foundation
# 
# This program is free software: you can redistribute it and/or modify
# it under the terms of the GNU Affero General Public License as
# published by the Free Software Foundation, either version 3 of the
# License, or (at your option) any later version.
# 
# This program is distributed in the hope that it will be useful,
# but WITHOUT ANY WARRANTY; without even the implied warranty of
# MERCHANTABILITY or FITNESS FOR A PARTICULAR PURPOSE.  See the
# GNU Affero General Public License for more details.
# 
# You should have received a copy of the GNU Affero General Public License
# along with this program.  If not, see 
# http://www.gnu.org/licenses/agpl-3.0.html.

import sys, os, shutil, subprocess, logging, time
import re

from django.conf import settings
from django.core.management.base import BaseCommand
from django.contrib.sites.models import Site
from django.template.loader import render_to_string

import optparse

from deploy.git_helpers import get_current_commit_hash

from apps import widget

# on vagrant .git is a symlink and this needts to be ran before media compilation ;(
LAST_COMMIT_GUID = get_current_commit_hash() or settings.LAST_COMMIT_GUID.split('/')[-1]

def _make_version_debug_string():
    """
    See Command._append_verion_for_debug

    We have this as an external function because we need this on compilation and testing deployment
    """
    return '/*unisubs.static_version="%s"*/' % LAST_COMMIT_GUID
    



logging.basicConfig(level=logging.INFO,
                    format='%(asctime)s %(levelname)s %(message)s')

def to_static_root(*paths):
    return os.path.join(settings.STATIC_ROOT, *paths)
JS_LIB = os.path.join(settings.PROJECT_ROOT, "media")
CLOSURE_LIB = os.path.join(JS_LIB, "js", "closure-library")
FLOWPLAYER_JS = os.path.join(
    settings.PROJECT_ROOT, "media/flowplayer/flowplayer-3.2.6.min.js")
COMPILER_PATH = os.path.join(settings.PROJECT_ROOT,  "closure", "compiler.jar")


DIRS_TO_COMPILE = []
SKIP_COPING_ON = DIRS_TO_COMPILE + [
    "videos",
    "*closure-lib*" ,
    settings.COMPRESS_OUTPUT_DIRNAME,
    "teams",
     ]

NO_UNIQUE_URL = (
# TODO: Figure out if you can uncomment this, then possibly remove
# special case for it in send_to_s3
#    {
#        "name": "embed.js",
#        "no-cache": True 
#    },
    {
        "name": "images/video-no-thumbnail-medium.png",
        "no-cache": True,
    },
    {
        "name": "images/video-no-thumbnail-small.png",
        "no-cache": True,
    },
    {
        "name": "js/unisubs-widgetizer.js",
        "no-cache": True
    }, {
        "name": "js/unisubs-widgetizer-debug.js",
        "no-cache": True,
    }, {
        "name": "js/unisubs-widgetizer-sumo.js",
        "no-cache": True,
    }, {
        "name": "js/unisubs-api.js",
        "no-cache": True
    }, {
        "name": "js/unisubs-statwidget.js",
        "no-cache": False,
    }, {
        "name": "js/widgetizer/widgetizerprimer.js",
        "no-cache": True
    }
)

def call_command(command):
    process = subprocess.Popen(command.split(' '),
                               stdout=subprocess.PIPE,
                               stderr=subprocess.PIPE)
    return process.communicate()

def get_cache_base_url():
    return "%s%s/%s" % (settings.STATIC_URL_BASE, settings.COMPRESS_OUTPUT_DIRNAME, LAST_COMMIT_GUID)

def get_cache_dir():
    # on vagrant this is a symlink
    return os.path.realpath(
        os.path.join(
            settings.STATIC_ROOT,
            settings.COMPRESS_OUTPUT_DIRNAME, LAST_COMMIT_GUID))

def sorted_ls(path):
    """
    Returns contents of dir from older to newer
    """
    mtime = lambda f: os.stat(os.path.join(path, f)).st_mtime
    return list(sorted(os.listdir(path), key=mtime))

class Command(BaseCommand):
    """
    
    """


    help = 'Compiles all bundles in settings.py (css and js).'
    args = 'media_bundles'

    option_list = BaseCommand.option_list + (

        optparse.make_option('--checks-version',
            action='store_true', dest='test_str_version', default=False,
            help="Check that we outputed the version string for comopiled files."),


        optparse.make_option('--keeps-previous',
            action='store_true', dest='keeps_previous', default=False,
            help="Will remove older static media builds."),
        )
    
    def _append_version_for_debug(self, descriptor, file_type):
        """
        We append the /*unisubs.static_version="{{commit guid}"*/ to the end of the
        file so we can debug, be sure we have the correct version of media.

        Arguments:
        `descriptor` : the fd to append to
        `file_type` : if it's a js or html or css file - we currently only support js and css
            """
        descriptor.write(_make_version_debug_string())
        
    def compile_css_bundle(self, bundle_name, bundle_type, files):
        file_list = [os.path.join(settings.STATIC_ROOT, x) for x in files]
        for f in file_list:
            open(f).read()
        buffer = [open(f).read() for f in file_list]
        dir_path = os.path.join(self.temp_dir, "css-compressed")
        if os.path.exists(dir_path) is False:
            os.mkdir(dir_path)
        concatenated_path =  os.path.join(dir_path, "%s.%s" % (bundle_name, bundle_type))
        out = open(concatenated_path, 'w')
        out.write("".join(buffer))        
        out.close()
        if bundle_type == "css":
            filename = "%s.css" % ( bundle_name)
            cmd_str = "%s --type=%s %s" % (settings.COMPRESS_YUI_BINARY, bundle_type, concatenated_path)
        if self.verbosity > 1:
            logging.info( "calling %s" % cmd_str)
        output, err_data  = call_command(cmd_str)

            
        out = open(concatenated_path, 'w')
        out.write(output)
        self._append_version_for_debug(out, "css")
        out.close()
        #os.remove(concatenated_path)
        return  filename

    def compile_js_bundle(self, bundle_name, bundle_type, files):
        bundle_settings = settings.MEDIA_BUNDLES[bundle_name]
        if 'bootloader' in bundle_settings:
            output_file_name = "{0}-inner.js".format(bundle_name)
        else:
            output_file_name = "{0}.js".format(bundle_name)

        debug = bundle_settings.get("debug", False)
        extra_defines = bundle_settings.get("extra_defines", None)
        include_flash_deps = bundle_settings.get("include_flash_deps", True)
        closure_dep_file = bundle_settings.get("closure_deps",'js/closure-dependencies.js' )
        optimization_type = bundle_settings.get("optimizations", "ADVANCED_OPTIMIZATIONS")

        logging.info("Starting {0}".format(output_file_name))

        deps = [" --js %s " % os.path.join(JS_LIB, file) for file in files]
        calcdeps_js = os.path.join(JS_LIB, 'js', 'unisubs-calcdeps.js')
        compiled_js = os.path.join(self.temp_dir, "js" , output_file_name)
        if not os.path.exists(os.path.dirname(compiled_js)):
            os.makedirs(os.path.dirname(compiled_js))
        compiler_jar = COMPILER_PATH

        logging.info("Calculating closure dependencies")

        js_debug_dep_file = ''
        if debug:
            js_debug_dep_file = '-i {0}/{1}'.format(JS_LIB, 'js/closure-debug-dependencies.js')

        cmd_str = "%s/closure/bin/calcdeps.py -i %s/%s %s -p %s/ -o script"  % (
            CLOSURE_LIB,
            JS_LIB,
            closure_dep_file, 
            js_debug_dep_file,
            CLOSURE_LIB)
        if self.verbosity > 1:
            logging.info( "calling %s" % cmd_str)    
        output,_ = call_command(cmd_str)

        # This is to reduce the number of warnings in the code.
        # The unisubs-calcdeps.js file is a concatenation of a bunch of Google Closure
        # JavaScript files, each of which has a @fileoverview tag to describe it.
        # When put all in one file, the compiler complains, so remove them all.
        output_lines = filter(lambda s: s.find("@fileoverview") == -1,
                              output.split("\n"))

        calcdeps_file = open(calcdeps_js, "w")
        calcdeps_file.write("\n".join(output_lines))
        calcdeps_file.close()

        logging.info("Compiling {0}".format(output_file_name))

        debug_arg = ''
        if not debug:
            debug_arg = '--define goog.DEBUG=false'
        extra_defines_arg = ''
        if extra_defines is not None:
            for k, v in extra_defines.items():
                extra_defines_arg += ' --define {0}={1} '.format(k, v)
        cmd_str =  ("java -jar %s --js %s %s --js_output_file %s %s %s "
                    "--define goog.NATIVE_ARRAY_PROTOTYPES=false "
                    "--output_wrapper (function(){%%output%%})(); "
                    "--compilation_level %s") % \
                    (compiler_jar, calcdeps_js, deps, compiled_js, 
                     debug_arg, extra_defines_arg, optimization_type)

        if self.verbosity > 1:
            logging.info( "calling %s" % cmd_str)    
        output,err = call_command(cmd_str)

        with open(compiled_js, 'r') as compiled_js_file:
            compiled_js_text = compiled_js_file.read()

        with open(compiled_js, 'w') as compiled_js_file:
            if include_flash_deps:
                with open(os.path.join(JS_LIB, 'js', 'swfobject.js'), 'r') as swfobject_file:
                    compiled_js_file.write(swfobject_file.read())
                with open(FLOWPLAYER_JS, 'r') as flowplayerjs_file:
                    compiled_js_file.write(flowplayerjs_file.read())
            compiled_js_file.write(compiled_js_text)
            self._append_version_for_debug(compiled_js_file, "js")
        if len(output) > 0:
            logging.info("compiler.jar output: %s" % output)

        if 'bootloader' in bundle_settings:
            self._compile_js_bootloader(
                bundle_name, bundle_settings['bootloader'])

        if len(err) > 0:
            logging.info("stderr: %s" % err)
        else:
            logging.info("Successfully compiled {0}".format(output_file_name))

    def _compile_js_bootloader(self, bundle_name, bootloader_settings):
        logging.info("_compile_js_bootloader called with cache_base_url {0}".format(
                get_cache_base_url()))
        context = { 'gatekeeper' : bootloader_settings['gatekeeper'],
                    'script_src': "{0}/js/{1}-inner.js".format(
                get_cache_base_url(), bundle_name) }
        template_name = "widget/bootloader.js"
        if "template" in bootloader_settings:
            template_name = bootloader_settings["template"]
        rendered = render_to_string(template_name, context)
        file_name = os.path.join(
            self.temp_dir, "js", "{0}.js".format(bundle_name))
        uncompiled_file_name = os.path.join(
            self.temp_dir, "js", "{0}-uncompiled.js".format(bundle_name))
        with open(uncompiled_file_name, 'w') as f:
            f.write(rendered)
        cmd_str = ("java -jar {0} --js {1} --js_output_file {2} "
                   "--compilation_level ADVANCED_OPTIMIZATIONS").format(
            COMPILER_PATH, uncompiled_file_name, file_name)
        call_command(cmd_str)
        os.remove(uncompiled_file_name)

    def compile_media_bundle(self, bundle_name, bundle_type, files):
        getattr(self, "compile_%s_bundle" % bundle_type)(bundle_name, bundle_type, files)

    def _create_temp_dir(self):
        commit_hash = LAST_COMMIT_GUID
        temp = os.path.join("/tmp", "static-%s-%s" % (commit_hash, time.time()))
        os.makedirs(temp)
        return temp

    def _copy_static_root_to_temp_dir(self):
        mr = settings.STATIC_ROOT
        for dirname in os.listdir(mr):
            original_path = os.path.join(mr, dirname)
            if os.path.isdir(original_path) and dirname not in SKIP_COPING_ON :
                dest =  os.path.join(self.temp_dir, dirname)
                if os.path.exists(dest):
                    shutil.rmtree(dest)
                shutil.copytree(original_path,
                         dest,
                         ignore=shutil.ignore_patterns(*SKIP_COPING_ON))
                
    def _copy_integration_root_to_temp_dir(self):
        """
        We 'merge' whatever is on unisubs-integration/media to
        project-root/media. This allows partners to have their own
        media compiled for deployment.
        Also see how unisusb-integration/integration_settings.py
        injects the dependencies for media compilation.
        """
        mr = os.path.join(settings.INTEGRATION_PATH , "media")
        for (dirpath, dirnames, filenames) in os.walk(mr):
            for file_name in filenames:
                original_path = os.path.join(dirpath, file_name)
                offset_path = original_path[len(mr) + 1:]
                final_path = os.path.join(settings.STATIC_ROOT, offset_path)
                final_dir = os.path.dirname(final_path)
                if os.path.exists(final_dir) is False:
                    os.makedirs(final_dir)
<<<<<<< HEAD
=======
                if os.path.exists(final_path):
                    os.remove(final_path)
>>>>>>> c9abac25
                try:
                    shutil.copy(original_path, final_path)
                except shutil.Error:
                    # if the files haven't changed this will be raised
                    pass

    def _output_embed_to_dir(self, output_dir, version=''):
        file_name = 'embed{0}.js'.format(version)
        context = widget.add_offsite_js_files(
            {'current_site': Site.objects.get_current(),
             'STATIC_URL': get_cache_base_url() +"/",
             'COMPRESS_MEDIA': settings.COMPRESS_MEDIA,
             "js_file": get_cache_base_url() +"/js/unisubs-offsite-compiled.js" })
        rendered = render_to_string(
            'widget/{0}'.format(file_name), context)
        with open(os.path.join(output_dir, file_name), 'w') as f:
            f.write(rendered)
            
    def _compile_conf_and_embed_js(self):
        """
        Compiles config.js, statwidgetconfig.js, and embed.js. These 
        are used to provide build-specific info (like media url and site url)
        to compiled js.
        """
        logging.info(("_compile_conf_and_embed_js with cache_base_url {0}").format(
                get_cache_base_url()))

        file_name = os.path.join(JS_LIB, 'js/config.js')

        context = {'current_site': Site.objects.get_current(),
                   'STATIC_URL': get_cache_base_url()+ "/",
                   'COMPRESS_MEDIA': settings.COMPRESS_MEDIA }
        rendered = render_to_string(
            'widget/config.js', context)
        with open(file_name, 'w') as f:
            f.write(rendered)
        logging.info("Compiled config to %s" % (file_name))
        self._output_embed_to_dir(settings.STATIC_ROOT)
        self._output_embed_to_dir(
            settings.STATIC_ROOT, settings.EMBED_JS_VERSION)
        for version in settings.PREVIOUS_EMBED_JS_VERSIONS:
            self._output_embed_to_dir(settings.STATIC_ROOT, version)

        file_name = os.path.join(JS_LIB, 'js/statwidget/statwidgetconfig.js')
        rendered = render_to_string(
            'widget/statwidgetconfig.js', context)
        with open(file_name, 'w') as f:
            f.write(rendered)    

    def _compile_media_bundles(self, restrict_bundles, args):
        bundles = settings.MEDIA_BUNDLES
        for bundle_name, data in bundles.items():
            if restrict_bundles and bundle_name not in args:
                continue
            self.compile_media_bundle(
                bundle_name, data['type'], data["files"])
    
    def _remove_cache_dirs_before(self, num_to_keep):
        """
        we remove all but the last export, since the build can fail at the next step
        in which case it will still need the previous build there
        """
        base = os.path.dirname(get_cache_dir())
        if not os.path.exists(os.path.join(os.getcwd(), "media/static-cache")):
            return 
        targets = [os.path.join(base, x) for x 
                   in sorted_ls("media/static-cache/")
                   if x.startswith(".") is False and x != LAST_COMMIT_GUID ][:-num_to_keep]
        [shutil.rmtree(os.path.realpath(t)) for t in targets if os.path.exists(t)]

    def _copy_temp_dir_to_cache_dir(self):
        cache_dir = get_cache_dir()

        assert not os.path.islink(cache_dir), (
            "ERROR: %s is a symlink.  It must be a normal directory to compile static media." % cache_dir
        )

        if os.path.exists(cache_dir):
            shutil.rmtree(cache_dir)
        for filename in os.listdir(self.temp_dir):
            from_path = os.path.join(self.temp_dir, filename)
            to_path = os.path.join(cache_dir, filename)
            shutil.move(from_path,  to_path)
                        

    def _copy_files_with_public_urls_from_cache_dir_to_static_dir(self):
        cache_dir = get_cache_dir()
        for file in NO_UNIQUE_URL:
            filename = file['name']
            from_path = os.path.join(cache_dir, filename)
            to_path =  os.path.join(settings.STATIC_ROOT, filename)
            if os.path.exists(to_path):
                os.remove(to_path)
            shutil.copyfile(from_path, to_path)

    def _make_mirosubs_copies_of_files_with_public_urls(self):
        # for backwards compatibilty with old mirosubs names
        for file in NO_UNIQUE_URL:
            filename = file['name']
            mirosubs_filename = re.sub(
                r'unisubs\-', 'mirosubs-',
                filename)
            if filename != mirosubs_filename:
                from_path = os.path.join(settings.STATIC_ROOT, filename)
                to_path = os.path.join(settings.STATIC_ROOT, mirosubs_filename)
                print("For backwards compatibility, copying from {0} to {1}".format(
                        from_path, to_path))
                shutil.copyfile(from_path, to_path)

    def handle(self, *args, **options):
        """
        There are three directories involved here:
        
        temp_dir: /tmp/static-[commit guid]-[time] This is the working dir
            for the compilation.
        MEDIA_ROOT: regular media root directory for django project
        cache_dir: STATIC_ROOT/static-cache/[commit guid] where compiled 
            media ends up
        """
        self.temp_dir = self._create_temp_dir()
        logging.info(("Starting static media compilation with "
                      "temp_dir {0} and cache_dir {1}").format(
                self.temp_dir, get_cache_dir()));
        self.verbosity = int(options.get('verbosity'))
        self.test_str_version = bool(options.get('test_str_version'))
        self.keeps_previous = bool(options.get('keeps_previous'))
        restrict_bundles = bool(args)

        os.chdir(settings.PROJECT_ROOT)
        self._copy_static_root_to_temp_dir() 
        if settings.USE_INTEGRATION:
            self._copy_integration_root_to_temp_dir()
        self._compile_conf_and_embed_js()
        self._compile_media_bundles(restrict_bundles, args)
            
        if not self.keeps_previous:
            self._remove_cache_dirs_before(1)

        self._copy_temp_dir_to_cache_dir()
        self._copy_files_with_public_urls_from_cache_dir_to_static_dir()
        self._make_mirosubs_copies_of_files_with_public_urls()

        if self.test_str_version:
            self.test_string_version()

    def test_string_version(self):
        """
        Make sure all the compiled files have the version name appended
        """
        version_str = _make_version_debug_string()
        for file in NO_UNIQUE_URL:
            filename = file['name']
            # we only need compiled sutff (widgetizerprimer breaks the stable urls = compiled assumption
            if os.path.basename(filename) not in settings.MEDIA_BUNDLES.keys():
                continue
            to_path =  os.path.join(settings.STATIC_ROOT, filename)
            
            data = open(to_path).read()
            assert(data.endswith(version_str))<|MERGE_RESOLUTION|>--- conflicted
+++ resolved
@@ -334,11 +334,8 @@
                 final_dir = os.path.dirname(final_path)
                 if os.path.exists(final_dir) is False:
                     os.makedirs(final_dir)
-<<<<<<< HEAD
-=======
                 if os.path.exists(final_path):
                     os.remove(final_path)
->>>>>>> c9abac25
                 try:
                     shutil.copy(original_path, final_path)
                 except shutil.Error:
