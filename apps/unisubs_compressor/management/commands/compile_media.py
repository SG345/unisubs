--- conflicted
+++ resolved
@@ -63,16 +63,6 @@
      ]
 
 NO_UNIQUE_URL = (
-<<<<<<< HEAD
-    #"js/embed.js", -> embed is actually a dinamic url
-    "js/mirosubs-widgetizer.js",
-    "js/mirosubs-widgetizer-debug.js",
-    "js/mirosubs-extension.js",
-    "js/mirosubs-statwidget.js",
-    "js/mirosubs-api.js",
-    "js/mirosubs-offsite-compiled.js",
-    "js/widgetizer/widgetizerprimer.js",
-=======
 # TODO: Figure out if you can uncomment this, then possibly remove
 # special case for it in send_to_s3
 #    {
@@ -101,7 +91,6 @@
         "name": "js/widgetizer/widgetizerprimer.js",
         "no-cache": True
     }
->>>>>>> 609d30e0
 )
 
 def call_command(command):
@@ -114,12 +103,7 @@
     return "%s%s/%s" % (settings.STATIC_URL_BASE, settings.COMPRESS_OUTPUT_DIRNAME, LAST_COMMIT_GUID)
 
 def get_cache_dir():
-<<<<<<< HEAD
-    commit_hash = get_current_commit_hash()
-    return os.path.join(settings.MEDIA_ROOT, settings.COMPRESS_OUTPUT_DIRNAME, commit_hash)
-=======
     return os.path.join(settings.STATIC_ROOT, settings.COMPRESS_OUTPUT_DIRNAME, LAST_COMMIT_GUID)
->>>>>>> 609d30e0
 
 def sorted_ls(path):
     """
@@ -134,17 +118,8 @@
     """
 
 
-<<<<<<< HEAD
-    def create_cache_dir(self):
-        commit_hash = settings.LAST_COMMIT_GUID.split("/")[1]
-        temp = os.path.join("/tmp", "static-%s-%s" % (commit_hash, time.time()))
-        os.makedirs(temp)
-
-        return temp
-=======
     help = 'Compiles all bundles in settings.py (css and js).'
     args = 'media_bundles'
->>>>>>> 609d30e0
 
     option_list = BaseCommand.option_list + (
 
@@ -212,13 +187,8 @@
         logging.info("Starting {0}".format(output_file_name))
 
         deps = [" --js %s " % os.path.join(JS_LIB, file) for file in files]
-<<<<<<< HEAD
-        calcdeps_js = os.path.join(JS_LIB, 'js', 'mirosubs-calcdeps.js')
-        compiled_js = os.path.join(self.base_dir, "js" , output_file_name)
-=======
         calcdeps_js = os.path.join(JS_LIB, 'js', 'unisubs-calcdeps.js')
         compiled_js = os.path.join(self.temp_dir, "js" , output_file_name)
->>>>>>> 609d30e0
         if not os.path.exists(os.path.dirname(compiled_js)):
             os.makedirs(os.path.dirname(compiled_js))
         compiler_jar = COMPILER_PATH
@@ -255,17 +225,6 @@
         debug_arg = ''
         if not debug:
             debug_arg = '--define goog.DEBUG=false'
-<<<<<<< HEAD
-
-        output,err = call_command(("java -jar %s --js %s %s "
-                                   "--js_output_file %s "
-                                   "%s "
-                                   "--define goog.NATIVE_ARRAY_PROTOTYPES=false "
-                                   "--output_wrapper (function(){%%output%%})(); "
-                                   "--compilation_level %s") % 
-                                  (compiler_jar, calcdeps_js, " ".join(deps), compiled_js,
-                                   debug_arg, optimization_type))
-=======
         extra_defines_arg = ''
         if extra_defines is not None:
             for k, v in extra_defines.items():
@@ -280,7 +239,6 @@
         if self.verbosity > 1:
             logging.info( "calling %s" % cmd_str)    
         output,err = call_command(cmd_str)
->>>>>>> 609d30e0
 
         with open(compiled_js, 'r') as compiled_js_file:
             compiled_js_text = compiled_js_file.read()
@@ -303,11 +261,6 @@
         if len(err) > 0:
             logging.info("stderr: %s" % err)
         else:
-<<<<<<< HEAD
-            logging.info("Successfully compiled {0}".format(output_file_name))        
-        return
-    
-=======
             logging.info("Successfully compiled {0}".format(output_file_name))
 
     def _compile_js_bootloader(self, bundle_name, bootloader_settings):
@@ -329,7 +282,6 @@
         call_command(cmd_str)
         os.remove(uncompiled_file_name)
 
->>>>>>> 609d30e0
     def compile_media_bundle(self, bundle_name, bundle_type, files):
         getattr(self, "compile_%s_bundle" % bundle_type)(bundle_name, bundle_type, files)
 
@@ -344,11 +296,7 @@
         for dirname in os.listdir(mr):
             original_path = os.path.join(mr, dirname)
             if os.path.isdir(original_path) and dirname not in SKIP_COPING_ON :
-<<<<<<< HEAD
-                dest =  os.path.join(self.base_dir, dirname)
-=======
                 dest =  os.path.join(self.temp_dir, dirname)
->>>>>>> 609d30e0
                 if os.path.exists(dest):
                     shutil.rmtree(dest)
                 shutil.copytree(original_path,
@@ -356,30 +304,6 @@
                          ignore=shutil.ignore_patterns(*SKIP_COPING_ON))
          # we need to copy all js, ideally this can be refactored in other libs
 
-<<<<<<< HEAD
-        
-                
-    def handle(self, *args, **kwargs):
-        os.chdir(settings.PROJECT_ROOT)
-        self.base_dir = self.create_cache_dir()
-        bundles = settings.MEDIA_BUNDLES
-        self.copy_dirs()
-        for bundle_name, data in bundles.items():
-            self.compile_media_bundle( bundle_name, data['type'], data["files"])
-        # we now move the old temp dir to it's final destination
-        final_path = get_cache_dir()
-        if os.path.exists(final_path):
-            shutil.rmtree(final_path)
-        for filename in os.listdir(self.base_dir):
-            shutil.move(os.path.join(self.base_dir, filename), os.path.join(final_path, filename))
-
-        for filename in NO_UNIQUE_URL:
-            to_path =  os.path.join(settings.MEDIA_ROOT, filename)
-            from_path = os.path.join(final_path, filename)
-            if os.path.exists(to_path):
-                os.remove(to_path)
-            shutil.copy(from_path, to_path)
-=======
     def _output_embed_to_dir(self, output_dir, version=''):
         file_name = 'embed{0}.js'.format(version)
         context = widget.add_offsite_js_files(
@@ -521,7 +445,4 @@
             to_path =  os.path.join(settings.STATIC_ROOT, filename)
             
             data = open(to_path).read()
-            assert(data.endswith(version_str))
-            
->>>>>>> 609d30e0
-        
+            assert(data.endswith(version_str))