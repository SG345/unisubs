--- conflicted
+++ resolved
@@ -1241,11 +1241,7 @@
             task = tasks[0]
             summary['disabled_to'] = user and user != task.assignee
 
-<<<<<<< HEAD
     if language.get_tip():
-=======
-    if language.latest_version() and 'disabled_to' not in summary:
->>>>>>> 06f6e7bf
         # Languages with existing subtitles cannot be selected as a "to"
         # language in the "add new translation" dialog.  If you want to work on
         # that language, select it and hit "Improve these Subtitles" instead.
