--- conflicted
+++ resolved
@@ -963,15 +963,9 @@
 
             return ('public', False) if not workflow.allows_tasks else ('private', False)
 
-<<<<<<< HEAD
-        if not workflow.allows_tasks:
+        if not workflow.requires_review_or_approval:
             return 'public', False
         elif language.has_version:
-=======
-        if not workflow.requires_review_or_approval:
-            return UNMODERATED, False
-        elif sl.has_version:
->>>>>>> 402db306
             # If there are already active subtitles for this language, we're
             # dealing with an edit.
             if can_publish_edits_immediately(team_video, user, language.language_code):
