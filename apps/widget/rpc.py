--- conflicted
+++ resolved
@@ -417,8 +417,6 @@
                         "timing_mode": self.get_timing_mode(language),
                         "subtitles": subtitles }
 
-<<<<<<< HEAD
-=======
         # If this is a translation, include the subtitles it's based on in the response.
         if base_language:
             version = base_language.latest_version()
@@ -429,7 +427,6 @@
             original_subtitles = self._subtitles_dict(version)
             return_dict['original_subtitles'] = original_subtitles
 
->>>>>>> d609393f
         # If we know the original language code for this video, make sure it's
         # saved and there's a SubtitleLanguage for it in the database.
         #
