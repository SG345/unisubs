--- conflicted
+++ resolved
@@ -818,17 +818,7 @@
             video_changed_tasks.delay(language.video.id)
             api_video_edited.send(language.video)
 
-<<<<<<< HEAD
         user_message = self._get_user_message_for_save(user, language, language.subtitles_complete)
-=======
-            latest = language.latest_version()
-
-            if latest:
-                upload_subtitles_to_original_service.delay(latest.pk)
-
-        is_complete = language.is_complete or language.calculate_percent_done() == 100
-        user_message = self._get_user_message_for_save(user, language, is_complete)
->>>>>>> 0eae6953
 
         error = self._save_tasks_for_save(
                 request, save_for_later, language, new_version, language.subtitles_complete,
