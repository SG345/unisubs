--- conflicted
+++ resolved
@@ -46,24 +46,18 @@
         self.user = UserFactory()
         mail.outbox = []
 
-<<<<<<< HEAD
-    def _create_message(self, to_user, message_type='M'):
-=======
+
     def _create_message(self, to_user, message_type='M', reply_to=None):
->>>>>>> 316864f9
         self.message = Message(user=to_user,
                            author=self.author,
                            subject=self.subject,
                            message_type=message_type,
                            content=self.body)
-<<<<<<< HEAD
-=======
         if reply_to is not None:
             if reply_to.thread:
                 self.message.thread = reply_to.thread
             else:
                 self.message.thread = reply_to.pk
->>>>>>> 316864f9
         self.message.save()
         return self.message
 
@@ -85,8 +79,6 @@
         Message.objects.cleanup(4, message_type='M')
         self.assertEquals(Message.objects.filter(user=self.user).count(), 0)
 
-<<<<<<< HEAD
-=======
     def test_message_threads(self):
         m = self._create_message(self.user)
         self._create_message(self.user, reply_to=m)
@@ -98,7 +90,6 @@
         self._create_message(self.user)
         self.assertEquals(Message.objects.thread(n, self.user).count(), 6)
         self.assertEquals(Message.objects.thread(m, self.user).count(), 6)
->>>>>>> 316864f9
 
     def test_send_email_to_allowed_user(self):
         self.user.notify_by_email = True
