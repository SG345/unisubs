--- conflicted
+++ resolved
@@ -79,12 +79,7 @@
 from widget.views import base_widget_params
 from widget.srt_subs import GenerateSubtitlesHandler
 
-<<<<<<< HEAD
-
-=======
-import sentry_logger # Magical import to make Sentry's error recording happen.
-assert sentry_logger # It's okay, Pyflakes.  Trust me.
->>>>>>> 7826d43e
+
 logger = logging.getLogger("teams.views")
 
 
