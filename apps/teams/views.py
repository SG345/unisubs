# Amara, universalsubtitles.org
#
# Copyright (C) 2012 Participatory Culture Foundation
#
# This program is free software: you can redistribute it and/or modify
# it under the terms of the GNU Affero General Public License as
# published by the Free Software Foundation, either version 3 of the
# License, or (at your option) any later version.
#
# This program is distributed in the hope that it will be useful,
# but WITHOUT ANY WARRANTY; without even the implied warranty of
# MERCHANTABILITY or FITNESS FOR A PARTICULAR PURPOSE.  See the
# GNU Affero General Public License for more details.
#
# You should have received a copy of the GNU Affero General Public License
# along with this program.  If not, see
# http://www.gnu.org/licenses/agpl-3.0.html.
import logging
import random

<<<<<<< HEAD
import babelsubs
from django.db import transaction
=======
import teams.moderation_const as MODERATION
import widget
from accountlinker.models import ThirdPartyAccount
>>>>>>> 93f6d4c6
from django.conf import settings
from django.contrib import messages
from django.contrib.admin.views.decorators import staff_member_required
from django.contrib.auth.decorators import login_required, permission_required
from django.contrib.sites.models import Site
from django.core.urlresolvers import reverse
from django.db import transaction
from django.db.models import Q, Count
from django.http import (
    Http404, HttpResponseForbidden, HttpResponseRedirect, HttpResponse,
    HttpResponseBadRequest, HttpResponseServerError
)
from django.shortcuts import get_object_or_404, redirect, render_to_response
from django.template import RequestContext
from django.utils import simplejson as json
from django.utils.encoding import iri_to_uri, force_unicode
from django.utils.translation import ugettext_lazy as _
from django.views.generic.list_detail import object_list
from messages import tasks as notifier
from raven.contrib.django.models import client
from teams.forms import (
    CreateTeamForm, AddTeamVideoForm, EditTeamVideoForm,
    AddTeamVideosFromFeedForm, TaskAssignForm, SettingsForm, TaskCreateForm,
    PermissionsForm, WorkflowForm, InviteForm, TaskDeleteForm,
    GuidelinesMessagesForm, RenameableSettingsForm, ProjectForm, LanguagesForm,
    UnpublishForm, MoveTeamVideoForm, TaskUploadForm, ChooseTeamForm
)
<<<<<<< HEAD
from teams.models import (
    Team, TeamMember, Invite, Application, TeamVideo, Task, Project, Workflow,
    Setting, TeamLanguagePreference, InviteExpiredException, BillingReport,
    ApplicationInvalidException
)
=======
from teams.models import Team, TeamMember, Invite, Application, TeamVideo, Task, Project, Workflow, Setting, TeamLanguagePreference, InviteExpiredException, BillingReport, ApplicationInvalidException
>>>>>>> 93f6d4c6
from teams.permissions import (
    can_add_video, can_assign_role, can_assign_tasks, can_create_task_subtitle,
    can_create_task_translate, can_view_tasks_tab, can_invite,
    roles_user_can_assign, can_join_team, can_edit_video, can_delete_tasks,
    can_perform_task, can_rename_team, can_change_team_settings,
    can_perform_task_for, can_delete_team, can_review, can_approve,
    can_delete_video, can_remove_video
)
from teams.signals import api_teamvideo_new, api_subtitles_rejected
from teams.tasks import (
    invalidate_video_caches, invalidate_video_moderation_caches,
    update_video_moderation, update_one_team_video, update_video_public_field,
    invalidate_video_visibility_caches, process_billing_report
)
<<<<<<< HEAD
from apps.videos.tasks import video_changed_tasks
from utils import render_to, render_to_json, DEFAULT_PROTOCOL
from utils.forms import flatten_errorlists
from utils.metrics import time as timefn
from utils.panslugify import pan_slugify
from utils.searching import get_terms
from utils.translation import get_language_choices, languages_with_labels
from videos.types import UPDATE_VERSION_ACTION
=======
>>>>>>> 93f6d4c6
from videos import metadata_manager
from videos.models import Action, VideoUrl, SubtitleLanguage, Video
from videos.tasks import (
    upload_subtitles_to_original_service, delete_captions_in_original_service,
    delete_captions_in_original_service_by_code
)
from videos.types import UPDATE_VERSION_ACTION
from widget.rpc import add_general_settings
<<<<<<< HEAD
from widget.views import base_widget_params
from raven.contrib.django.models import client
=======
from widget.srt_subs import GenerateSubtitlesHandler
from widget.views import base_widget_params

from apps.auth.models import UserLanguage, CustomUser as User
from apps.videos.tasks import video_changed_tasks
from apps.videos.templatetags.paginator import paginate
from utils import render_to, render_to_json, DEFAULT_PROTOCOL
from utils.chunkediter import chunkediter
from utils.forms import flatten_errorlists
from utils.metrics import time as timefn
from utils.panslugify import pan_slugify
from utils.searching import get_terms
from utils.translation import get_language_choices, languages_with_labels
>>>>>>> 93f6d4c6


logger = logging.getLogger("teams.views")


TASKS_ON_PAGE = getattr(settings, 'TASKS_ON_PAGE', 20)
TEAMS_ON_PAGE = getattr(settings, 'TEAMS_ON_PAGE', 10)
MAX_MEMBER_SEARCH_RESULTS = 40
HIGHTLIGHTED_TEAMS_ON_PAGE = getattr(settings, 'HIGHTLIGHTED_TEAMS_ON_PAGE', 10)
CUTTOFF_DUPLICATES_NUM_VIDEOS_ON_TEAMS = getattr(settings, 'CUTTOFF_DUPLICATES_NUM_VIDEOS_ON_TEAMS', 20)

VIDEOS_ON_PAGE = getattr(settings, 'VIDEOS_ON_PAGE', 16)
MEMBERS_ON_PAGE = getattr(settings, 'MEMBERS_ON_PAGE', 15)
APLICATIONS_ON_PAGE = getattr(settings, 'APLICATIONS_ON_PAGE', 15)
ACTIONS_ON_PAGE = getattr(settings, 'ACTIONS_ON_PAGE', 20)
DEV = getattr(settings, 'DEV', False)
DEV_OR_STAGING = DEV or getattr(settings, 'STAGING', False)


# Management
def index(request, my_teams=False):
    q = request.REQUEST.get('q')

    if my_teams and request.user.is_authenticated():
        ordering = 'name'
        qs = Team.objects.filter(members__user=request.user)
    else:
        ordering = request.GET.get('o', 'members')
        qs = Team.objects.for_user(request.user).annotate(_member_count=Count('users__pk'))

    if q:
        qs = qs.filter(Q(name__icontains=q)|Q(description__icontains=q))

    order_fields = {
        'name': 'name',
        'date': 'created',
        'members': '_member_count'
    }
    order_fields_name = {
        'name': _(u'Name'),
        'date': _(u'Newest'),
        'members': _(u'Most Members')
    }
    order_fields_type = {
        'name': 'asc',
        'date': 'desc',
        'members': 'desc'
    }
    order_type = request.GET.get('ot', order_fields_type.get(ordering, 'desc'))

    if ordering in order_fields and order_type in ['asc', 'desc']:
        qs = qs.order_by(('-' if order_type == 'desc' else '')+order_fields[ordering])

    highlighted_ids = list(Team.objects.for_user(request.user).filter(highlight=True).values_list('id', flat=True))
    random.shuffle(highlighted_ids)
    highlighted_qs = Team.objects.filter(pk__in=highlighted_ids[:HIGHTLIGHTED_TEAMS_ON_PAGE]) \
        .annotate(_member_count=Count('users__pk'))

    extra_context = {
        'my_teams': my_teams,
        'query': q,
        'ordering': ordering,
        'order_type': order_type,
        'order_name': order_fields_name.get(ordering, 'name'),
        'highlighted_qs': highlighted_qs,
    }
    return object_list(request, queryset=qs,
                       paginate_by=TEAMS_ON_PAGE,
                       template_name='teams/teams-list.html',
                       template_object_name='teams',
                       extra_context=extra_context)

@render_to('teams/create.html')
@staff_member_required
def create(request):
    user = request.user

    if not DEV and not (user.is_superuser and user.is_active):
        raise Http404

    if request.method == 'POST':
        form = CreateTeamForm(request.user, request.POST, request.FILES)
        if form.is_valid():
            team = form.save(user)
            messages.success(request, _("""
                Your team has been created. Here are some next steps:
                <ul>
                    <li><a href="%(edit)s">Edit team members' permissions</a></li>
                    <li><a href="%(activate)s">Activate and customize workflows for your team</a></li>
                    <li><a href="%(create)s">Create and customize projects</a></li>
                    <li><a href="%(lang)s">Edit language preferences</a></li>
                    <li><a href="%(custom)s">Customize instructions to caption makers and translators</a></li>
                </ul>
                """ % dict(
                    edit=reverse("teams:settings_permissions", kwargs={"slug": team.slug}),
                    activate=reverse("teams:settings_permissions", kwargs={"slug": team.slug}),
                    create=reverse("teams:settings_projects", kwargs={"slug": team.slug}),
                    lang=reverse("teams:settings_languages", kwargs={"slug": team.slug}),
                    custom=reverse("teams:settings_guidelines", kwargs={"slug": team.slug}),
                )))
            return redirect(reverse("teams:settings_basic", kwargs={"slug":team.slug}))
    else:
        form = CreateTeamForm(request.user)

    return { 'form': form }


# Settings
def _delete_team(request, team):
    if not can_delete_team(team, request.user):
        messages.error(request, _(u'You do not have permission to delete this team.'))
        return None

    team.deleted = True
    team.save()

    return HttpResponseRedirect(reverse('teams:index'))

@render_to('teams/settings.html')
@login_required
def settings_basic(request, slug):
    team = Team.get(slug, request.user)

    if not can_change_team_settings(team, request.user):
        messages.error(request, _(u'You do not have permission to edit this team.'))
        return HttpResponseRedirect(team.get_absolute_url())

    if request.POST.get('delete'):
        r = _delete_team(request, team)
        if r:
            return r

    if can_rename_team(team, request.user):
        FormClass = RenameableSettingsForm
    else:
        FormClass = SettingsForm

    if request.POST:
        form = FormClass(request.POST, request.FILES, instance=team)

        is_visible = team.is_visible

        if form.is_valid():
            try:
                form.save()
            except:
                logger.exception("Error on changing team settings")
                raise

            if is_visible != form.instance.is_visible:
                update_video_public_field.delay(team.id)
                invalidate_video_visibility_caches.delay(team)

            messages.success(request, _(u'Settings saved.'))
            return HttpResponseRedirect(request.path)
    else:
        form = FormClass(instance=team)

    return { 'team': team, 'form': form, }

@render_to('teams/settings-guidelines.html')
@login_required
def settings_guidelines(request, slug):
    team = Team.get(slug, request.user)

    if not can_change_team_settings(team, request.user):
        messages.error(request, _(u'You do not have permission to edit this team.'))
        return HttpResponseRedirect(team.get_absolute_url())

    initial = dict((s.key_name, s.data) for s in team.settings.messages_guidelines())
    if request.POST:
        form = GuidelinesMessagesForm(request.POST, initial=initial)

        if form.is_valid():
            for key, val in form.cleaned_data.items():
                setting, c = Setting.objects.get_or_create(team=team, key=Setting.KEY_IDS[key])
                setting.data = val
                setting.save()

            messages.success(request, _(u'Guidelines and messages updated.'))
            return HttpResponseRedirect(request.path)
    else:
        form = GuidelinesMessagesForm(initial=initial)

    return { 'team': team, 'form': form, }

@render_to('teams/settings-permissions.html')
@login_required
def settings_permissions(request, slug):
    team = Team.get(slug, request.user)
    workflow = Workflow.get_for_target(team.id, 'team')
    moderated = team.moderates_videos()

    if not can_change_team_settings(team, request.user):
        messages.error(request, _(u'You do not have permission to edit this team.'))
        return HttpResponseRedirect(team.get_absolute_url())

    if request.POST:
        form = PermissionsForm(request.POST, instance=team)
        workflow_form = WorkflowForm(request.POST, instance=workflow)

        if form.is_valid() and workflow_form.is_valid():
            form.save()

            if form.cleaned_data['workflow_enabled']:
                workflow_form.save()

            moderation_changed = moderated != form.instance.moderates_videos()

            if moderation_changed:
                update_video_moderation.delay(team)
                invalidate_video_moderation_caches.delay(team)

            messages.success(request, _(u'Settings saved.'))
            return HttpResponseRedirect(request.path)
    else:
        form = PermissionsForm(instance=team)
        workflow_form = WorkflowForm(instance=workflow)

    return { 'team': team, 'form': form, 'workflow_form': workflow_form, }

@render_to('teams/settings-projects.html')
@login_required
def settings_projects(request, slug):
    team = Team.get(slug, request.user)
    projects = team.project_set.exclude(name=Project.DEFAULT_NAME)

    if not can_change_team_settings(team, request.user):
        messages.error(request, _(u'You do not have permission to edit this team.'))
        return HttpResponseRedirect(team.get_absolute_url())

    return { 'team': team, 'projects': projects, }

def _set_languages(team, codes_preferred, codes_blacklisted):
    tlps = TeamLanguagePreference.objects.for_team(team)

    existing = set(tlp.language_code for tlp in tlps)

    desired_preferred = set(codes_preferred)
    desired_blacklisted = set(codes_blacklisted)
    desired = desired_preferred | desired_blacklisted

    # Figure out which languages need to be deleted/created/changed.
    to_delete = existing - desired

    to_create_preferred = desired_preferred - existing
    to_set_preferred = desired_preferred & existing

    to_create_blacklisted = desired_blacklisted - existing
    to_set_blacklisted = desired_blacklisted & existing

    # Delete unneeded prefs.
    for tlp in tlps.filter(language_code__in=to_delete):
        tlp.delete()

    # Change existing prefs.
    for tlp in tlps.filter(language_code__in=to_set_preferred):
        tlp.preferred, tlp.allow_reads, tlp.allow_writes = True, False, False
        tlp.save()

    for tlp in tlps.filter(language_code__in=to_set_blacklisted):
        tlp.preferred, tlp.allow_reads, tlp.allow_writes = False, False, False
        tlp.save()

    # Create remaining prefs.
    for lang in to_create_preferred:
        tlp = TeamLanguagePreference(team=team, language_code=lang,
                                     allow_reads=False, allow_writes=False,
                                     preferred=True)
        tlp.save()

    for lang in to_create_blacklisted:
        tlp = TeamLanguagePreference(team=team, language_code=lang,
                                     allow_reads=False, allow_writes=False,
                                     preferred=False)
        tlp.save()

@render_to('teams/settings-languages.html')
@login_required
def settings_languages(request, slug):
    team = Team.get(slug, request.user)

    if not can_change_team_settings(team, request.user):
        messages.error(request, _(u'You do not have permission to edit this team.'))
        return HttpResponseRedirect(team.get_absolute_url())

    preferred = [tlp.language_code for tlp in
                 TeamLanguagePreference.objects.for_team(team).filter(preferred=True)]
    blacklisted = [tlp.language_code for tlp in
                   TeamLanguagePreference.objects.for_team(team).filter(preferred=False)]
    initial = {'preferred': preferred, 'blacklisted': blacklisted}

    if request.POST:
        form = LanguagesForm(team, request.POST, initial=initial)

        if form.is_valid():
            _set_languages(team, form.cleaned_data['preferred'], form.cleaned_data['blacklisted'])

            messages.success(request, _(u'Settings saved.'))
            invalidate_video_caches.delay(team.pk)
            return HttpResponseRedirect(request.path)
    else:
        form = LanguagesForm(team, initial=initial)

    return { 'team': team, 'form': form }


def _default_project_for_team(team):
    """Get the default project to filter by for the videos/tasks lists
    """
    if team.slug == 'ted':
        # :( Logic for the TED team is hardcoded here
        try:
            return Project.objects.get(team=team, slug='tedtalks')
        except Project.DoesNotExist:
            logging.warning("_default_project_for_team: "
                    "tedtalks project does not exist")
            return None
    else:
        return None


# Videos
@timefn
@render_to('teams/videos-list.html')
def detail(request, slug, project_slug=None, languages=None):
    team = Team.get(slug, request.user)
    filtered = 0

    if project_slug is None or project_slug == '':
        project_slug = request.GET.get('project')

    if project_slug:
        if project_slug == 'any':
            project = None
        else:
            try:
                project = Project.objects.get(team=team, slug=project_slug)
            except Project.DoesNotExist:
                project = None
    else:
        project = _default_project_for_team(team)

    query = request.GET.get('q')
    sort = request.GET.get('sort')
    language = request.GET.get('lang'
)
    if language or project_slug:
        filtered = filtered + 1

    if language != 'none':
        qs = team.get_videos_for_languages_haystack(
             language, user=request.user, project=project, query=query, sort=sort)
    else:
        qs = team.get_videos_for_languages_haystack(
             num_completed_langs=0, user=request.user, project=project, query=query, sort=sort)

    extra_context = widget.add_onsite_js_files({})

    extra_context['all_videos_count'] = team.get_videos_for_languages_haystack(
        None, user=request.user, project=None, query=None, sort=sort).count()

    extra_context.update({
        'team': team,
        'project':project,
        'can_add_video': can_add_video(team, request.user, project),
        'can_edit_videos': can_add_video(team, request.user, project),
        'filtered': filtered
    })

    if extra_context['can_add_video'] or extra_context['can_edit_videos']:
        # Cheat and reduce the number of videos on the page if we're dealing with
        # someone who can edit videos in the team, for performance reasons.
        is_editor = True
        per_page = 8
    else:
        is_editor = False
        per_page = VIDEOS_ON_PAGE

    general_settings = {}
    add_general_settings(request, general_settings)
    extra_context['general_settings'] = json.dumps(general_settings)

    if team.video:
        extra_context['widget_params'] = base_widget_params(request, {
            'video_url': team.video.get_video_url(),
            'base_state': {}
        })

    readable_langs = TeamLanguagePreference.objects.get_readable(team)
    language_choices = [(code, name) for code, name in get_language_choices()
                        if code in readable_langs]

    extra_context['project_choices'] = team.project_set.exclude(name='_root')

    extra_context['language_choices'] = language_choices
    extra_context['query'] = query

    sort_names = {
        'name': 'Name, A-Z',
        '-name': 'Name, Z-A',
        'time': 'Time, Oldest',
        '-time': 'Time, Newest',
        'subs': 'Subtitles, Least',
        '-subs': 'Subtitles, Most',
    }
    if sort:
        extra_context['order_name'] = sort_names[sort]
    else:
        extra_context['order_name'] = sort_names['-time']

    extra_context['current_videos_count'] = qs.count()
    extra_context['filtered'] = filtered

    team_video_md_list, pagination_info = paginate(qs, per_page, request.GET.get('page'))
    extra_context.update(pagination_info)
    extra_context['team_video_md_list'] = team_video_md_list
    extra_context['team_workflows'] = list(
        Workflow.objects.filter(team=team.id)
                        .select_related('project', 'team', 'team_video'))

    if not filtered and not query:
        if project:
            is_indexing = project.videos_count != extra_context['current_videos_count']
        else:
            is_indexing = team.videos.all().count() != extra_context['current_videos_count']
        extra_context['is_indexing'] = is_indexing

    if is_editor:
        team_video_ids = [record.team_video_pk for record in team_video_md_list]
        team_videos = list(TeamVideo.objects.filter(id__in=team_video_ids).select_related('video', 'team', 'project'))
        team_videos = dict((tv.pk, tv) for tv in team_videos)
        for record in team_video_md_list:
            if record:
                record._team_video = team_videos.get(record.team_video_pk)
                if record._team_video:
                    record._team_video.original_language_code = record.original_language
                    record._team_video.completed_langs = record.video_completed_langs
    return extra_context

@render_to('teams/add_video.html')
@login_required
def add_video(request, slug):
    team = Team.get(slug, request.user)

    project_id = request.GET.get('project') or request.POST.get('project') or None
    project = Project.objects.get(team=team, pk=project_id) if project_id else team.default_project

    if request.POST and not can_add_video(team, request.user, project):
        messages.error(request, _(u"You can't add that video to this team/project."))
        return HttpResponseRedirect(team.get_absolute_url())

    initial = {
        'video_url': request.GET.get('url', ''),
        'title': request.GET.get('title', '')
    }

    if project:
        initial['project'] = project

    form = AddTeamVideoForm(team, request.user, request.POST or None, request.FILES or None, initial=initial)

    if form.is_valid():
        obj = form.save(False)
        obj.added_by = request.user
        obj.save()

        api_teamvideo_new.send(obj)
        video_changed_tasks.delay(obj.video.pk)
        messages.success(request, form.success_message())
        return redirect(team.get_absolute_url())

    return {
        'form': form,
        'team': team
    }

@login_required
def move_video(request):
    form = MoveTeamVideoForm(request.user, request.POST)

    if form.is_valid():
        team_video = form.cleaned_data['team_video']
        team = form.cleaned_data['team']
        project = form.cleaned_data['project']
        team_video.move_to(team, project)
        messages.success(request, _(u'The video has been moved to the new team.'))
    else:
        for e in flatten_errorlists(form.errors):
            messages.error(request, e)

    return HttpResponseRedirect(request.POST.get('next', '/'))

@render_to('teams/add_videos.html')
@login_required
def add_videos(request, slug):
    team = Team.get(slug, request.user)

    if not can_add_video(team, request.user):
        messages.error(request, _(u"You can't add videos to this team/project."))
        return HttpResponseRedirect(team.get_absolute_url())

    form = AddTeamVideosFromFeedForm(team, request.user, request.POST or None)

    if form.is_valid():
        form.save()
        messages.success(request, form.success_message())
        return redirect(team.get_absolute_url())

    return { 'form': form, 'team': team, }

@login_required
@render_to('teams/team_video.html')
def team_video(request, team_video_pk):
    team_video = get_object_or_404(TeamVideo, pk=team_video_pk)

    if not can_edit_video(team_video, request.user):
        messages.error(request, _(u'You can\'t edit this video.'))
        return HttpResponseRedirect(team_video.team.get_absolute_url())

    meta = team_video.video.metadata()
    form = EditTeamVideoForm(request.POST or None, request.FILES or None,
                             instance=team_video, user=request.user, initial=meta)

    if form.is_valid():
        form.save()
        messages.success(request, _('Video has been updated.'))
        return redirect(team_video)

    context = widget.add_onsite_js_files({})

    context.update({
        'team': team_video.team,
        'team_video': team_video,
        'form': form,
        'user': request.user,
        'widget_params': base_widget_params(request, {'video_url': team_video.video.get_video_url(), 'base_state': {}})
    })
    return context

@render_to_json
@login_required
def remove_video(request, team_video_pk):
    def _error_resp(request, next, error):
        if request.is_ajax():
            return { 'success': False, 'error': error }
        else:
            messages.error(request, error)
            return HttpResponseRedirect(next)

    team_video = get_object_or_404(TeamVideo, pk=team_video_pk)

    if request.method != 'POST':
        return _error_resp(request, reverse('teams:user_teams'),
                           _(u'Request must be a POST request.'))

    next = request.POST.get('next', reverse('teams:user_teams'))
    wants_delete = request.POST.get('del-opt') == 'total-destruction'

    if wants_delete:
        if not can_delete_video(team_video, request.user):
            return _error_resp(request, next,
                               _(u"You can't delete that video."))
    else:
        if not can_remove_video(team_video, request.user):
            return _error_resp(request, next,
                               _(u"You can't remove that video."))

    for task in team_video.task_set.all():
        task.delete()

    video = team_video.video

    if wants_delete:
        # create the action handler before deleting the video, so that
        # it can grab the video's title
        Action.delete_video_handler(video, team_video.team, request.user)
        video.delete()
        msg = _(u'Video has been deleted from Amara.')
    else:
        team_video.delete()
        msg = _(u'Video has been removed from the team.')

    if request.is_ajax():
        return { 'success': True }
    else:
        messages.success(request, msg)
        return HttpResponseRedirect(next)

@timefn
@render_to('teams/activity.html')
def activity(request, slug):
    team = Team.get(slug, request.user)

    try:
        user = request.user if request.user.is_authenticated() else None
        member = team.members.get(user=user) if user else None
    except TeamMember.DoesNotExist:
        member = False

    public_only = False if member else True

    # This section is here to work around MySQL's poor decisions.
    #
    # Much like the Tasks page, this query performs extremely poorly when run
    # normally.  So we split it into two parts here so that each will run fast.
    action_ids = Action.objects.for_team(team, public_only=public_only, ids=True)
    action_ids, pagination_info = paginate(action_ids, ACTIONS_ON_PAGE,
                                           request.GET.get('page'))
    action_ids = list(action_ids)

    activity_list = list(Action.objects.filter(id__in=action_ids).select_related(
            'video', 'user', 'new_language', 'new_language__video'
    ).order_by())
    activity_list.sort(key=lambda a: action_ids.index(a.pk))

    context = { 'activity_list': activity_list, 'team': team }
    context.update(pagination_info)

    return context


# Members
@timefn
@render_to('teams/members-list.html')
def detail_members(request, slug, role=None):
    q = request.REQUEST.get('q')
    lang = request.GET.get('lang')
    filtered = False

    team = Team.get(slug, request.user)
    qs = team.members.select_related('user').filter(user__is_active=True)

    if q:
        filtered = True
        for term in filter(None, [term.strip() for term in q.split()]):
            qs = qs.filter(Q(user__first_name__icontains=term)
                         | Q(user__last_name__icontains=term)
                         | Q(user__email__icontains=term)
                         | Q(user__username__icontains=term)
                         | Q(user__biography__icontains=term))

    if lang:
        filtered = True
        qs = qs.filter(user__userlanguage__language=lang)

    if role:
        filtered = True
        if role == 'admin':
            qs = qs.filter(role__in=[TeamMember.ROLE_OWNER, TeamMember.ROLE_ADMIN])
        else:
            qs = qs.filter(role=role)

    extra_context = widget.add_onsite_js_files({})
    extra_context['filtered'] = filtered

    team_member_list, pagination_info = paginate(qs, MEMBERS_ON_PAGE, request.GET.get('page'))
    extra_context.update(pagination_info)
    extra_context['team_member_list'] = team_member_list

    # if we are a member that can also edit roles, we create a dict of
    # roles that we can assign, this will vary from user to user, since
    # let's say an admin can change roles, but not for anyone above him
    # the owner, for example
    assignable_roles = []
    if roles_user_can_assign(team, request.user):
        for member in team_member_list:
            if can_assign_role(team, request.user, member.role, member.user):
                assignable_roles.append(member)

    users = team.members.values_list('user', flat=True)
    user_langs = set(UserLanguage.objects.filter(user__in=users).values_list('language', flat=True))

    extra_context.update({
        'team': team,
        'query': q,
        'role': role,
        'assignable_roles': assignable_roles,
        'languages': sorted(languages_with_labels(user_langs).items(), key=lambda pair: pair[1]),
    })

    if team.video:
        extra_context['widget_params'] = base_widget_params(request, {
            'video_url': team.video.get_video_url(),
            'base_state': {}
        })

    return extra_context

@login_required
def remove_member(request, slug, user_pk):
    team = Team.get(slug, request.user)

    member = get_object_or_404(TeamMember, team=team, user__pk=user_pk)

    return_path = reverse('teams:detail_members', args=[], kwargs={'slug': slug})

    if can_assign_role(team, request.user, member.role, member.user):
        user = member.user
        if not user == request.user:
            [application.on_member_removed(author=request.user, interface='web UI') for application in \
             team.applications.filter(user=user, status=Application.STATUS_APPROVED)]
            TeamMember.objects.filter(team=team, user=user).delete()
            messages.success(request, _(u'Member has been removed from the team.'))
            return HttpResponseRedirect(return_path)
        else:
            messages.error(request, _(u'Use the "Leave this team" button to remove yourself from this team.'))
            return HttpResponseRedirect(return_path)
    else:
        messages.error(request, _(u'You don\'t have permission to remove this member from the team.'))
        return HttpResponseRedirect(return_path)

@login_required
def applications(request, slug):
    team = Team.get(slug, request.user)

    if not team.is_member(request.user):
        return  HttpResponseForbidden("Not allowed")

    # default to showing only applications that need to be acted upon
    status = int(request.GET.get('status', Application.STATUS_PENDING))
    qs = team.applications.filter(status=status)

    extra_context = {
        'team': team
    }
    return object_list(request, queryset=qs,
                       paginate_by=APLICATIONS_ON_PAGE,
                       template_name='teams/applications.html',
                       template_object_name='applications',
                       extra_context=extra_context)

@login_required
def approve_application(request, slug, application_pk):
    team = Team.get(slug, request.user)

    if not team.is_member(request.user):
        raise Http404

    if can_invite(team, request.user):
        application = team.applications.get(pk=application_pk)
        try:
            application.approve(request.user, "web UI")
            messages.success(request, _(u'Application approved.'))
        except Application.DoesNotExist:
            messages.error(request, _(u'Application does not exist.'))
        except ApplicationInvalidException:
            messages.error(request, _(u'Application already processed.'))
    else:
        messages.error(request, _(u'You can\'t approve applications.'))

    return redirect('teams:applications', team.pk)

@login_required
def deny_application(request, slug, application_pk):
    team = Team.get(slug, request.user)

    if not team.is_member(request.user):
        raise Http404

    if can_invite(team, request.user):
        application = team.applications.get(pk=application_pk)
        try:
            application.deny(request.user, "web UI")
            messages.success(request, _(u'Application denied.'))
        except Application.DoesNotExist:
            messages.error(request, _(u'Application does not exist.'))
        except ApplicationInvalidException:
            messages.error(request, _(u'Application already processed.'))
    else:
        messages.error(request, _(u'You can\'t deny applications.'))

    return redirect('teams:applications', team.pk)

@render_to('teams/invite_members.html')
@login_required
def invite_members(request, slug):
    team = Team.get(slug, request.user)

    if not can_invite(team, request.user):
        return HttpResponseForbidden(_(u'You cannot invite people to this team.'))
    if request.POST:
        form = InviteForm(team, request.user, request.POST)
        if form.is_valid():
            # the form will fire the notifications for invitees
            # this cannot be done on model signal, since you might be
            # sending invites twice for the same user, and that borks
            # the naive signal for only created invitations
            form.save()
            return HttpResponseRedirect(reverse('teams:detail_members',
                                                args=[], kwargs={'slug': team.slug}))
    else:
        form = InviteForm(team, request.user)

    return {
        'team': team,
        'form': form,
    }

@login_required
def accept_invite(request, invite_pk, accept=True):
    invite = get_object_or_404(Invite, pk=invite_pk, user=request.user)
    try:
        if accept:
            invite.accept()
            return redirect(reverse("teams:detail", kwargs={"slug": invite.team.slug}))
        else:
            invite.deny()
            return redirect(request.META.get('HTTP_REFERER', '/'))
    except InviteExpiredException:
        return HttpResponseServerError(render_to_response("generic-error.html", {
            "error_msg": _("This invite is no longer valid"),
        }, RequestContext(request)))

@login_required
def join_team(request, slug):
    team = get_object_or_404(Team, slug=slug)
    user = request.user

    if not can_join_team(team, user):
        messages.error(request, _(u'You cannot join this team.'))
    else:
        member = TeamMember(team=team, user=user, role=TeamMember.ROLE_CONTRIBUTOR)
        member.save()
        messages.success(request, _(u'You are now a member of this team.'))
        notifier.team_member_new.delay(member.pk)
    return redirect(team)

def _check_can_leave(team, user):
    """Return an error message if the member cannot leave the team, otherwise None."""

    try:
        member = TeamMember.objects.get(team=team, user=user)
    except TeamMember.DoesNotExist:
        return u'You are not a member of this team.'

    if not team.members.exclude(pk=member.pk).exists():
        return u'You are the last member of this team.'

    is_last_owner = (
        member.role == TeamMember.ROLE_OWNER
        and not team.members.filter(role=TeamMember.ROLE_OWNER).exclude(pk=member.pk).exists()
    )
    if is_last_owner:
        return u'You are the last owner of this team.'

    is_last_admin = (
        member.role == TeamMember.ROLE_ADMIN
        and not team.members.filter(role=TeamMember.ROLE_ADMIN).exclude(pk=member.pk).exists()
        and not team.members.filter(role=TeamMember.ROLE_OWNER).exists()
    )
    if is_last_admin:
        return u'You are the last admin of this team.'

    return None

@login_required
def leave_team(request, slug):
    team = get_object_or_404(Team, slug=slug)
    user = request.user

    error = _check_can_leave(team, user)
    if error:
        messages.error(request, _(error))
    else:
        member = TeamMember.objects.get(team=team, user=user)
        tm_user_pk = member.user.pk
        team_pk = member.team.pk
        member.delete()
        [application.on_member_leave(request.user, "web UI") for application in \
         member.team.applications.filter(status=Application.STATUS_APPROVED)]
            
        notifier.team_member_leave(team_pk, tm_user_pk)

        messages.success(request, _(u'You have left this team.'))
    return redirect(request.META.get('HTTP_REFERER') or team)

@permission_required('teams.change_team')
def highlight(request, slug, highlight=True):
    item = get_object_or_404(Team, slug=slug)
    item.highlight = highlight
    item.save()
    return redirect(request.META.get('HTTP_REFERER', '/'))

def _member_search_result(member, team, task_id, team_video_id, task_type, task_lang):
    result = [member.user.id, u'%s (%s)' % (member.user, member.user.username)]

    if task_id:
        task = Task.objects.not_deleted().get(team=team, pk=task_id)
        if member.has_max_tasks():
            result += [False]
        else:
            result += [can_perform_task(member.user, task)]
    elif team_video_id:
        team_video = TeamVideo.objects.get(pk=team_video_id)
        if member.has_max_tasks():
            result += [False]
        else:
            result += [can_perform_task_for(member.user, task_type, team_video, task_lang)]
    else:
        result += [None]

    return result

@render_to_json
def search_members(request, slug):
    team = Team.get(slug, request.user)
    q = request.GET.get('term', '').replace('(', '').replace(')', '')
    terms = get_terms(q)

    task_id = request.GET.get('task')
    task_type = request.GET.get('task_type')
    task_lang = request.GET.get('task_lang')
    team_video_id = request.GET.get('team_video')

    members = team.members.filter(user__is_active=True)
    for term in terms:
        members = members.filter(
            Q(user__username__icontains=term) |
            Q(user__first_name__icontains=term) |
            Q(user__last_name__icontains=term)
        )
    members = members.select_related('user')[:MAX_MEMBER_SEARCH_RESULTS]

    results = [_member_search_result(m, team, task_id, team_video_id, task_type, task_lang)
               for m in members]

    return { 'results': results }

def role_saved(request, slug):
    messages.success(request, _(u'Member saved.'))
    return_path = reverse('teams:detail_members', args=[], kwargs={'slug': slug})
    return HttpResponseRedirect(return_path)


# Tasks
def _get_or_create_workflow(team_slug, project_id, team_video_id):
    try:
        workflow = Workflow.objects.get(team__slug=team_slug, project=project_id,
                                        team_video=team_video_id)
    except Workflow.DoesNotExist:
        # We special case this because Django won't let us create new models
        # with the IDs, we need to actually pass in the Model objects for
        # the ForeignKey fields.
        #
        # Most of the time we won't need to do these three extra queries.

        team = Team.objects.get(slug=team_slug)
        project = Project.objects.get(pk=project_id) if project_id else None
        team_video = TeamVideo.objects.get(pk=team_video_id) if team_video_id else None

        workflow = Workflow(team=team, project=project, team_video=team_video)

    return workflow

def _task_languages(team, user):
    languages = filter(None, Task.objects.filter(team=team, deleted=False)
                                         .values_list('language', flat=True)
                                         .distinct())

    language_labels = dict(get_language_choices(with_empty=True))

    # TODO: Handle the team language setting here once team settings are
    # implemented.
    languages = list(set(languages))
    lang_data = []
    for l in languages:
        if language_labels.get(l):
            lang_data.append({'code': l, 'name': language_labels[l]} )
        else:
            logger.error("Failed to find language code for task", extra={
                "data": {
                    "language_code": l,
                    "supported": language_labels
                }
            })
    return lang_data

def _tasks_list(request, team, project, filters, user):
    '''List tasks for the given team, optionally filtered.

    `filters` should be an object/dict with zero or more of the following keys:

    * type: a string describing the type of task. 'Subtitle', 'Translate', etc.
    * completed: true or false
    * assignee: user ID as an integer
    * team_video: team video ID as an integer

    '''
    tasks = Task.objects.filter(team=team.id, deleted=False)

    if project:
        tasks = tasks.filter(team_video__project = project)

    if filters.get('team_video'):
        tasks = tasks.filter(team_video=filters['team_video'])

    if filters.get('completed'):
        tasks = tasks.filter(completed__isnull=False)
    else:
        tasks = tasks.filter(completed=None)

    if filters.get('language'):
        if filters['language'] != 'all':
            tasks = tasks.filter(language=filters['language'])
    elif request.user.is_authenticated() and request.user.get_languages():
        languages = [ul.language for ul in request.user.get_languages()] + ['']
        tasks = tasks.filter(language__in=languages)

    if filters.get('q'):
        terms = get_terms(filters['q'])
        for term in terms:
            tasks = tasks.filter(team_video__video__title__icontains=term)

    if filters.get('type'):
        tasks = tasks.filter(type=Task.TYPE_IDS[filters['type']])

    if filters.get('assignee'):
        assignee = filters.get('assignee')

        if assignee == 'me':
            tasks = tasks.filter(assignee=user)
        elif assignee == 'none':
            tasks = tasks.filter(assignee=None)
        elif assignee and assignee.isdigit():
            tasks = tasks.filter(assignee=int(assignee))
        elif assignee and assignee != 'anyone':
            tasks = tasks.filter(assignee=User.objects.get(username=assignee))
    else:
        tasks = tasks.filter(assignee=None)

    return tasks

def _order_tasks(request, tasks):
    sort = request.GET.get('sort', '-created')
    # Most teams won't use priorities. For those who do, that should be
    # the default sorting.
    order_clause = ["-priority"]
    if sort == 'created':
        order_clause.append('created')
    elif sort == '-created':
        order_clause.append('-created')
    elif sort == 'expires':
        tasks = tasks.exclude(expiration_date=None)
        order_clause.append('expiration_date')
    elif sort == '-expires':
        tasks = tasks.exclude(expiration_date=None)
        order_clause.append('-expiration_date')
    tasks = tasks.order_by(*order_clause)
    return tasks

def _get_task_filters(request):
    return { 'language': request.GET.get('lang'),
             'type': request.GET.get('type'),
             'team_video': request.GET.get('team_video'),
             'assignee': request.GET.get('assignee'),
             'q': request.GET.get('q'), }

def _cache_video_url(tasks):
    team_video_pks = [t.team_video_id for t in tasks]
    video_pks = Video.objects.filter(teamvideo__in=team_video_pks).values_list('id', flat=True)

    video_urls = dict([(vu.video_id, vu.effective_url) for vu in
                       VideoUrl.objects.filter(video__in=video_pks, primary=True)])

    for t in tasks:
        t.cached_video_url = video_urls.get(t.team_video.video_id)

@timefn
@render_to('teams/dashboard.html')
def dashboard(request, slug):

    team = Team.get(slug, request.user)
    user = request.user if request.user.is_authenticated() else None
    try:
        member = team.members.get(user=user)
    except TeamMember.DoesNotExist:
        member = None

    if user:
        user_languages = set([ul for ul in user.get_languages()])
        user_filter = {'assignee':str(user.id),'language':'all'}
        user_tasks = _tasks_list(request, team, None, user_filter, user).order_by('expiration_date')[0:14]
        _cache_video_url(user_tasks)
    else:
        user_languages = None
        user_tasks = None

    filters = {'assignee': 'none'}

    widget_settings = {}
    from apps.widget.rpc import add_general_settings
    add_general_settings(request, widget_settings)

    workflow = team.get_workflow()

    videos = []

    allows_tasks = workflow and workflow.allows_tasks

    if allows_tasks:

        # TED's dashboard should only show TEDTalks tasks
        # http://i.imgur.com/fjjqx.gif
        if team.slug == 'ted':
            project = Project.objects.get(team=team, slug='tedtalks')
        else:
            project = None

        tasks = _order_tasks(request,
                             _tasks_list(request, team,
                                         project, filters,
                                         user))
        tasks = tasks.select_related('team_video', 'team_video__team',
                                     'team_video__project', 'team_video__video')

        for task in chunkediter(tasks, 100):
            if member and not can_perform_task(user, task):
                continue

            task_vid = task.team_video

            if not task_vid in videos:
                task_vid.tasks = []
                videos.append(task_vid)

            vid_index = videos.index(task_vid)
            videos[vid_index].tasks.append(task)

            if len(videos) >= VIDEOS_ON_PAGE:
                break

        for video in videos:
            _cache_video_url(video.tasks)
    else:
        team_videos = team.videos.select_related("teamvideo").order_by("-teamvideo__created")[0:VIDEOS_ON_PAGE]

        if not user_languages:
            for tv in team_videos:
                videos.append(tv.teamvideo) 
        else:
            lang_list = [l.language for l in user_languages]

            for video in team_videos.all():
                subtitled_languages = (video.subtitlelanguage_set
                                                 .filter(language__in=lang_list)
                                                 .filter(is_complete=True)
                                                 .values_list("language", flat=True))
                if len(subtitled_languages) != len(user_languages):
                    tv = video.teamvideo
                    tv.languages = [l for l in user_languages if l.language not in subtitled_languages]
                    videos.append(tv)

    context = {
        'team': team,
        'member': member,
        'user_tasks': user_tasks,
        'videos': videos,
        'allows_tasks': allows_tasks,
        'can_add_video': can_add_video(team, request.user),
        'widget_settings': widget_settings
    }

    return context

@timefn
@render_to('teams/tasks.html')
def team_tasks(request, slug, project_slug=None):
    team = Team.get(slug, request.user)

    if not can_view_tasks_tab(team, request.user):
        messages.error(request, _("You cannot view this team's tasks."))
        return HttpResponseRedirect(team.get_absolute_url())

    if not project_slug:
        project_slug = request.GET.get('project')

    user = request.user if request.user.is_authenticated() else None
    member = team.members.get(user=user) if user else None
    languages = _task_languages(team, request.user)
    languages = sorted(languages, key=lambda l: l['name'])
    filters = _get_task_filters(request)
    filtered = 0

    if project_slug != '' and project_slug != None:
        if project_slug == 'any':
            project = None
        else:
            try:
                project = Project.objects.get(team=team, slug=project_slug)
            except Project.DoesNotExist:
                project = None
    else:
        # User didn't specify a project to filter on.  We use the default
        # project only if:
        #   - There was no team_video specified
        #   - The user isn't looking at their own tasks
        if (filters.get('team_video') is None and
                filters.get('assignee') != 'me'):
            project = _default_project_for_team(team)
        else:
            project = None

    tasks = _order_tasks(request,
                         _tasks_list(request, team, project, filters, user))
    tasks, pagination_info = paginate(tasks, TASKS_ON_PAGE, request.GET.get('page'))

    # We pull out the task IDs here for performance.  It's ugly, I know.
    #
    # MySQL doesn't use the ideal indexes when you try to filter and
    # select_related all the various stuff, but if you split the process into
    # two queries they'll both be fast.
    #
    # Thanks, MySQL.
    task_ids = list(tasks.values_list('id', flat=True))
    tasks = list(Task.objects.filter(id__in=task_ids).select_related(
            'team_video__video',
            'team_video__team',
            'team_video__project',
            'assignee',
            'team',
            'new_subtitle_version__subtitle_language',
            'new_subtitle_version__author'))
    tasks.sort(key=lambda t: task_ids.index(t.pk))

    if filters.get('team_video'):
        filters['team_video'] = TeamVideo.objects.get(pk=filters['team_video'])

    if filters.get('assignee'):
        if filters['assignee'] == 'me':
            filters['assignee'] = team.members.get(user=request.user)
        elif filters['assignee'] == 'none':
            filters['assignee'] == None
        elif filters['assignee'].isdigit():
            filters['assignee'] = team.members.get(user=filters['assignee'])
        elif filters['assignee'] != 'anyone':
            filters['assignee'] = team.members.get(user=User.objects.get(username=filters['assignee']))

        filtered = filtered + 1

    if filters.get('language'):
        filtered = filtered + 1

    if filters.get('type'):
        filtered = filtered + 1

    if project_slug is not None:
        filtered = filtered + 1

    widget_settings = {}
    from apps.widget.rpc import add_general_settings
    add_general_settings(request, widget_settings)

    team_video_pks = [t.team_video_id for t in tasks]
    video_pks = (Video.objects.filter(teamvideo__in=team_video_pks)
                              .values_list('id', flat=True))

    video_urls = dict([(vu.video_id, vu.effective_url) for vu in
                       VideoUrl.objects.filter(video__in=video_pks,
                                               primary=True)])

    for t in tasks:
        t.cached_video_url = video_urls.get(t.team_video.video_id)

    context = {
        'team': team,
        'project': project, # TODO: Review
        'user_can_delete_tasks': can_delete_tasks(team, request.user),
        'user_can_assign_tasks': can_assign_tasks(team, request.user),
        'assign_form': TaskAssignForm(team, member),
        'languages': languages,
        'tasks': tasks,
        'filters': filters,
        'widget_settings': widget_settings,
        'filtered': filtered,
        'member': member,
        'project_choices': team.project_set.exclude(name='_root'),
    }

    context.update(pagination_info)

    return context

@render_to('teams/create_task.html')
def create_task(request, slug, team_video_pk):
    team = get_object_or_404(Team, slug=slug)
    team_video = get_object_or_404(TeamVideo, pk=team_video_pk, team=team)
    can_assign = can_assign_tasks(team, request.user, team_video.project)

    if request.POST:
        form = TaskCreateForm(request.user, team, team_video, request.POST)

        if form.is_valid():
            task = form.save(commit=False)

            task.team = team
            task.team_video = team_video

            task.set_expiration()

            if task.type == Task.TYPE_IDS['Subtitle']:
                languages_with_versions = list(
                    task.team_video.video.newsubtitlelanguage_set
                                         .having_versions())

                if not languages_with_versions:
                    task.language = ''
                else:
                    # There should never be more than one language with
                    # subtitles for a video eligible for a transcribe task.  If
                    # for some reason there is, we'll just take the first one
                    # the DB decides to give us.
                    sl = languages_with_versions[0]
                    task.language = sl.language_code
                    task.new_subtitle_version = sl.get_tip()

            if task.type in [Task.TYPE_IDS['Review'], Task.TYPE_IDS['Approve']]:
                task.approved = Task.APPROVED_IDS['In Progress']
                task.new_subtitle_version = task.team_video.video.latest_version(language_code=task.language)

            task.save()
            notifier.team_task_assigned.delay(task.pk)
            return HttpResponseRedirect(reverse('teams:team_tasks', args=[],
                                                kwargs={'slug': team.slug}))
    else:
        form = TaskCreateForm(request.user, team, team_video)

    subtitlable = json.dumps(can_create_task_subtitle(team_video, request.user))
    translatable_languages = json.dumps(can_create_task_translate(team_video, request.user))

    language_choices = json.dumps(get_language_choices(True))

    return { 'form': form, 'team': team, 'team_video': team_video,
             'translatable_languages': translatable_languages,
             'language_choices': language_choices,
             'subtitlable': subtitlable,
             'can_assign': can_assign, }

@login_required
def perform_task(request, slug=None, task_pk=None):
    task_pk = task_pk or request.POST.get('task_id')

    task = get_object_or_404(Task, pk=task_pk)

    if slug:
        team = get_object_or_404(Team,slug=slug)
        if task.team != team:
            return HttpResponseForbidden(_(u'You are not allowed to perform this task.'))

    if not can_perform_task(request.user, task):
        return HttpResponseForbidden(_(u'You are not allowed to perform this task.'))

    task.assignee = request.user
    task.save()

    # ... perform task ...
    return HttpResponseRedirect(task.get_perform_url())

def _delete_subtitle_version(version):
    sl = version.subtitle_language
    n = version.version_number

    # "Delete" this specific version...
    version.visibility_override = 'private'
    version.save()

    # We also want to "delete" all draft subs leading up to this version.
    previous_versions = (sl.subtitleversion_set.filter(version_number__lt=n)
                                               .order_by('-version_number'))
    for v in previous_versions:
        if v.is_public():
            break
        v.visibility_override = 'private'
        v.save()


def delete_task(request, slug):
    '''Mark a task as deleted.

    The task will not be physically deleted from the database, but will be
    flagged and won't appear in further task listings.

    '''
    team = get_object_or_404(Team, slug=slug)
    next = request.POST.get('next', reverse('teams:team_tasks', args=[],
                                            kwargs={'slug': slug}))

    form = TaskDeleteForm(team, request.user, data=request.POST)
    if form.is_valid():
        task = form.cleaned_data['task']
        video = task.team_video.video
        task.deleted = True

        if task.subtitle_version:
            if form.cleaned_data['discard_subs']:
                _delete_subtitle_version(task.subtitle_version)
                task.subtitle_version = None

            if task.get_type_display() in ['Review', 'Approve']:
                # TODO: Handle subtitle/translate tasks here too?
                if not form.cleaned_data['discard_subs'] and task.subtitle_version:
                    task.new_subtitle_version.visibility_override = 'public'
                    task.new_subtitle_version.save()
                    metadata_manager.update_metadata(video.pk)

        task.save()

        messages.success(request, _('Task deleted.'))
    else:
        messages.error(request, _('You cannot delete this task.'))

    return HttpResponseRedirect(next)

def assign_task(request, slug):
    '''Assign a task to the given user, or unassign it if null/None.'''
    team = get_object_or_404(Team, slug=slug)
    next = request.POST.get('next', reverse('teams:team_tasks', args=[], kwargs={'slug': slug}))

    form = TaskAssignForm(team, request.user, data=request.POST)
    if form.is_valid():
        task = form.cleaned_data['task']
        assignee = form.cleaned_data['assignee']

        if task.assignee == request.user:
            was_mine = True
        else:
            was_mine = False

        task.assignee = assignee
        task.set_expiration()
        task.save()
        notifier.team_task_assigned.delay(task.pk)

        if task.assignee is None and was_mine:
            messages.success(request, _('Task declined.'))
        else:
            messages.success(request, _('Task assigned.'))
    else:
        messages.error(request, _('You cannot assign this task.'))

    return HttpResponseRedirect(next)

@render_to_json
@login_required
def assign_task_ajax(request, slug):
    '''Assign a task to the given user, or unassign it if null/None.'''
    team = get_object_or_404(Team, slug=slug)

    form = TaskAssignForm(team, request.user, data=request.POST)
    if form.is_valid():
        task = form.cleaned_data['task']
        assignee = form.cleaned_data['assignee']

        task.assignee = assignee
        task.set_expiration()
        task.save()
        notifier.team_task_assigned.delay(task.pk)

        return { 'success': True }
    else:
        return HttpResponseForbidden(_(u'Invalid assignment attempt.'))

@login_required
def upload_draft(request, slug, video_id):
    if request.POST:
        video = Video.objects.get(video_id=video_id)
        form = TaskUploadForm(request.POST, request.FILES,
                              user=request.user, video=video)

        if form.is_valid():
            form.save()
            messages.success(request, _(u"Draft uploaded successfully."))
        else:
            for key, value in form.errors.items():
                messages.error(request, '\n'.join([force_unicode(i) for i in value]))

        return HttpResponseRedirect(reverse('teams:team_tasks', args=[],
                                            kwargs={'slug': slug}))
    else:
        return HttpResponseBadRequest()

# copied a lot of those from widget/views.py:download_subtitles
# we need to make them share some code. for sure.
def download_draft(request, slug, task_pk, type="srt"):
    task = Task.objects.get(pk=task_pk)
    team = get_object_or_404(Team,slug=slug)

    if task.team != team:
        return HttpResponseForbidden(_(u'You are not allowed to download this transcript.'))

    if type not in babelsubs.get_available_formats():
        raise Http404

    subtitle_version = task.get_subtitle_version()

    subtitles = babelsubs.to(subtitle_version.get_subtitles(), type)
    response = HttpResponse(unicode(subtitles), mimetype="text/plain")
    original_filename = '%s.%s' % (subtitle_version.video.lang_filename(task.language), type)

    if not 'HTTP_USER_AGENT' in request.META or u'WebKit' in request.META['HTTP_USER_AGENT']:
        # Safari 3.0 and Chrome 2.0 accepts UTF-8 encoded string directly.
        filename_header = 'filename=%s' % original_filename.encode('utf-8')
    elif u'MSIE' in request.META['HTTP_USER_AGENT']:
        try:
            original_filename.encode('ascii')
        except UnicodeEncodeError:
            original_filename = 'subtitles.%s' % type

        filename_header = 'filename=%s' % original_filename
    else:
        # For others like Firefox, we follow RFC2231 (encoding extension in HTTP headers).
        filename_header = 'filename*=UTF-8\'\'%s' % iri_to_uri(original_filename.encode('utf-8'))

    response['Content-Disposition'] = 'attachment; ' + filename_header

    return response


# Projects
def project_list(request, slug):
    team = get_object_or_404(Team, slug=slug)
    projects = Project.objects.for_team(team)
    return render_to_response("teams/project_list.html", {
        "team":team,
        "projects": projects
    }, RequestContext(request))

@render_to('teams/settings-projects-add.html')
@login_required
def add_project(request, slug):
    team = Team.get(slug, request.user)

    if request.POST:
        form = ProjectForm(request.POST)
        workflow_form = WorkflowForm(request.POST)

        if form.is_valid() and workflow_form.is_valid():

            if team.project_set.filter(slug=pan_slugify(form.cleaned_data['name'])).exists():
                messages.error(request, _(u"There's already a project with this name"))
            else:
                project = form.save(commit=False)
                project.team = team
                project.save()

                if project.workflow_enabled:
                    workflow = workflow_form.save(commit=False)
                    workflow.team = team
                    workflow.project = project
                    workflow.save()

                messages.success(request, _(u'Project added.'))
                return HttpResponseRedirect(
                        reverse('teams:settings_projects', args=[], kwargs={'slug': slug}))
    else:
        form = ProjectForm()
        workflow_form = WorkflowForm()

    return { 'team': team, 'form': form, 'workflow_form': workflow_form, }

@render_to('teams/settings-projects-edit.html')
@login_required
def edit_project(request, slug, project_slug):
    team = Team.get(slug, request.user)
    project = Project.objects.get(slug=project_slug, team=team)
    project_list_url = reverse('teams:settings_projects', args=[], kwargs={'slug': slug})

    if project.is_default_project:
        messages.error(request, _(u'You cannot edit that project.'))
        return HttpResponseRedirect(project_list_url)

    try:
        workflow = Workflow.objects.get(team=team, project=project)
    except Workflow.DoesNotExist:
        workflow = None

    if request.POST:
        if request.POST.get('delete', None) == 'Delete':
            project.delete()
            messages.success(request, _(u'Project deleted.'))
            return HttpResponseRedirect(project_list_url)
        else:
            form = ProjectForm(request.POST, instance=project)
            workflow_form = WorkflowForm(request.POST, instance=workflow)

            # if the project doesn't have workflow enabled, the workflow form
            # is going to fail to validate (workflow is None)
            # there's probably a better way of doing this...
            if form.is_valid() and workflow_form.is_valid if project.workflow_enabled else form.is_valid():
                form.save()

                if project.workflow_enabled:
                    workflow = workflow_form.save(commit=False)
                    workflow.team = team
                    workflow.project = project
                    workflow.save()

                messages.success(request, _(u'Project saved.'))
                return HttpResponseRedirect(project_list_url)

    else:
        form = ProjectForm(instance=project)
        workflow_form = WorkflowForm(instance=workflow)

    return { 'team': team, 'project': project, 'form': form, 'workflow_form': workflow_form, }

@render_to('teams/_third-party-accounts.html')
@login_required
def third_party_accounts(request, slug):
    from accountlinker.views import _generate_youtube_oauth_request_link
    team = get_object_or_404(Team, slug=slug)
    if not can_change_team_settings(team, request.user):
        messages.error(request, _(u'You do not have permission to edit this team.'))
        return HttpResponseRedirect(team.get_absolute_url())

    new_youtube_url = _generate_youtube_oauth_request_link(
            json.dumps({'team': team.pk}))
    linked_accounts = team.third_party_accounts.all()
    return {
        "team":team,
        "new_youtube_url": new_youtube_url,
        "linked_accounts": linked_accounts,
    }

@login_required
def sync_third_party_account(request, slug, account_id):
    team = get_object_or_404(Team, slug=slug)
    if not can_change_team_settings(team, request.user):
        messages.error(request, _(u'You do not have permission to edit this team.'))
        return HttpResponseRedirect(team.get_absolute_url())

    team.third_party_accounts.get(pk=account_id)
    for video in team.videos.all():
        version = video.latest_version()
        if version is not None:
            ThirdPartyAccount.objects.mirror_on_third_party(
                    version.video, version.language, UPDATE_VERSION_ACTION,
                    version)
    messages.success(request, _(u'Successfully synced subtitles.'))
    return HttpResponseRedirect(reverse('teams:third-party-accounts',
        kwargs={'slug': team.slug}))


# Unpublishing
def _create_task_after_unpublishing(subtitle_version):
    team_video = subtitle_version.language.video.get_team_video()
    lang = subtitle_version.language.language

    # If there's already an open task for this language we don't need another.
    open_task_exists = team_video.task_set.incomplete().filter(language=lang).exists()

    if open_task_exists:
        return None

    workflow = Workflow.get_for_team_video(team_video)
    if workflow.approve_allowed:
        type = Task.TYPE_IDS['Approve']
        can_do = can_approve
    else:
        type = Task.TYPE_IDS['Review']
        can_do = can_review

    # Try to guess the appropriate assignee by looking at the last task.
    last_task = (team_video.task_set.complete().filter(language=lang, type=type)
                                               .order_by('-completed')
                                               [:1])
    assignee = None
    if last_task:
        candidate = last_task[0].assignee
        if candidate and can_do(team_video, candidate, lang):
            assignee = candidate

    task = Task(team=team_video.team, team_video=team_video,
                assignee=assignee, language=lang, type=type,
                subtitle_version=subtitle_version)
    task.set_expiration()
    task.save()

    return task

def _propagate_unpublish_to_external_services(language_pk, language_code, video):
    """Push the 'unpublishing' of subs to third-party providers for the given language.

    The unpublishing must be fully complete before this function is called.

    """
    try:
        language = SubtitleLanguage.objects.get(pk=language_pk)
    except SubtitleLanguage.DoesNotExist:
        delete_captions_in_original_service_by_code.delay(language_code, video.pk)
        return

    # Find the latest public version to determine what kind of third-party call
    # we need to make.
    latest_version = language.latest_version(public_only=True)

    if latest_version:
        # There's a latest version that's still public, so third-party services
        # should use that one.
        upload_subtitles_to_original_service.delay(latest_version.pk)
    else:
        # There's no latest version that's still public, but we know the
        # language still exists.
        #
        # This means that all of the subs in the language have been unpublished
        # and are awaiting moderation.
        #
        # In this case we should delete the subs from the external service
        # entirely, since we know that all the subs we have are bad.
        delete_captions_in_original_service.delay(language_pk)

def _propagate_unpublish_to_tasks(team_video, language_pk, language_code):
    """Push the 'unpublishing' of a language to any tasks applying to it.

    The unpublishing must be fully complete before this function is called.

    """
    try:
        language = SubtitleLanguage.objects.get(pk=language_pk)
        if language and language.latest_version(public_only=False):
            # Don't kill any tasks if there are still versions remaining.
            return
    except SubtitleLanguage.DoesNotExist:
        pass

    tasks_to_delete = team_video.task_set.not_deleted()

    # If there is still no original language left, we can just delete all the
    # tasks for this video because someone deleted everything.
    #
    # If there *is* an original language left, we just delete tasks for the
    # languages that were unpublished.
    if team_video.video.subtitle_language():
        tasks_to_delete = tasks_to_delete.filter(language=language_code)

    tasks_to_delete.update(deleted=True)

def unpublish(request, slug):
    team = get_object_or_404(Team, slug=slug)

    form = UnpublishForm(request.user, team, request.POST)
    if not form.is_valid():
        messages.error(request, _(u'Invalid unpublishing request.\nErrors:\n') + '\n'.join(flatten_errorlists(form.errors)))
        return HttpResponseRedirect(request.POST.get('next', team.get_absolute_url()))

    version = form.cleaned_data['subtitle_version']
    team_video = version.language.video.get_team_video()
    video = version.language.video
    scope = form.cleaned_data['scope']
    should_delete = form.cleaned_data['should_delete']
    language = version.language

    results = []
    if scope == 'version':
        results.append([version.language.pk, version.language.language,
                        version.unpublish(delete=should_delete)])
    elif scope == 'dependents':
        translations = list(SubtitleLanguage.objects.filter(video=language.video,
                                                            standard_language=language,
                                                            is_forked=False))
        for l in [language] + translations:
            results.append([l.pk, l.language,
                            l.unpublish(delete=should_delete)])
    else:
        assert False, 'Invalid scope.'

    for language_pk, language_code, version_for_task in results:
        _propagate_unpublish_to_external_services(language_pk, language_code, video)
        _propagate_unpublish_to_tasks(team_video, language_pk, language_code)

        if version_for_task:
            _create_task_after_unpublishing(version_for_task)

    metadata_manager.update_metadata(team_video.video.pk)
    update_one_team_video(team_video.pk)

    messages.success(request, _(u'Successfully unpublished subtitles.'))
    api_subtitles_rejected.send(version)
    return HttpResponseRedirect(request.POST.get('next', team.get_absolute_url()))

@login_required
def auto_captions_status(request, slug):
    """
    Prints a simple table of partner status for captions, this should
    should be used internally (as a cvs file with tab delimiters)
    """
    buffer = []
    team = get_object_or_404(Team, slug=slug)
    if not team.is_member(request.user):
        return  HttpResponseForbidden("Not allowed")
    buffer.append( "Video\tproject\tURL\tstatus\tjob_id\ttask_id\tcreated on\tcompleted on")
    for tv in team.teamvideo_set.all().select_related("job", "project", "video"):
        jobs = tv.job_set.all()
        extra = ""
        if jobs.exists():
            j = jobs[0]
            extra = "%s\t%s\t%s\t%s\t%s" % (j.status, j.job_id, j.task_id, j.created_on, j.completed_on)
        url = "%s://%s%s" % (DEFAULT_PROTOCOL, Site.objects.get_current().domain, tv.video.get_absolute_url())
        buffer.append( "Video:%s\t %s\t%s\t %s" % (tv.video.title,tv.project.name, url, extra))
    response =  HttpResponse( "\n".join(buffer), content_type="text/csv")
    response['Content-Disposition'] = 'filename=team-status.csv'
    return response


# Billing
@staff_member_required
def billing(request):
    user = request.user

    if not DEV and not (user.is_superuser and user.is_active):
        raise Http404

    if request.method == 'POST':
        form = ChooseTeamForm(request.POST)
        if form.is_valid():
            team = form.cleaned_data.get('team')
            start_date = form.cleaned_data.get('start_date')
            end_date = form.cleaned_data.get('end_date')

            report = BillingReport.objects.create(team=team,
                    start_date=start_date, end_date=end_date)

            process_billing_report.delay(report.pk)

    else:
        form = ChooseTeamForm()

    reports = BillingReport.objects.all().order_by('-pk')

    return render_to_response('teams/billing/choose.html', {
        'form': form,
        'reports': reports
    }, RequestContext(request))<|MERGE_RESOLUTION|>--- conflicted
+++ resolved
@@ -18,14 +18,9 @@
 import logging
 import random
 
-<<<<<<< HEAD
-import babelsubs
-from django.db import transaction
-=======
 import teams.moderation_const as MODERATION
 import widget
 from accountlinker.models import ThirdPartyAccount
->>>>>>> 93f6d4c6
 from django.conf import settings
 from django.contrib import messages
 from django.contrib.admin.views.decorators import staff_member_required
@@ -51,17 +46,9 @@
     AddTeamVideosFromFeedForm, TaskAssignForm, SettingsForm, TaskCreateForm,
     PermissionsForm, WorkflowForm, InviteForm, TaskDeleteForm,
     GuidelinesMessagesForm, RenameableSettingsForm, ProjectForm, LanguagesForm,
-    UnpublishForm, MoveTeamVideoForm, TaskUploadForm, ChooseTeamForm
+    UnpublishForm, MoveTeamVideoForm, UploadDraftForm, ChooseTeamForm
 )
-<<<<<<< HEAD
-from teams.models import (
-    Team, TeamMember, Invite, Application, TeamVideo, Task, Project, Workflow,
-    Setting, TeamLanguagePreference, InviteExpiredException, BillingReport,
-    ApplicationInvalidException
-)
-=======
 from teams.models import Team, TeamMember, Invite, Application, TeamVideo, Task, Project, Workflow, Setting, TeamLanguagePreference, InviteExpiredException, BillingReport, ApplicationInvalidException
->>>>>>> 93f6d4c6
 from teams.permissions import (
     can_add_video, can_assign_role, can_assign_tasks, can_create_task_subtitle,
     can_create_task_translate, can_view_tasks_tab, can_invite,
@@ -76,17 +63,6 @@
     update_video_moderation, update_one_team_video, update_video_public_field,
     invalidate_video_visibility_caches, process_billing_report
 )
-<<<<<<< HEAD
-from apps.videos.tasks import video_changed_tasks
-from utils import render_to, render_to_json, DEFAULT_PROTOCOL
-from utils.forms import flatten_errorlists
-from utils.metrics import time as timefn
-from utils.panslugify import pan_slugify
-from utils.searching import get_terms
-from utils.translation import get_language_choices, languages_with_labels
-from videos.types import UPDATE_VERSION_ACTION
-=======
->>>>>>> 93f6d4c6
 from videos import metadata_manager
 from videos.models import Action, VideoUrl, SubtitleLanguage, Video
 from videos.tasks import (
@@ -95,10 +71,6 @@
 )
 from videos.types import UPDATE_VERSION_ACTION
 from widget.rpc import add_general_settings
-<<<<<<< HEAD
-from widget.views import base_widget_params
-from raven.contrib.django.models import client
-=======
 from widget.srt_subs import GenerateSubtitlesHandler
 from widget.views import base_widget_params
 
@@ -112,7 +84,6 @@
 from utils.panslugify import pan_slugify
 from utils.searching import get_terms
 from utils.translation import get_language_choices, languages_with_labels
->>>>>>> 93f6d4c6
 
 
 logger = logging.getLogger("teams.views")
@@ -433,8 +404,6 @@
             return None
     else:
         return None
-
-
 # Videos
 @timefn
 @render_to('teams/videos-list.html')
@@ -725,7 +694,7 @@
     action_ids = list(action_ids)
 
     activity_list = list(Action.objects.filter(id__in=action_ids).select_related(
-            'video', 'user', 'new_language', 'new_language__video'
+            'video', 'user', 'language', 'language__video'
     ).order_by())
     activity_list.sort(key=lambda a: action_ids.index(a.pk))
 
@@ -1334,8 +1303,8 @@
             'team_video__project',
             'assignee',
             'team',
-            'new_subtitle_version__subtitle_language',
-            'new_subtitle_version__author'))
+            'subtitle_version__language__standard_language',
+            'subtitle_version__user'))
     tasks.sort(key=lambda t: task_ids.index(t.pk))
 
     if filters.get('team_video'):
@@ -1367,12 +1336,10 @@
     add_general_settings(request, widget_settings)
 
     team_video_pks = [t.team_video_id for t in tasks]
-    video_pks = (Video.objects.filter(teamvideo__in=team_video_pks)
-                              .values_list('id', flat=True))
+    video_pks = Video.objects.filter(teamvideo__in=team_video_pks).values_list('id', flat=True)
 
     video_urls = dict([(vu.video_id, vu.effective_url) for vu in
-                       VideoUrl.objects.filter(video__in=video_pks,
-                                               primary=True)])
+                       VideoUrl.objects.filter(video__in=video_pks, primary=True)])
 
     for t in tasks:
         t.cached_video_url = video_urls.get(t.team_video.video_id)
@@ -1389,6 +1356,7 @@
         'widget_settings': widget_settings,
         'filtered': filtered,
         'member': member,
+        'upload_draft_form': UploadDraftForm(user=request.user),
         'project_choices': team.project_set.exclude(name='_root'),
     }
 
@@ -1414,24 +1382,12 @@
             task.set_expiration()
 
             if task.type == Task.TYPE_IDS['Subtitle']:
-                languages_with_versions = list(
-                    task.team_video.video.newsubtitlelanguage_set
-                                         .having_versions())
-
-                if not languages_with_versions:
-                    task.language = ''
-                else:
-                    # There should never be more than one language with
-                    # subtitles for a video eligible for a transcribe task.  If
-                    # for some reason there is, we'll just take the first one
-                    # the DB decides to give us.
-                    sl = languages_with_versions[0]
-                    task.language = sl.language_code
-                    task.new_subtitle_version = sl.get_tip()
-
+                task.language = ''
+
+            # TODO: Remove this?
             if task.type in [Task.TYPE_IDS['Review'], Task.TYPE_IDS['Approve']]:
                 task.approved = Task.APPROVED_IDS['In Progress']
-                task.new_subtitle_version = task.team_video.video.latest_version(language_code=task.language)
+                task.subtitle_version = task.team_video.video.latest_version(language_code=task.language)
 
             task.save()
             notifier.team_task_assigned.delay(task.pk)
@@ -1472,22 +1428,21 @@
     return HttpResponseRedirect(task.get_perform_url())
 
 def _delete_subtitle_version(version):
-    sl = version.subtitle_language
-    n = version.version_number
-
-    # "Delete" this specific version...
-    version.visibility_override = 'private'
-    version.save()
-
-    # We also want to "delete" all draft subs leading up to this version.
-    previous_versions = (sl.subtitleversion_set.filter(version_number__lt=n)
-                                               .order_by('-version_number'))
-    for v in previous_versions:
-        if v.is_public():
+    sl = version.language
+    n = version.version_no
+
+    # Delete this specific version...
+    version.delete()
+
+    # We also want to delete all draft subs leading up to this version.
+    for v in sl.subtitleversion_set.filter(version_no__lt=n).order_by('-version_no'):
+        if v.is_public:
             break
-        v.visibility_override = 'private'
-        v.save()
-
+        v.delete()
+
+    # And if we've deleted everything in the language, we can delete the language as well.
+    if not sl.subtitleversion_set.exists():
+        sl.delete()
 
 def delete_task(request, slug):
     '''Mark a task as deleted.
@@ -1497,8 +1452,7 @@
 
     '''
     team = get_object_or_404(Team, slug=slug)
-    next = request.POST.get('next', reverse('teams:team_tasks', args=[],
-                                            kwargs={'slug': slug}))
+    next = request.POST.get('next', reverse('teams:team_tasks', args=[], kwargs={'slug': slug}))
 
     form = TaskDeleteForm(team, request.user, data=request.POST)
     if form.is_valid():
@@ -1514,8 +1468,8 @@
             if task.get_type_display() in ['Review', 'Approve']:
                 # TODO: Handle subtitle/translate tasks here too?
                 if not form.cleaned_data['discard_subs'] and task.subtitle_version:
-                    task.new_subtitle_version.visibility_override = 'public'
-                    task.new_subtitle_version.save()
+                    task.subtitle_version.moderation_status = MODERATION.APPROVED
+                    task.subtitle_version.save()
                     metadata_manager.update_metadata(video.pk)
 
         task.save()
@@ -1576,21 +1530,40 @@
         return HttpResponseForbidden(_(u'Invalid assignment attempt.'))
 
 @login_required
-def upload_draft(request, slug, video_id):
+@transaction.commit_manually
+def upload_draft(request, slug):
+
     if request.POST:
-        video = Video.objects.get(video_id=video_id)
-        form = TaskUploadForm(request.POST, request.FILES,
-                              user=request.user, video=video)
-
-        if form.is_valid():
-            form.save()
-            messages.success(request, _(u"Draft uploaded successfully."))
+        form = UploadDraftForm(request.user, request.POST, request.FILES)
+
+        try:
+            is_valid = form.is_valid()
+        except Exception, e:
+            client.create_from_exception()
+            messages.error(u"Sorry, there was a problem while uploading your draft. Care to try again?")
+            transaction.rollback()
+            is_valid = False
+
+        if is_valid:
+            try:
+                form.save()
+            except Exception, e:
+                messages.error(request, unicode(e))
+                transaction.rollback()
+                client.create_from_exception()
+            else:
+                messages.success(request, _(u"Draft uploaded successfully."))
+                transaction.commit()
         else:
             for key, value in form.errors.items():
-                messages.error(request, '\n'.join([force_unicode(i) for i in value]))
-
-        return HttpResponseRedirect(reverse('teams:team_tasks', args=[],
-                                            kwargs={'slug': slug}))
+                messages.error(request, _('/n'.join([force_unicode(i) for i in value])))
+
+            transaction.rollback()
+
+        if transaction.is_dirty():
+            transaction.rollback()
+
+        return HttpResponseRedirect(reverse('teams:team_tasks', args=[], kwargs={'slug': slug}))
     else:
         return HttpResponseBadRequest()
 
@@ -1603,14 +1576,14 @@
     if task.team != team:
         return HttpResponseForbidden(_(u'You are not allowed to download this transcript.'))
 
-    if type not in babelsubs.get_available_formats():
+    if type not in GenerateSubtitlesHandler:
         raise Http404
 
     subtitle_version = task.get_subtitle_version()
 
-    subtitles = babelsubs.to(subtitle_version.get_subtitles(), type)
-    response = HttpResponse(unicode(subtitles), mimetype="text/plain")
-    original_filename = '%s.%s' % (subtitle_version.video.lang_filename(task.language), type)
+    subtitle = GenerateSubtitlesHandler[type].create(subtitle_version)
+    response = HttpResponse(unicode(subtitle), mimetype="text/plain")
+    original_filename = '%s.%s' % (subtitle_version.video.lang_filename(task.language), subtitle.file_type)
 
     if not 'HTTP_USER_AGENT' in request.META or u'WebKit' in request.META['HTTP_USER_AGENT']:
         # Safari 3.0 and Chrome 2.0 accepts UTF-8 encoded string directly.
@@ -1619,7 +1592,7 @@
         try:
             original_filename.encode('ascii')
         except UnicodeEncodeError:
-            original_filename = 'subtitles.%s' % type
+            original_filename = 'subtitles.' + subtitle.file_type
 
         filename_header = 'filename=%s' % original_filename
     else:
