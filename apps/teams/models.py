# Amara, universalsubtitles.org
#
# Copyright (C) 2012 Participatory Culture Foundation
#
# This program is free software: you can redistribute it and/or modify
# it under the terms of the GNU Affero General Public License as
# published by the Free Software Foundation, either version 3 of the
# License, or (at your option) any later version.
#
# This program is distributed in the hope that it will be useful,
# but WITHOUT ANY WARRANTY; without even the implied warranty of
# MERCHANTABILITY or FITNESS FOR A PARTICULAR PURPOSE.  See the
# GNU Affero General Public License for more details.
#
# You should have received a copy of the GNU Affero General Public License
# along with this program.  If not, see
# http://www.gnu.org/licenses/agpl-3.0.html.
import datetime
import logging
import csv

from django.conf import settings
from django.contrib.contenttypes.models import ContentType
from django.contrib.sites.models import Site
from django.core.exceptions import ValidationError
from django.core.urlresolvers import reverse
from django.core.files import File
from django.db import models
from django.db.models.signals import post_save, post_delete, pre_delete
from django.http import Http404
from django.template.loader import render_to_string
from django.utils.translation import ugettext_lazy as _
from haystack import site
from haystack.query import SQ

import teams.moderation_const as MODERATION
from apps.comments.models import Comment
from auth.models import CustomUser as User
from auth.providers import get_authentication_provider
from messages import tasks as notifier
from teams.moderation_const import WAITING_MODERATION, UNMODERATED, APPROVED
from teams.permissions_const import (
    TEAM_PERMISSIONS, PROJECT_PERMISSIONS, ROLE_OWNER, ROLE_ADMIN, ROLE_MANAGER,
    ROLE_CONTRIBUTOR
)
from videos.tasks import upload_subtitles_to_original_service
from teams.tasks import update_one_team_video
from utils import DEFAULT_PROTOCOL
from utils.amazon import S3EnabledImageField, S3EnabledFileField
from utils.panslugify import pan_slugify
from utils.searching import get_terms
from videos.models import Video, SubtitleLanguage, SubtitleVersion

from functools import partial

logger = logging.getLogger(__name__)

ALL_LANGUAGES = [(val, _(name))for val, name in settings.ALL_LANGUAGES]


# Teams
class TeamManager(models.Manager):
    def get_query_set(self):
        """Return a QS of all non-deleted teams."""
        return super(TeamManager, self).get_query_set().filter(deleted=False)

    def for_user(self, user):
        """Return a QS of all the (non-deleted) teams visible for the given user."""
        if user.is_authenticated():
            return self.get_query_set().filter(
                    models.Q(is_visible=True) |
                    models.Q(members__user=user)
            ).distinct()
        else:
            return self.get_query_set().filter(is_visible=True)

class Team(models.Model):
    APPLICATION = 1
    INVITATION_BY_MANAGER = 2
    INVITATION_BY_ALL = 3
    OPEN = 4
    INVITATION_BY_ADMIN = 5
    MEMBERSHIP_POLICY_CHOICES = (
            (OPEN, _(u'Open')),
            (APPLICATION, _(u'Application')),
            (INVITATION_BY_ALL, _(u'Invitation by any team member')),
            (INVITATION_BY_MANAGER, _(u'Invitation by manager')),
            (INVITATION_BY_ADMIN, _(u'Invitation by admin')),
            )

    VP_MEMBER = 1
    VP_MANAGER = 2
    VP_ADMIN = 3
    VIDEO_POLICY_CHOICES = (
        (VP_MEMBER, _(u'Any team member')),
        (VP_MANAGER, _(u'Managers and admins')),
        (VP_ADMIN, _(u'Admins only'))
    )

    TASK_ASSIGN_CHOICES = (
            (10, 'Any team member'),
            (20, 'Managers and admins'),
            (30, 'Admins only'),
            )
    TASK_ASSIGN_NAMES = dict(TASK_ASSIGN_CHOICES)
    TASK_ASSIGN_IDS = dict([choice[::-1] for choice in TASK_ASSIGN_CHOICES])

    SUBTITLE_CHOICES = (
            (10, 'Anyone'),
            (20, 'Any team member'),
            (30, 'Only managers and admins'),
            (40, 'Only admins'),
            )
    SUBTITLE_NAMES = dict(SUBTITLE_CHOICES)
    SUBTITLE_IDS = dict([choice[::-1] for choice in SUBTITLE_CHOICES])

    name = models.CharField(_(u'name'), max_length=250, unique=True)
    slug = models.SlugField(_(u'slug'), unique=True)
    description = models.TextField(_(u'description'), blank=True, help_text=_('All urls will be converted to links. Line breaks and HTML not supported.'))

    logo = S3EnabledImageField(verbose_name=_(u'logo'), blank=True, upload_to='teams/logo/', thumb_options=dict(autocrop=True, upscale=True))
    is_visible = models.BooleanField(_(u'publicly Visible?'), default=True)
    videos = models.ManyToManyField(Video, through='TeamVideo',  verbose_name=_('videos'))
    users = models.ManyToManyField(User, through='TeamMember', related_name='teams', verbose_name=_('users'))

    # these allow unisubs to do things on user's behalf such as uploding subs to Youtub
    third_party_accounts = models.ManyToManyField("accountlinker.ThirdPartyAccount",  related_name='tseams', verbose_name=_('third party accounts'))

    points = models.IntegerField(default=0, editable=False)
    applicants = models.ManyToManyField(User, through='Application', related_name='applicated_teams', verbose_name=_('applicants'))
    created = models.DateTimeField(auto_now_add=True)
    highlight = models.BooleanField(default=False)
    video = models.ForeignKey(Video, null=True, blank=True, related_name='intro_for_teams', verbose_name=_(u'Intro Video'))
    application_text = models.TextField(blank=True)
    page_content = models.TextField(_(u'Page content'), blank=True, help_text=_(u'You can use markdown. This will replace Description.'))
    is_moderated = models.BooleanField(default=False)
    header_html_text = models.TextField(blank=True, default='', help_text=_(u"HTML that appears at the top of the teams page."))
    last_notification_time = models.DateTimeField(editable=False, default=datetime.datetime.now)

    auth_provider_code = models.CharField(_(u'authentication provider code'),
            max_length=24, blank=True, default="")

    # Enabling Features
    projects_enabled = models.BooleanField(default=False)
    workflow_enabled = models.BooleanField(default=False)

    # Policies and Permissions
    membership_policy = models.IntegerField(_(u'membership policy'),
            choices=MEMBERSHIP_POLICY_CHOICES,
            default=OPEN)
    video_policy = models.IntegerField(_(u'video policy'),
            choices=VIDEO_POLICY_CHOICES,
            default=VP_MEMBER)
    task_assign_policy = models.IntegerField(_(u'task assignment policy'),
            choices=TASK_ASSIGN_CHOICES,
            default=TASK_ASSIGN_IDS['Any team member'])
    subtitle_policy = models.IntegerField(_(u'subtitling policy'),
            choices=SUBTITLE_CHOICES,
            default=SUBTITLE_IDS['Anyone'])
    translate_policy = models.IntegerField(_(u'translation policy'),
            choices=SUBTITLE_CHOICES,
            default=SUBTITLE_IDS['Anyone'])
    max_tasks_per_member = models.PositiveIntegerField(_(u'maximum tasks per member'),
            default=None, null=True, blank=True)
    task_expiration = models.PositiveIntegerField(_(u'task expiration (days)'),
            default=None, null=True, blank=True)

    deleted = models.BooleanField(default=False)
    partner = models.ForeignKey('Partner', null=True, blank=True,
            related_name='teams')

    objects = TeamManager()
    all_objects = models.Manager() # For accessing deleted teams, if necessary.

    class Meta:
        ordering = ['name']
        verbose_name = _(u'Team')
        verbose_name_plural = _(u'Teams')


    def save(self, *args, **kwargs):
        creating = self.pk is None
        super(Team, self).save(*args, **kwargs)
        if creating:
            # make sure we create a default project
            self.default_project

    def __unicode__(self):
        return self.name or self.slug

    def render_message(self, msg):
        """Return a string of HTML represention a team header for a notification.

        TODO: Get this out of the model and into a templatetag or something.

        """
        author_page = msg.author.get_absolute_url() if msg.author else ''
        context = {
            'team': self,
            'msg': msg,
            'author': msg.author,
            'author_page': author_page,
            'team_page': self.get_absolute_url(),
            "STATIC_URL": settings.STATIC_URL,
        }
        return render_to_string('teams/_team_message.html', context)

    def is_open(self):
        """Return whether this team's membership is open to the public."""
        return self.membership_policy == self.OPEN

    def is_by_application(self):
        """Return whether this team's membership is by application only."""
        return self.membership_policy == self.APPLICATION

    @classmethod
    def get(cls, slug, user=None, raise404=True):
        """Return the Team with the given slug.

        If a user is given the Team must be visible to that user.  Otherwise the
        Team must be visible to the public.

        If raise404 is given an Http404 exception will be raised if a suitable
        team is not found.  Otherwise None will be returned.

        """
        if user:
            qs = cls.objects.for_user(user)
        else:
            qs = cls.objects.filter(is_visible=True)
        try:
            return qs.get(slug=slug)
        except cls.DoesNotExist:
            try:
                return qs.get(pk=int(slug))
            except (cls.DoesNotExist, ValueError):
                pass

        if raise404:
            raise Http404

    def get_workflow(self):
        """Return the workflow for the given team.

        A workflow will always be returned.  If one isn't specified for the team
        a default (unsaved) one will be populated with default values and
        returned.

        TODO: Refactor this behaviour into something less confusing.

        """
        return Workflow.get_for_target(self.id, 'team')

    @property
    def auth_provider(self):
        """Return the authentication provider class for this Team, or None.

        No DB queries are used, so this is safe to call many times.

        """
        if not self.auth_provider_code:
            return None
        else:
            return get_authentication_provider(self.auth_provider_code)

    # Thumbnails
    def logo_thumbnail(self):
        """Return the URL for a kind-of small version of this team's logo, or None."""
        if self.logo:
            return self.logo.thumb_url(100, 100)

    def medium_logo_thumbnail(self):
        """Return the URL for a medium version of this team's logo, or None."""
        if self.logo:
            return self.logo.thumb_url(280, 100)

    def small_logo_thumbnail(self):
        """Return the URL for a really small version of this team's logo, or None."""
        if self.logo:
            return self.logo.thumb_url(50, 50)


    # URLs
    @models.permalink
    def get_absolute_url(self):
        return ('teams:detail', [self.slug])

    def get_site_url(self):
        """Return the full, absolute URL for this team, including http:// and the domain."""
        return '%s://%s%s' % (DEFAULT_PROTOCOL,
                              Site.objects.get_current().domain,
                              self.get_absolute_url())


    # Membership and roles
    def _is_role(self, user, role=None):
        """Return whether the given user has the given role in this team.

        Safe to use with null or unauthenticated users.

        If no role is given, simply return whether the user is a member of this team at all.

        TODO: Change this to use the stuff in teams.permissions.

        """
        if not user or not user.is_authenticated():
            return False
        qs = self.members.filter(user=user)
        if role:
            qs = qs.filter(role=role)
        return qs.exists()

    def is_owner(self, user):
        """
        Return whether the given user is an owner of this team.
        """
        return self._is_role(user, TeamMember.ROLE_OWNER)

    def is_admin(self, user):
        """Return whether the given user is an admin of this team."""
        return self._is_role(user, TeamMember.ROLE_ADMIN)

    def is_manager(self, user):
        """Return whether the given user is a manager of this team."""
        return self._is_role(user, TeamMember.ROLE_MANAGER)

    def is_member(self, user):
        """Return whether the given user is a member of this team."""
        return self._is_role(user)

    def is_contributor(self, user, authenticated=True):
        """Return whether the given user is a contributor of this team, False otherwise."""
        return self._is_role(user, TeamMember.ROLE_CONTRIBUTOR)

    def can_see_video(self, user, team_video=None):
        """I have no idea.

        TODO: Figure out what this thing is, and if it's still necessary.

        """
        if not user.is_authenticated():
            return False
        return self.is_member(user)

    # moderation


    # Moderation
    def moderates_videos(self):
        """Return whether this team moderates videos in some way, False otherwise.

        Moderation means the team restricts who can create subtitles and/or
        translations.

        """
        if self.subtitle_policy != Team.SUBTITLE_IDS['Anyone']:
            return True

        if self.translate_policy != Team.SUBTITLE_IDS['Anyone']:
            return True

        return False

    def video_is_moderated_by_team(self, video):
        """Return whether this team moderates the given video."""
        return video.moderated_by == self


    # Item counts
    @property
    def member_count(self):
        """Return the number of members of this team.

        Caches the result in-object for performance.

        """
        if not hasattr(self, '_member_count'):
            setattr(self, '_member_count', self.users.count())
        return self._member_count

    @property
    def videos_count(self):
        """Return the number of videos of this team.

        Caches the result in-object for performance.

        """
        if not hasattr(self, '_videos_count'):
            setattr(self, '_videos_count', self.videos.count())
        return self._videos_count

    @property
    def tasks_count(self):
        """Return the number of incomplete, undeleted tasks of this team.

        Caches the result in-object for performance.

        """
        if not hasattr(self, '_tasks_count'):
            setattr(self, '_tasks_count', Task.objects.filter(team=self, deleted=False, completed=None).count())
        return self._tasks_count


    # Applications (people applying to join)
    def application_message(self):
        """Return the membership application message for this team, or '' if none exists."""
        try:
            return self.settings.get(key=Setting.KEY_IDS['messages_application']).data
        except Setting.DoesNotExist:
            return ''

    @property
    def applications_count(self):
        """Return the number of open membership applications to this team.

        Caches the result in-object for performance.

        """
        if not hasattr(self, '_applications_count'):
            setattr(self, '_applications_count', self.applications.count())
        return self._applications_count


    # Language pairs
    def _lang_pair(self, lp, suffix):
        return SQ(content="{0}_{1}_{2}".format(lp[0], lp[1], suffix))

    def get_videos_for_languages_haystack(self, language=None, num_completed_langs=None,
                                          project=None, user=None, query=None, sort=None):
        from teams.search_indexes import TeamVideoLanguagesIndex

        is_member = (user and user.is_authenticated()
                     and self.members.filter(user=user).exists())

        if is_member:
            qs =  TeamVideoLanguagesIndex.results_for_members(self).filter(team_id=self.id)
        else:
            qs =  TeamVideoLanguagesIndex.results().filter(team_id=self.id)

        if project:
            qs = qs.filter(project_pk=project.pk)

        if query:
            for term in get_terms(query):
                qs = qs.auto_query(qs.query.clean(term).decode('utf-8'))

        if language:
            qs = qs.filter(video_completed_langs=language)

        if num_completed_langs != None:
            qs = qs.filter(num_completed_langs=num_completed_langs)

        qs = qs.order_by({
             'name':  'video_title_exact',
            '-name': '-video_title_exact',
             'subs':  'num_completed_langs',
            '-subs': '-num_completed_langs',
             'time':  'team_video_create_date',
            '-time': '-team_video_create_date',
        }.get(sort or '-time'))

        return qs


    # Projects
    @property
    def default_project(self):
        """Return the default project for this team.

        If it doesn't already exist it will be created.

        TODO: Move the creation into a signal on the team to avoid creating
        multiple default projects here?

        """
        try:
            return Project.objects.get(team=self, slug=Project.DEFAULT_NAME)
        except Project.DoesNotExist:
            p = Project(team=self,name=Project.DEFAULT_NAME)
            p.save()
            return p

    @property
    def has_projects(self):
        """Return whether this team has projects other than the default one."""
        return self.project_set.count() > 1


    # Readable/writeable language codes
    def get_writable_langs(self):
        """Return a list of language code strings that are writable for this team.

        This value may come from memcache.

        """
        return TeamLanguagePreference.objects.get_writable(self)

    def get_readable_langs(self):
        """Return a list of language code strings that are readable for this team.

        This value may come from memcache.

        """
        return TeamLanguagePreference.objects.get_readable(self)


    # Unpublishing
    def unpublishing_enabled(self):
        '''Return whether unpublishing is enabled for this team.

        At the moment unpublishing is only available if the team has reviewing
        and/or approving enabled.

        '''
        w = self.get_workflow()
        return True if w.review_enabled or w.approve_enabled else False


# This needs to be constructed after the model definition since we need a
# reference to the class itself.
Team._meta.permissions = TEAM_PERMISSIONS


# Project
class ProjectManager(models.Manager):
    def for_team(self, team_identifier):
        """Return all non-default projects for the given team with the given identifier.

        The team_identifier passed may be an actual Team object, or a string
        containing a team slug, or the primary key of a team as an integer.

        """
        if hasattr(team_identifier, "pk"):
            team = team_identifier
        elif isinstance(team_identifier, int):
            team = Team.objects.get(pk=team_identifier)
        elif isinstance(team_identifier, str):
            team = Team.objects.get(slug=team_identifier)
        return Project.objects.filter(team=team).exclude(name=Project.DEFAULT_NAME)

class Project(models.Model):
    # All tvs belong to a project, wheather the team has enabled them or not
    # the default project is just a convenience UI that pretends to be part of
    # the team . If this ever gets changed, you need to change migrations/0044
    DEFAULT_NAME = "_root"

    team = models.ForeignKey(Team)
    created = models.DateTimeField(auto_now_add=True)
    modified = models.DateTimeField(blank=True)

    name = models.CharField(max_length=255, null=False)
    description = models.TextField(blank=True, null=True, max_length=2048)
    guidelines = models.TextField(blank=True, null=True, max_length=2048)

    slug = models.SlugField(blank=True)
    order = models.PositiveIntegerField(default=0)

    workflow_enabled = models.BooleanField(default=False)

    objects = ProjectManager()

    def __unicode__(self):
        if self.is_default_project:
            return u"---------"
        return u"%s" % (self.name)

    def save(self, slug=None,*args, **kwargs):
        self.modified = datetime.datetime.now()
        slug = slug if slug is not None else self.slug or self.name
        self.slug = pan_slugify(slug)
        super(Project, self).save(*args, **kwargs)

    @property
    def is_default_project(self):
        """Return whether this project is a default project for a team."""
        return self.name == Project.DEFAULT_NAME


    def get_site_url(self):
        """Return the full, absolute URL for this project, including http:// and the domain."""
        return '%s://%s%s' % (DEFAULT_PROTOCOL, Site.objects.get_current().domain, self.get_absolute_url())

    @models.permalink
    def get_absolute_url(self):
        return ('teams:project_video_list', [self.team.slug, self.slug])


    @property
    def videos_count(self):
        """Return the number of videos in this project.

        Caches the result in-object for performance.

        """
        if not hasattr(self, '_videos_count'):
            setattr(self, '_videos_count', TeamVideo.objects.filter(project=self).count())
        return self._videos_count

    @property
    def tasks_count(self):
        """Return the number of incomplete, undeleted tasks in this project.

        Caches the result in-object for performance.

        """
        tasks = Task.objects.filter(team=self.team, deleted=False, completed=None)

        if not hasattr(self, '_tasks_count'):
            setattr(self, '_tasks_count', tasks.filter(team_video__project = self).count())
        return self._tasks_count


    class Meta:
        unique_together = (
                ("team", "name",),
                ("team", "slug",),
        )
        permissions = PROJECT_PERMISSIONS


# TeamVideo
class TeamVideo(models.Model):
    team = models.ForeignKey(Team)
    video = models.OneToOneField(Video)
    title = models.CharField(max_length=2048, blank=True)
    description = models.TextField(blank=True,
        help_text=_(u'Use this space to explain why you or your team need to '
                    u'caption or subtitle this video. Adding a note makes '
                    u'volunteers more likely to help out!'))
    thumbnail = S3EnabledImageField(upload_to='teams/video_thumbnails/', null=True, blank=True,
        help_text=_(u'We automatically grab thumbnails for certain sites, e.g. Youtube'),
                                    thumb_sizes=((290,165), (120,90),))
    all_languages = models.BooleanField(_('Need help with all languages'), default=False,
        help_text=_(u'If you check this, other languages will not be displayed.'))
    added_by = models.ForeignKey(User)
    # this is an auto_add like field, but done on the model save so the
    # admin doesn't throw a fit
    created = models.DateTimeField(blank=True)
    completed_languages = models.ManyToManyField(SubtitleLanguage, blank=True)
    partner_id = models.CharField(max_length=100, blank=True, default="")

    project = models.ForeignKey(Project)

    class Meta:
        unique_together = (('team', 'video'),)

    def __unicode__(self):
        return self.title or unicode(self.video)

    def link_to_page(self):
        if self.all_languages:
            return self.video.get_absolute_url()
        return reverse('videos:history', [self.video.video_id])

    @models.permalink
    def get_absolute_url(self):
        return ('teams:team_video', [self.pk])

    def get_thumbnail(self):
        if self.thumbnail:
            return self.thumbnail.thumb_url(290, 165)

        video_thumb = self.video.get_thumbnail(fallback=False)
        if video_thumb:
            return video_thumb

        if self.team.logo:
            return self.team.logo_thumbnail()

        return "%simages/video-no-thumbnail-medium.png" % settings.STATIC_URL_BASE

    def _original_language(self):
        if not hasattr(self, 'original_language_code'):
            sub_lang = self.video.subtitle_language()
            setattr(self, 'original_language_code', None if not sub_lang else sub_lang.language)
        return getattr(self, 'original_language_code')

    def save(self, *args, **kwargs):
        if not hasattr(self, "project"):
            self.project = self.team.default_project

        assert self.project.team == self.team, \
                    "%s: Team (%s) is not equal to project's (%s) team (%s)"\
                         % (self, self.team, self.project, self.project.team)

        if not self.pk:
            self.created = datetime.datetime.now()
        super(TeamVideo, self).save(*args, **kwargs)


    def is_checked_out(self, ignore_user=None):
        '''Return whether this video is checked out in a task.

        If a user is given, checkouts by that user will be ignored.  This
        provides a way to ask "can user X check out or work on this task?".

        This is similar to the writelocking done on Videos and
        SubtitleLanguages.

        '''
        tasks = self.task_set.filter(
                # Find all tasks for this video which:
                deleted=False,           # - Aren't deleted
                assignee__isnull=False,  # - Are assigned to someone
                language="",             # - Aren't specific to a language
                completed__isnull=True,  # - Are unfinished
        )
        if ignore_user:
            tasks = tasks.exclude(assignee=ignore_user)

        return tasks.exists()


    # Convenience functions
    def subtitles_started(self):
        """Return whether subtitles have been started for this video."""
        sl = self.video.subtitle_language()
        return True if sl and sl.had_version else False

    def subtitles_finished(self):
        """Return whether at least one set of subtitles has been finished for this video."""
        return (self.subtitles_started() and
                self.video.subtitle_language().is_complete_and_synced())

    def get_workflow(self):
        """Return the appropriate Workflow for this TeamVideo."""
        return Workflow.get_for_team_video(self)

    def move_to(self, new_team, project=None):
        """
        Moves this TeamVideo to a new team.
        This method expects you to have run the correct permissions checks.
        """
        # these imports are here to avoid circular imports, hacky
        from teams.signals import api_teamvideo_new
        from teams.signals import video_moved_from_team_to_team
        from videos import metadata_manager
        # For now, we'll just delete any tasks associated with the moved video.
        self.task_set.update(deleted=True)

        # We move the video by just switching the team, instead of deleting and
        # recreating it.
        self.team = new_team

        # projects are always team dependent:
        if project:
            self.project = project
        else:
            self.project = new_team.default_project

        self.save()

        # We need to make any as-yet-unmoderated versions public.
        # TODO: Dedupe this and the team video delete signal.
        video = self.video

        workflow = new_team.get_workflow()
        if not (workflow.review_enabled or workflow.approve_enabled):
            SubtitleVersion.objects.filter(language__video=video).exclude(
                moderation_status=MODERATION.APPROVED).update(
                    moderation_status=MODERATION.UNMODERATED)

        video.is_public = new_team.is_visible
        video.moderated_by = new_team if new_team.moderates_videos() else None
        video.save()

        # Update all Solr data.
        metadata_manager.update_metadata(video.pk)
        video.update_search_index()
        update_one_team_video(self.pk)

        # Create any necessary tasks.
        autocreate_tasks(self)

        # fire a http notification that a new video has hit this team:
        api_teamvideo_new.send(self)
        video_moved_from_team_to_team.send(sender=self,
                destination_team=new_team, video=self.video)


def _create_translation_tasks(team_video, subtitle_version):
    """Create any translation tasks that should be autocreated for this video.

    subtitle_version should be the original SubtitleVersion that these tasks
    will probably be translating from.

    """
    preferred_langs = TeamLanguagePreference.objects.get_preferred(team_video.team)

    for lang in preferred_langs:
        # Don't create tasks for languages that are already complete.
        sl = team_video.video.subtitle_language(lang)
        if sl and sl.is_complete_and_synced():
            continue

        # Don't create tasks for languages that already have one.  This includes
        # review/approve tasks and such.
        # Doesn't matter if it's complete or not.
        task_exists = Task.objects.not_deleted().filter(
            team=team_video.team, team_video=team_video, language=lang
        ).exists()
        if task_exists:
            continue

        # Otherwise, go ahead and create it.
        task = Task(team=team_video.team, team_video=team_video,
                    subtitle_version=subtitle_version,
                    language=lang, type=Task.TYPE_IDS['Translate'])
        # we should only update the team video after all tasks for
        # this video are saved, else we end up with a lot of
        # wasted tasks
        task.save(update_team_video_index=False)

    update_one_team_video.delay(team_video.pk)

def autocreate_tasks(team_video):
    workflow = Workflow.get_for_team_video(team_video)
    existing_subtitles = team_video.video.completed_subtitle_languages(public_only=True)

    # We may need to create a transcribe task, if there are no existing subs.
    if workflow.autocreate_subtitle and not existing_subtitles:
        if not team_video.task_set.not_deleted().exists():
            Task(team=team_video.team, team_video=team_video,
                 subtitle_version=None, language='',
                 type=Task.TYPE_IDS['Subtitle']
            ).save()

    # If there are existing subtitles, we may need to create translate tasks.
    #
    # TODO: This sets the "source version" for the translations to an arbitrary
    #       language's version.  In practice this probably won't be a problem
    #       because most teams will transcribe one language and then send to a
    #       new team for translation, but we can probably be smarter about this
    #       if we spend some time.
    if workflow.autocreate_translate and existing_subtitles:
        _create_translation_tasks(team_video, existing_subtitles[0].latest_version())


def team_video_save(sender, instance, created, **kwargs):
    """Update the Solr index for this team video.

    TODO: Rename this to something more specific.

    """
    update_one_team_video.delay(instance.id)

def team_video_delete(sender, instance, **kwargs):
    """Perform necessary actions for when a TeamVideo is deleted.

    TODO: Split this up into separate signals.

    """
    from videos import metadata_manager
    # not using an async task for this since the async task
    # could easily execute way after the instance is gone,
    # and backend.remove requires the instance.
    tv_search_index = site.get_index(TeamVideo)
    tv_search_index.backend.remove(instance)
    try:
        video = instance.video
        # we need to publish all unpublished subs for this video:
        SubtitleVersion.objects.filter(language__video=video).update(
            moderation_status=MODERATION.UNMODERATED)
        video.is_public = True
        video.moderated_by = None
        video.save()

        metadata_manager.update_metadata(video.pk)
        video.update_search_index()
    except Video.DoesNotExist:
        pass


def team_video_autocreate_task(sender, instance, created, raw, **kwargs):
    """Create subtitle/translation tasks for a newly added TeamVideo, if necessary."""
    if created and not raw:
        autocreate_tasks(instance)

def team_video_add_video_moderation(sender, instance, created, raw, **kwargs):
    """Set the .moderated_by attribute on a newly created TeamVideo's Video, if necessary."""
    if created and not raw and instance.team.moderates_videos():
        instance.video.moderated_by = instance.team
        instance.video.save()

def team_video_rm_video_moderation(sender, instance, **kwargs):
    """Clear the .moderated_by attribute on a newly deleted TeamVideo's Video, if necessary."""
    try:
        # when removing a video, this will be triggered by the fk constraing
        # and will be already removed
        instance.video.moderated_by = None
        instance.video.save()
    except Video.DoesNotExist:
        pass


post_save.connect(team_video_save, TeamVideo, dispatch_uid="teams.teamvideo.team_video_save")
post_save.connect(team_video_autocreate_task, TeamVideo, dispatch_uid='teams.teamvideo.team_video_autocreate_task')
post_save.connect(team_video_add_video_moderation, TeamVideo, dispatch_uid='teams.teamvideo.team_video_add_video_moderation')
post_delete.connect(team_video_delete, TeamVideo, dispatch_uid="teams.teamvideo.team_video_delete")
post_delete.connect(team_video_rm_video_moderation, TeamVideo, dispatch_uid="teams.teamvideo.team_video_rm_video_moderation")


# TeamMember
class TeamMemberManager(models.Manager):
    use_for_related_fields = True

    def create_first_member(self, team, user):
        """Make sure that new teams always have an 'owner' member."""

        tm = TeamMember(team=team, user=user, role=ROLE_OWNER)
        tm.save()
        return tm

class TeamMember(models.Model):
    ROLE_OWNER = ROLE_OWNER
    ROLE_ADMIN = ROLE_ADMIN
    ROLE_MANAGER = ROLE_MANAGER
    ROLE_CONTRIBUTOR = ROLE_CONTRIBUTOR

    ROLES = (
        (ROLE_OWNER, _("Owner")),
        (ROLE_MANAGER, _("Manager")),
        (ROLE_ADMIN, _("Admin")),
        (ROLE_CONTRIBUTOR, _("Contributor")),
    )

    team = models.ForeignKey(Team, related_name='members')
    user = models.ForeignKey(User, related_name='team_members')
    role = models.CharField(max_length=16, default=ROLE_CONTRIBUTOR, choices=ROLES, db_index=True)

    objects = TeamMemberManager()

    def __unicode__(self):
        return u'%s' % self.user


    def project_narrowings(self):
        """Return any project narrowings applied to this member."""
        return self.narrowings.filter(project__isnull=False)

    def language_narrowings(self):
        """Return any language narrowings applied to this member."""
        return self.narrowings.filter(project__isnull=True)


    def project_narrowings_fast(self):
        """Return any project narrowings applied to this member.

        Caches the result in-object for speed.

        """
        return [n for n in  self.narrowings_fast() if n.project]

    def language_narrowings_fast(self):
        """Return any language narrowings applied to this member.

        Caches the result in-object for speed.

        """
        return [n for n in self.narrowings_fast() if n.language]

    def narrowings_fast(self):
        """Return any narrowings (both project and language) applied to this member.

        Caches the result in-object for speed.

        """
        if hasattr(self, '_cached_narrowings'):
            if self._cached_narrowings is not None:
                return self._cached_narrowings

        self._cached_narrowings = self.narrowings.all()
        return self._cached_narrowings


    def has_max_tasks(self):
        """Return whether this member has the maximum number of tasks."""
        max_tasks = self.team.max_tasks_per_member
        if max_tasks:
            if self.user.task_set.incomplete().filter(team=self.team).count() >= max_tasks:
                return True
        return False


    class Meta:
        unique_together = (('team', 'user'),)


def clear_tasks(sender, instance, *args, **kwargs):
    """Unassign all tasks assigned to a user.

    Used when deleting a user from a team.

    """
    tasks = instance.team.task_set.incomplete().filter(assignee=instance.user)
    tasks.update(assignee=None)

pre_delete.connect(clear_tasks, TeamMember, dispatch_uid='teams.members.clear-tasks-on-delete')


# MembershipNarrowing
class MembershipNarrowing(models.Model):
    """Represent narrowings that can be made on memberships.

    A single MembershipNarrowing can apply to a project or a language, but not both.

    """
    member = models.ForeignKey(TeamMember, related_name="narrowings")
    project = models.ForeignKey(Project, null=True, blank=True)
    language = models.CharField(max_length=24, blank=True, choices=ALL_LANGUAGES)

    added_by = models.ForeignKey(TeamMember, related_name="narrowing_includer", null=True, blank=True)

    created = models.DateTimeField(auto_now_add=True, blank=None)
    modified = models.DateTimeField(auto_now=True, blank=None)

    def __unicode__(self):
        if self.project:
            return u"Permission restriction for %s to project %s " % (self.member, self.project)
        else:
            return u"Permission restriction for %s to language %s " % (self.member, self.language)


    def save(self, *args, **kwargs):
        # Cannot have duplicate narrowings for a language.
        if self.language:
            duplicate_exists = MembershipNarrowing.objects.filter(
                member=self.member, language=self.language
            ).exclude(id=self.id).exists()

            assert not duplicate_exists, "Duplicate language narrowing detected!"

        # Cannot have duplicate narrowings for a project.
        if self.project:
            duplicate_exists = MembershipNarrowing.objects.filter(
                member=self.member, project=self.project
            ).exclude(id=self.id).exists()

            assert not duplicate_exists, "Duplicate project narrowing detected!"

        return super(MembershipNarrowing, self).save(*args, **kwargs)


class ApplicationInvalidException(Exception):
    pass

class ApplicationManager(models.Manager):

    def can_apply(self, team, user):
        """
        A user can apply either if he is not a member of the team yet, the
        team hasn't said no to the user (either application denied or removed the user'
        and if no applications are pending.
        """
        sour_application_exists =  self.filter(team=team, user=user, status__in=[
            Application.STATUS_MEMBER_REMOVED, Application.STATUS_DENIED,
            Application.STATUS_PENDING]).exists()
        if sour_application_exists:
            return False
        return  not team.is_member(user)

    def open(self, team=None, user=None):
        qs =  self.filter(status=Application.STATUS_PENDING)
        if team:
            qs = qs.filter(team=team)
        if user:
            qs = qs.filter(user=user)
        return qs

# Application
class Application(models.Model):
    team = models.ForeignKey(Team, related_name='applications')
    user = models.ForeignKey(User, related_name='team_applications')
    note = models.TextField(blank=True)
    # None -> not acted upon
    # True -> Approved
    # False -> Rejected
    STATUS_PENDING,STATUS_APPROVED, STATUS_DENIED, STATUS_MEMBER_REMOVED,\
        STATUS_MEMBER_LEFT = xrange(0, 5)
    STATUSES = (
        (STATUS_PENDING, u"Pending"),
        (STATUS_APPROVED, u"Approved"),
        (STATUS_DENIED, u"Denied"),
        (STATUS_MEMBER_REMOVED, u"Member Removed"),
        (STATUS_MEMBER_LEFT, u"Member Left"),
    )
    STATUSES_IDS = dict([choice[::-1] for choice in STATUSES])

    status = models.PositiveIntegerField(default=STATUS_PENDING, choices=STATUSES)
    created = models.DateTimeField(auto_now_add=True)
    modified = models.DateTimeField(blank=True, null=True)

    # free text keeping a log of changes to this application
    history = models.TextField(blank=True, null=True)

    objects = ApplicationManager()
    class Meta:
        unique_together = (('team', 'user', 'status'),)


    def approve(self, author, interface):
        """Approve the application.

        This will create an appropriate TeamMember if this application has
        not been already acted upon
        """
        if self.status not in (Application.STATUS_PENDING, Application.STATUS_MEMBER_LEFT):
            raise ApplicationInvalidException("")
        member, created = TeamMember.objects.get_or_create(team=self.team, user=self.user)
        if created:
            notifier.team_member_new.delay(member.pk)
        self.modified = datetime.datetime.now()
        self.status = Application.STATUS_APPROVED
        self.save(author=author, interface=interface)
        return self

    def deny(self, author, interface):
        """
        Marks the application as not approved, then
        Queue a Celery task that will handle properly denying this
        application.
        """
        if self.status != Application.STATUS_PENDING:
            raise ApplicationInvalidException("")
        self.modified = datetime.datetime.now()
        self.status = Application.STATUS_DENIED
        self.save(author=author, interface=interface)
        notifier.team_application_denied.delay(self.pk)
        return self

    def on_member_leave(self, author, interface):
        """
        Marks the appropriate status, but users can still
        reapply to a team if they so desire later.
        """
        self.status = Application.STATUS_MEMBER_LEFT
        self.save(author=author, interface=interface)

    def on_member_removed(self, author, interface):
        """
        Marks the appropriate status so that user's cannot reapply
        to a team after being removed.
        """
        self.status = Application.STATUS_MEMBER_REMOVED
        self.save(author=author, interface=interface)

    def _generate_history_line(self, new_status, author=None, interface=None):
        author = author or "?"
        interface = interface or "web UI"
        new_status = new_status if new_status != None else Application.STATUS_PENDING
        for value,name in Application.STATUSES:
            if value == new_status:
                status = name
        assert status
        return u"%s by %s from %s (%s)\n" % (status, author, interface, datetime.datetime.now())

    def save(self, dispatches_http_callback=True, author=None, interface=None, *args, **kwargs):
        """
        Saves the model, but also appends a line on the history for that
        model, like these:
           - CoolGuy Approved through the web UI.
           - Arthur Left team through the web UI.
        This way,we can keep one application per user per team, never
        delete them (so the messages stay current) and we still can
        track history
        """
        self.history = (self.history or "") + self._generate_history_line(self.status, author, interface)
        super(Application, self).save(*args, **kwargs)
        if dispatches_http_callback:
            from teams.signals import api_application_new
            api_application_new.send(self)

    def __unicode__(self):
        return "Application: %s - %s - %s" % (self.team.slug, self.user.username, self.get_status_display())

# Invites
class InviteExpiredException(Exception):
    pass

class InviteManager(models.Manager):
    def pending_for(self, team, user):
        return self.filter(team=team, user=user, approved=None)

    def acted_on(self, team, user):
        return self.filter(team=team, user=user, approved__notnull=True)

class Invite(models.Model):
    team = models.ForeignKey(Team, related_name='invitations')
    user = models.ForeignKey(User, related_name='team_invitations')
    note = models.TextField(blank=True, max_length=200)
    author = models.ForeignKey(User)
    role = models.CharField(max_length=16, choices=TeamMember.ROLES,
                            default=TeamMember.ROLE_CONTRIBUTOR)
    # None -> not acted upon
    # True -> Approved
    # False -> Rejected
    approved = models.NullBooleanField(default=None)

    objects = InviteManager()

    def accept(self):
        """Accept this invitation.

        Creates an appropriate TeamMember record, sends a notification and
        deletes itself.

        """
        if self.approved is not None:
            raise InviteExpiredException("")
        self.approved = True
        member, created = TeamMember.objects.get_or_create(
            team=self.team, user=self.user, role=self.role)
        if created:
            notifier.team_member_new.delay(member.pk)
        self.save()
        return True

    def deny(self):
        """Deny this invitation.

        Could be useful to send a notification here in the future.

        """
        if self.approved is not None:
            raise InviteExpiredException("")
        self.approved = False
        self.save()


    def message_json_data(self, data, msg):
        data['can-reply'] = False
        return data


# Workflows
class Workflow(models.Model):
    REVIEW_CHOICES = (
        (00, "Don't require review"),
        (10, 'Peer must review'),
        (20, 'Manager must review'),
        (30, 'Admin must review'),
    )
    REVIEW_NAMES = dict(REVIEW_CHOICES)
    REVIEW_IDS = dict([choice[::-1] for choice in REVIEW_CHOICES])

    APPROVE_CHOICES = (
        (00, "Don't require approval"),
        (10, 'Manager must approve'),
        (20, 'Admin must approve'),
    )
    APPROVE_NAMES = dict(APPROVE_CHOICES)
    APPROVE_IDS = dict([choice[::-1] for choice in APPROVE_CHOICES])

    team = models.ForeignKey(Team)

    project = models.ForeignKey(Project, blank=True, null=True)
    team_video = models.ForeignKey(TeamVideo, blank=True, null=True)

    autocreate_subtitle = models.BooleanField(default=False)
    autocreate_translate = models.BooleanField(default=False)

    review_allowed = models.PositiveIntegerField(
            choices=REVIEW_CHOICES, verbose_name='reviewers', default=0)

    approve_allowed = models.PositiveIntegerField(
            choices=APPROVE_CHOICES, verbose_name='approvers', default=0)

    created = models.DateTimeField(auto_now_add=True, editable=False)
    modified = models.DateTimeField(auto_now=True, editable=False)

    class Meta:
        unique_together = ('team', 'project', 'team_video')


    @classmethod
    def _get_target_team(cls, id, type):
        """Return the team for the given target.

        The target is identified by id (its PK as an integer) and type (a string
        of 'team_video', 'project', or 'team').

        """
        if type == 'team_video':
            return TeamVideo.objects.select_related('team').get(pk=id).team
        elif type == 'project':
            return Project.objects.select_related('team').get(pk=id).team
        else:
            return Team.objects.get(pk=id)

    @classmethod
    def get_for_target(cls, id, type, workflows=None):
        '''Return the most specific Workflow for the given target.

        If target object does not exist, None is returned.

        If workflows is given, it should be a QS or List of all Workflows for
        the TeamVideo's team.  This will let you look it up yourself once and
        use it in many of these calls to avoid hitting the DB each time.

        If workflows is not given it will be looked up with one DB query.

        '''
        if not workflows:
            team = Workflow._get_target_team(id, type)
            workflows = list(Workflow.objects.filter(team=team.id).select_related('project', 'team', 'team_video'))
        else:
            team = workflows[0].team

        default_workflow = Workflow(team=team)

        if not workflows:
            return default_workflow

        if type == 'team_video':
            try:
                return [w for w in workflows
                        if w.team_video and w.team_video.id == id][0]
            except IndexError:
                # If there's no video-specific workflow for this video, there
                # might be a workflow for its project, so we'll start looking
                # for that instead.
                team_video = TeamVideo.objects.get(pk=id)
                id, type = team_video.project_id, 'project'

        if type == 'project':
            try:
                return [w for w in workflows
                        if w.project and w.project.workflow_enabled
                        and w.project.id == id and not w.team_video][0]
            except IndexError:
                # If there's no project-specific workflow for this project,
                # there might be one for its team, so we'll fall through.
                pass

        if not team.workflow_enabled:
            return default_workflow

        return [w for w in workflows
                if (not w.project) and (not w.team_video)][0]


    @classmethod
    def get_for_team_video(cls, team_video, workflows=None):
        '''Return the most specific Workflow for the given team_video.

        If workflows is given, it should be a QuerySet or List of all Workflows
        for the TeamVideo's team.  This will let you look it up yourself once
        and use it in many of these calls to avoid hitting the DB each time.

        If workflows is not given it will be looked up with one DB query.

        NOTE: This function caches the workflow for performance reasons.  If the
        workflow changes within the space of a single request that
        _cached_workflow should be cleared.

        '''
        if not hasattr(team_video, '_cached_workflow'):
            team_video._cached_workflow = Workflow.get_for_target(team_video.id, 'team_video', workflows)
        return team_video._cached_workflow

    @classmethod
    def get_for_project(cls, project, workflows=None):
        '''Return the most specific Workflow for the given project.

        If workflows is given, it should be a QuerySet or List of all Workflows
        for the Project's team.  This will let you look it up yourself once
        and use it in many of these calls to avoid hitting the DB each time.

        If workflows is not given it will be looked up with one DB query.

        '''
        return Workflow.get_for_target(project.id, 'project', workflows)

    @classmethod
    def add_to_team_videos(cls, team_videos):
        '''Add the appropriate Workflow objects to each TeamVideo as .workflow.

        This will only perform one DB query, and it will add the most specific
        workflow possible to each TeamVideo.

        This only exists for performance reasons.

        '''
        if not team_videos:
            return []

        workflows = list(Workflow.objects.filter(team=team_videos[0].team))

        for tv in team_videos:
            tv.workflow = Workflow.get_for_team_video(tv, workflows)


    def get_specific_target(self):
        """Return the most specific target that this workflow applies to."""
        return self.team_video or self.project or self.team


    def __unicode__(self):
        target = self.get_specific_target()
        return u'Workflow %s for %s (%s %d)' % (
                self.pk, target, target.__class__.__name__, target.pk)


    # Convenience functions for checking if a step of the workflow is enabled.
    @property
    def review_enabled(self):
        """Return whether any form of review is enabled for this workflow."""
        return True if self.review_allowed else False

    @property
    def approve_enabled(self):
        """Return whether any form of approval is enabled for this workflow."""
        return True if self.approve_allowed else False

    @property
    def allows_tasks(self):
        """Return wheter we can create tasks for a given workflow."""
        return self.approve_enabled or self.review_enabled


# Tasks
class TaskManager(models.Manager):
    def not_deleted(self):
        """Return a QS of tasks that are not deleted."""
        return self.get_query_set().filter(deleted=False)


    def incomplete(self):
        """Return a QS of tasks that are not deleted or completed."""
        return self.not_deleted().filter(completed=None)

    def complete(self):
        """Return a QS of tasks that are not deleted, but are completed."""
        return self.not_deleted().filter(completed__isnull=False)


    def _type(self, types, completed=None, approved=None):
        """Return a QS of tasks that are not deleted and are one of the given types.

        types should be a list of strings matching a label in Task.TYPE_CHOICES.

        completed should be one of:

        * True (only show completed tasks)
        * False (only show incomplete tasks)
        * None (don't filter on completion status)

        approved should be either None or a string matching a label in
        Task.APPROVED_CHOICES.

        """
        type_ids = [Task.TYPE_IDS[type] for type in types]
        qs = self.not_deleted().filter(type__in=type_ids)

        if completed == False:
            qs = qs.filter(completed=None)
        elif completed == True:
            qs = qs.filter(completed__isnull=False)

        if approved:
            qs = qs.filter(approved=Task.APPROVED_IDS[approved])

        return qs


    def incomplete_subtitle(self):
        """Return a QS of subtitle tasks that are not deleted or completed."""
        return self._type(['Subtitle'], False)

    def incomplete_translate(self):
        """Return a QS of translate tasks that are not deleted or completed."""
        return self._type(['Translate'], False)

    def incomplete_review(self):
        """Return a QS of review tasks that are not deleted or completed."""
        return self._type(['Review'], False)

    def incomplete_approve(self):
        """Return a QS of approve tasks that are not deleted or completed."""
        return self._type(['Approve'], False)

    def incomplete_subtitle_or_translate(self):
        """Return a QS of subtitle or translate tasks that are not deleted or completed."""
        return self._type(['Subtitle', 'Translate'], False)

    def incomplete_review_or_approve(self):
        """Return a QS of review or approve tasks that are not deleted or completed."""
        return self._type(['Review', 'Approve'], False)


    def complete_subtitle(self):
        """Return a QS of subtitle tasks that are not deleted, but are completed."""
        return self._type(['Subtitle'], True)

    def complete_translate(self):
        """Return a QS of translate tasks that are not deleted, but are completed."""
        return self._type(['Translate'], True)

    def complete_review(self, approved=None):
        """Return a QS of review tasks that are not deleted, but are completed.

        If approved is given the tasks are further filtered on their .approved
        attribute.  It must be a string matching one of the labels in
        Task.APPROVED_CHOICES, like 'Rejected'.

        """
        return self._type(['Review'], True, approved)

    def complete_approve(self, approved=None):
        """Return a QS of approve tasks that are not deleted, but are completed.

        If approved is given the tasks are further filtered on their .approved
        attribute.  It must be a string matching one of the labels in
        Task.APPROVED_CHOICES, like 'Rejected'.

        """
        return self._type(['Approve'], True, approved)

    def complete_subtitle_or_translate(self):
        """Return a QS of subtitle or translate tasks that are not deleted, but are completed."""
        return self._type(['Subtitle', 'Translate'], True)

    def complete_review_or_approve(self, approved=None):
        """Return a QS of review or approve tasks that are not deleted, but are completed.

        If approved is given the tasks are further filtered on their .approved
        attribute.  It must be a string matching one of the labels in
        Task.APPROVED_CHOICES, like 'Rejected'.

        """
        return self._type(['Review', 'Approve'], True, approved)


    def all_subtitle(self):
        """Return a QS of subtitle tasks that are not deleted."""
        return self._type(['Subtitle'])

    def all_translate(self):
        """Return a QS of translate tasks that are not deleted."""
        return self._type(['Translate'])

    def all_review(self):
        """Return a QS of review tasks that are not deleted."""
        return self._type(['Review'])

    def all_approve(self):
        """Return a QS of tasks that are not deleted."""
        return self._type(['Approve'])

    def all_subtitle_or_translate(self):
        """Return a QS of subtitle or translate tasks that are not deleted."""
        return self._type(['Subtitle', 'Translate'])

    def all_review_or_approve(self):
        """Return a QS of review or approve tasks that are not deleted."""
        return self._type(['Review', 'Approve'])


class Task(models.Model):
    TYPE_CHOICES = (
        (10, 'Subtitle'),
        (20, 'Translate'),
        (30, 'Review'),
        (40, 'Approve'),
    )
    TYPE_NAMES = dict(TYPE_CHOICES)
    TYPE_IDS = dict([choice[::-1] for choice in TYPE_CHOICES])

    APPROVED_CHOICES = (
        (10, 'In Progress'),
        (20, 'Approved'),
        (30, 'Rejected'),
    )
    APPROVED_NAMES = dict(APPROVED_CHOICES)
    APPROVED_IDS = dict([choice[::-1] for choice in APPROVED_CHOICES])
    APPROVED_FINISHED_IDS = (20, 30)

    type = models.PositiveIntegerField(choices=TYPE_CHOICES)

    team = models.ForeignKey(Team)
    team_video = models.ForeignKey(TeamVideo)
    language = models.CharField(max_length=16, choices=ALL_LANGUAGES, blank=True,
                                db_index=True)
    assignee = models.ForeignKey(User, blank=True, null=True)
    subtitle_version = models.ForeignKey(SubtitleVersion, blank=True, null=True)

    # The original source version being reviewed or approved.
    #
    # For example, if person A creates two versions while working on a subtitle
    # task:
    #
    #  v1  v2
    # --o---o
    #   s   s
    #
    # and then the reviewer and approver make some edits
    #
    #  v1  v2  v3  v4  v5
    # --o---o---o---o---o
    #   s   s   r   r   a
    #       *
    #
    # the review_base_version will be v2.  Once approved, if an edit is made it
    # needs to be approved as well, and the same thing happens:
    #
    #  v1  v2  v3  v4  v5  v6  v7
    # --o---o---o---o---o---o---o
    #   s   s   r   r   a   e   a
    #                       *
    #
    # This is used when rejecting versions, and may be used elsewhere in the
    # future as well.
    review_base_version = models.ForeignKey(SubtitleVersion, blank=True,
                                            null=True, related_name='tasks_based_on')

    deleted = models.BooleanField(default=False)

    # TODO: Remove this field.
    public = models.BooleanField(default=False)

    created = models.DateTimeField(auto_now_add=True, editable=False)
    modified = models.DateTimeField(auto_now=True, editable=False)
    completed = models.DateTimeField(blank=True, null=True)
    expiration_date = models.DateTimeField(blank=True, null=True)

    # Arbitrary priority for tasks. Some teams might calculate this
    # on complex criteria and expect us to be able to sort tasks on it.
    # Higher numbers mean higher priority
    priority = models.PositiveIntegerField(blank=True, default=0, db_index=True)
    # Review and Approval -specific fields
    approved = models.PositiveIntegerField(choices=APPROVED_CHOICES,
                                           null=True, blank=True)
    body = models.TextField(blank=True, default="")

    objects = TaskManager()

    def __unicode__(self):
        return u'Task %s (%s) for %s' % (self.id or "unsaved",
                                         self.get_type_display(),
                                         self.team_video)


    @property
    def workflow(self):
        '''Return the most specific workflow for this task's TeamVideo.'''
        return Workflow.get_for_team_video(self.team_video)


    def _add_comment(self):
        """Add a comment on the SubtitleLanguage for this task with the body as content."""
        if self.body.strip():
            lang_ct = ContentType.objects.get_for_model(SubtitleLanguage)
            comment = Comment(
                content=self.body,
                object_pk=self.subtitle_version.language.pk,
                content_type=lang_ct,
                submit_date=self.completed,
                user=self.assignee,
            )
            comment.save()
            notifier.send_video_comment_notification.delay(comment.pk,
                                    version_pk=self.subtitle_version.pk)

    def future(self):
        """Return whether this task expires in the future."""
        return self.expiration_date > datetime.datetime.now()

    def get_widget_url(self):
        """Return a URL for whatever dialog is used to perform this task."""
        mode = Task.TYPE_NAMES[self.type].lower()
        if self.subtitle_version:
            base_url = self.subtitle_version.language.get_widget_url(mode, self.pk)
        else:
            video = self.team_video.video
            if self.language and video.subtitle_language(self.language):
                lang = video.subtitle_language(self.language)
                base_url = reverse("videos:translation_history", kwargs={
                    "video_id": video.video_id,
                    "lang": lang.language,
                    "lang_id": lang.pk,
                })
            else:
                # subtitle tasks might not have a language
                base_url = video.get_absolute_url()
        return base_url + "?t=%s" % self.pk


    def _set_version_moderation_status(self):
        """Set this task's subtitle_version's moderation_status to the appropriate value.

        This assumes that this task is an Approve/Review task, and that the
        approved field is set to Approved or Rejected.

        """
        assert self.get_type_display() in ('Approve', 'Review'), \
               "Tried to set version moderation status from a non-review/approval task."

        assert self.get_approved_display() in ('Approved', 'Rejected'), \
               "Tried to set version moderation status from an un-ruled-upon task."

        if self.approved == Task.APPROVED_IDS['Approved']:
            moderation_status = MODERATION.APPROVED
        else:
            moderation_status = MODERATION.REJECTED

        SubtitleVersion.objects.filter(pk=self.subtitle_version.pk).update(
                moderation_status=moderation_status)

    def _send_back(self, sends_notification=True):
        """Handle "rejection" of this task.

        This will:

        * Create a new task with the appropriate type (translate or subtitle).
        * Try to reassign it to the previous assignee, leaving it unassigned
          if that's not possible.
        * Send a notification unless sends_notification is given as False.

        NOTE: This function does not modify the *current* task in any way.

        """
        # when sending back, instead of always sending back
        # to the first step (translate/subtitle) go to the 
        # step before this one:
        # Translate/Subtitle -> Review -> Approve
        # also, you can just send back approve and review tasks.
        if self.type == Task.TYPE_IDS['Approve'] and self.workflow.review_enabled:
            type = Task.TYPE_IDS['Review']
        else:
            if self.subtitle_version.language.is_original:
                type = Task.TYPE_IDS['Subtitle']
            else:
                type = Task.TYPE_IDS['Translate']

        # let's guess which assignee should we use
        # by finding the last user that did this task type
        previous_task = Task.objects.complete().filter(
            team_video=self.team_video, language=self.language, team=self.team, type=type
        ).order_by('-completed')[:1]

        if previous_task:
            assignee = previous_task[0].assignee
        else:
            assignee = None

        # The target assignee may have left the team in the mean time.
        if not self.team.members.filter(user=assignee).exists():
            assignee = None

        # TODO: Shouldn't this be WAITING_MODERATION?
        self.subtitle_version.moderation_status = WAITING_MODERATION
        self.subtitle_version.save()

        task = Task(team=self.team, team_video=self.team_video,
                    language=self.language, type=type, assignee=assignee)

        if type == Task.TYPE_IDS['Review']:
            task.subtitle_version = self.subtitle_version

        task.set_expiration()

        task.save()

        if sends_notification:
            # notify original submiter (assignee of self)
            notifier.reviewed_and_sent_back.delay(self.pk)


    def complete(self):
        '''Mark as complete and return the next task in the process if applicable.'''
        self.completed = datetime.datetime.now()
        self.save()

        return { 'Subtitle': self._complete_subtitle,
                 'Translate': self._complete_translate,
                 'Review': self._complete_review,
                 'Approve': self._complete_approve,
        }[Task.TYPE_NAMES[self.type]]()

    def _can_publish_directly(self, subtitle_version):
        from teams.permissions import can_publish_edits_immediately
        return (can_publish_edits_immediately(self.team_video,
                                                    self.assignee,
                                                    self.language) and
                subtitle_version and
                subtitle_version.prev_version() and
                subtitle_version.language.is_complete_and_synced())

    def _find_previous_assignee(self, type):
        """Find the previous assignee for a new review/approve task for this video.

        NOTE: This is different than finding out the person to send a task back
              to!  This is for saying "who reviewed this task last time?".

        For now, we'll assign the review/approval task to whomever did it last
        time (if it was indeed done), but only if they're still eligible to
        perform it now.

        """
        from teams.permissions import can_review, can_approve

        if type == 'Approve':
            # if there's a previous version, it's a post-publish edit.
            # and according to #1039 we don't wanna auto-assign
            # the assignee
            if self.subtitle_version and self.subtitle_version.prev_version() and \
                    self.subtitle_version.language.is_complete_and_synced():
                return None

            type = Task.TYPE_IDS['Approve']
            can_do = can_approve
        elif type == 'Review':
            type = Task.TYPE_IDS['Review']
            can_do = partial(can_review, allow_own=True)
        else:
            return None

        last_task = self.team_video.task_set.complete().filter(
            language=self.language, type=type
        ).order_by('-completed')[:1]

        if last_task:
            candidate = last_task[0].assignee
            if candidate and can_do(self.team_video, candidate, self.language):
                return candidate

    def _complete_subtitle(self):
        """Handle the messy details of completing a subtitle task."""
        subtitle_version = self.team_video.video.latest_version(
                                language_code=self.language, public_only=False)

        # TL;DR take a look at #1206 to know why i did this
        if self.workflow.allows_tasks and not self._can_publish_directly(subtitle_version):
            if self.workflow.review_enabled:
                task = Task(team=self.team, team_video=self.team_video,
                            subtitle_version=subtitle_version,
                            review_base_version=subtitle_version,
                            language=self.language, type=Task.TYPE_IDS['Review'],
                            assignee=self._find_previous_assignee('Review'))
                task.set_expiration()
                task.save()
            elif self.workflow.approve_enabled:
                task = Task(team=self.team, team_video=self.team_video,
                            subtitle_version=subtitle_version,
                            review_base_version=subtitle_version,
                            language=self.language, type=Task.TYPE_IDS['Approve'],
                            assignee=self._find_previous_assignee('Approve'))
                task.set_expiration()
                task.save()
        else:
            # Subtitle task is done, and there is no approval or review
            # required, so we mark the version as approved.
            subtitle_version.moderation_status = MODERATION.APPROVED
            subtitle_version.save()

            # We need to make sure this is updated correctly here.
            from apps.videos import metadata_manager
            metadata_manager.update_metadata(self.team_video.video.pk)

            if self.workflow.autocreate_translate:
                # TODO: Switch to autocreate_task?
                _create_translation_tasks(self.team_video, subtitle_version)

            upload_subtitles_to_original_service.delay(subtitle_version.pk)

    def _complete_translate(self):
        """Handle the messy details of completing a translate task."""
        subtitle_version = self.team_video.video.latest_version(
                                language_code=self.language, public_only=False)

        # TL;DR take a look at #1206 to know why i did this
        if self.workflow.allows_tasks and not self._can_publish_directly(subtitle_version):
            if self.workflow.review_enabled:
                task = Task(team=self.team, team_video=self.team_video,
                            subtitle_version=subtitle_version,
                            review_base_version=subtitle_version,
                            language=self.language, type=Task.TYPE_IDS['Review'],
                            assignee=self._find_previous_assignee('Review'))
                task.set_expiration()
                task.save()
            elif self.workflow.approve_enabled:
                # The review step may be disabled.  If so, we check the approve step.
                task = Task(team=self.team, team_video=self.team_video,
                            subtitle_version=subtitle_version,
                            review_base_version=subtitle_version,
                            language=self.language, type=Task.TYPE_IDS['Approve'],
                            assignee=self._find_previous_assignee('Approve'))
                task.set_expiration()
                task.save()
        else:
            # Translation task is done, and there is no approval or review
            # required, so we mark the version as approved.
            subtitle_version.moderation_status = MODERATION.APPROVED
            subtitle_version.save()

            # We need to make sure this is updated correctly here.
            from apps.videos import metadata_manager
            metadata_manager.update_metadata(self.team_video.video.pk)
            upload_subtitles_to_original_service.delay(subtitle_version.pk)

            task = None

        return task

    def _complete_review(self):
        """Handle the messy details of completing a review task."""
        approval = self.approved == Task.APPROVED_IDS['Approved']

        self._add_comment()

        task = None
        if self.workflow.approve_enabled:
            # Approval is enabled, so if the reviewer thought these subtitles
            # were good we create the next task.
            if approval:
                task = Task(team=self.team, team_video=self.team_video,
                            subtitle_version=self.subtitle_version,
                            review_base_version=self.subtitle_version,
                            language=self.language, type=Task.TYPE_IDS['Approve'],
                            assignee=self._find_previous_assignee('Approve'))
                task.set_expiration()
                task.save()
                # approval review
                notifier.reviewed_and_pending_approval.delay(self.pk)
            else:
                # The reviewer rejected this version, so it should be explicitly
                # made non-public.
                self._set_version_moderation_status()

                # Send the subtitles back for improvement.
                self._send_back()
        else:
            # Approval isn't enabled, so the ruling of this Review task
            # determines whether the subtitles go public.
            self._set_version_moderation_status()

            if approval:
                # If the subtitles are okay, go ahead and autocreate translation
                # tasks if necessary.
                if self.workflow.autocreate_translate:
                    _create_translation_tasks(self.team_video, self.subtitle_version)

                # non approval review
                notifier.reviewed_and_published.delay(self.pk)
                upload_subtitles_to_original_service.delay(self.subtitle_version.pk)
            else:
                # Send the subtitles back for improvement.
                self._send_back()

        if self.assignee:
            # TODO: See if we can eliminate the need for this if check.
            self.subtitle_version.set_reviewed_by(self.assignee)

        return task

    def _complete_approve(self):
        """Handle the messy details of completing an approve task."""
        approval = self.approved == Task.APPROVED_IDS['Approved']

        self._add_comment()

        # If we manage to get here, the ruling on this Approve task determines
        # whether the subtitles should go public.
        self._set_version_moderation_status()

        # If the subtitles are okay, go ahead and autocreate translation tasks.
        if approval:
            # But only if we haven't already.
            if self.workflow.autocreate_translate:
                _create_translation_tasks(self.team_video, self.subtitle_version)
            upload_subtitles_to_original_service.delay(self.subtitle_version.pk)
        else:
            # Send the subtitles back for improvement.
            self._send_back()

        if self.assignee:
            # TODO: See if we can eliminate the need for this if check.
            self.subtitle_version.set_approved_by(self.assignee)

        notifier.approved_notification.delay(self.pk, approval)


    def get_perform_url(self):
        '''Return the URL that will open whichever dialog is necessary to perform this task.'''
        mode = Task.TYPE_NAMES[self.type].lower()
        if self.subtitle_version:
            base_url = self.subtitle_version.language.get_widget_url(mode, self.pk)
        else:
            video = self.team_video.video
            if self.language and video.subtitle_language(self.language) :
                lang = video.subtitle_language(self.language)
                base_url = reverse("videos:translation_history", kwargs={
                    "video_id": video.video_id,
                    "lang": lang.language,
                    "lang_id": lang.pk,
                })
            else:
                # subtitle tasks might not have a language
                base_url = video.get_absolute_url()
        return base_url+  "?t=%s" % self.pk

    def get_reviewer(self):
        if self.type == 40:
            previous = Task.objects.complete().filter(
                team_video=self.team_video,
                language=self.language,
                team=self.team,
                type=Task.TYPE_IDS['Review']).order_by('-completed')[:1]

            if previous:
                reviewer = previous[0].assignee
            else:
                reviewer = None

            return reviewer

    def set_expiration(self):
        """Set the expiration_date of this task.  Does not save().

        Requires that self.team and self.assignee be set correctly.

        """
        if not self.assignee or not self.team.task_expiration:
            self.expiration_date = None
        else:
            limit = datetime.timedelta(days=self.team.task_expiration)
            self.expiration_date = datetime.datetime.now() + limit

    def get_subtitle_version(self):
        """ Gets the subtitle version related to this task.
        If the task has a subtitle_version attached, return it and
        if not, try to find it throught the subtitle language of the video.

        Note: we need this since we don't attach incomplete subtitle_version
        to the task (and if we do we need to set the status to unmoderated and
        that causes the version to get published).
        """

        # autocreate sets the subtitle_version to another
        # language's subtitle_version and that was breaking
        # not only the interface but the new upload method.
        if self.subtitle_version and \
                self.subtitle_version.language.language == self.language:
            return self.subtitle_version

        if not hasattr(self, "_subtitle_version"):
            video = Video.objects.get(teamvideo=self.team_video_id)
            language = video.subtitle_language(self.language)
            self._subtitle_version = language.version(public_only=False) if language else None

        return self._subtitle_version

    def is_blocked(self):
        if self.get_type_display() != 'Translate':
            return False

        subtitle_version = self.get_subtitle_version()

        if not subtitle_version:
            return False

        standard_language = subtitle_version.language.standard_language

        if not standard_language:
            return False

        return not standard_language.is_complete_and_synced()

    def save(self, update_team_video_index=True, *args, **kwargs):
        if self.type in (self.TYPE_IDS['Review'], self.TYPE_IDS['Approve']) and not self.deleted:
            assert self.subtitle_version, \
                   "Review and Approve tasks must have a subtitle_version!"

        result = super(Task, self).save(*args, **kwargs)
        if update_team_video_index:
            update_one_team_video.delay(self.team_video.pk)
        return result


def task_moderate_version(sender, instance, created, **kwargs):
    """If we create a review or approval task for this subtitle_version, mark it.

    It *must* be awaiting moderation if we've just created one of these tasks
    (and it's not a pre-completed task).

    """
    if created and instance.subtitle_version:
        if instance.type in (Task.TYPE_IDS['Review'], Task.TYPE_IDS['Approve']):
            if not instance.completed:
                instance.subtitle_version.moderation_status = WAITING_MODERATION
                instance.subtitle_version.save()

post_save.connect(task_moderate_version, Task,
                  dispatch_uid="teams.task.task_moderate_version")


# Settings
class SettingManager(models.Manager):
    use_for_related_fields = True

    def guidelines(self):
        """Return a QS of settings related to team guidelines."""
        keys = [key for key, name in Setting.KEY_CHOICES
                if name.startswith('guidelines_')]
        return self.get_query_set().filter(key__in=keys)

    def messages(self):
        """Return a QS of settings related to team messages."""
        keys = [key for key, name in Setting.KEY_CHOICES
                if name.startswith('messages_')]
        return self.get_query_set().filter(key__in=keys)

    def messages_guidelines(self):
        """Return a QS of settings related to team messages or guidelines."""
        keys = [key for key, name in Setting.KEY_CHOICES
                if name.startswith('messages_') or name.startswith('guidelines_')]
        return self.get_query_set().filter(key__in=keys)

class Setting(models.Model):
    KEY_CHOICES = (
        (100, 'messages_invite'),
        (101, 'messages_manager'),
        (102, 'messages_admin'),
        (103, 'messages_application'),
        (200, 'guidelines_subtitle'),
        (201, 'guidelines_translate'),
        (202, 'guidelines_review'),
        # 300s means if this team will block those notifications
        (300, 'block_invitation_sent_message'),
        (301, 'block_application_sent_message'),
        (302, 'block_application_denided_message'),
        (303, 'block_team_member_new_message'),
        (304, 'block_team_member_leave_message'),
        (305, 'block_task_assigned_message'),
        (306, 'block_reviewed_and_published_message'),
        (307, 'block_reviewed_and_pending_approval_message'),
        (308, 'block_reviewed_and_sent_back_message'),
        (309, 'block_approved_message'),
        (310, 'block_new_video_message'),
    )
    KEY_NAMES = dict(KEY_CHOICES)
    KEY_IDS = dict([choice[::-1] for choice in KEY_CHOICES])

    key = models.PositiveIntegerField(choices=KEY_CHOICES)
    data = models.TextField(blank=True)
    team = models.ForeignKey(Team, related_name='settings')

    created = models.DateTimeField(auto_now_add=True, editable=False)
    modified = models.DateTimeField(auto_now=True, editable=False)

    objects = SettingManager()

    class Meta:
        unique_together = (('key', 'team'),)

    def __unicode__(self):
        return u'%s - %s' % (self.team, self.key_name)

    @property
    def key_name(self):
        """Return the key name for this setting.

        TODO: Remove this and replace with get_key_display()?

        """
        return Setting.KEY_NAMES[self.key]


# TeamLanguagePreferences
class TeamLanguagePreferenceManager(models.Manager):
    def _generate_writable(self, team):
        """Return the set of language codes that are writeable for this team."""
        langs_set = set([x[0] for x in settings.ALL_LANGUAGES])

        unwritable = self.for_team(team).filter(allow_writes=False, preferred=False).values("language_code")
        unwritable = set([x['language_code'] for x in unwritable])

        return langs_set - unwritable

    def _generate_readable(self, team):
        """Return the set of language codes that are readable for this team."""
        langs = set([x[0] for x in settings.ALL_LANGUAGES])

        unreadable = self.for_team(team).filter(allow_reads=False, preferred=False).values("language_code")
        unreadable = set([x['language_code'] for x in unreadable])

        return langs - unreadable

    def _generate_preferred(self, team):
        """Return the set of language codes that are preferred for this team."""
        preferred = self.for_team(team).filter(preferred=True).values("language_code")
        return set([x['language_code'] for x in preferred])


    def for_team(self, team):
        """Return a QS of all language preferences for the given team."""
        return self.get_query_set().filter(team=team)

    def on_changed(cls, sender,  instance, *args, **kwargs):
        """Perform any necessary actions when a language preference changes.

        TODO: Refactor this out of the manager...

        """
        from teams.cache import invalidate_lang_preferences
        invalidate_lang_preferences(instance.team)


    def get_readable(self, team):
        """Return the set of language codes that are readable for this team.

        This value may come from memcache if possible.

        """
        from teams.cache import get_readable_langs
        return get_readable_langs(team)

    def get_writable(self, team):
        """Return the set of language codes that are writeable for this team.

        This value may come from memcache if possible.

        """
        from teams.cache import get_writable_langs
        return get_writable_langs(team)

    def get_preferred(self, team):
        """Return the set of language codes that are preferred for this team.

        This value may come from memcache if possible.

        """
        from teams.cache import get_preferred_langs
        return get_preferred_langs(team)

class TeamLanguagePreference(models.Model):
    """Represent language preferences for a given team.

    First, TLPs may mark a language as "preferred".  If that's the case then the
    other attributes of this model are irrelevant and can be ignored.
    "Preferred" languages will have translation tasks automatically created for
    them when subtitles are added.

    If preferred is False, the TLP describes a *restriction* on the language
    instead.  Writing in that language may be prevented, or both reading and
    writing may be prevented.

    (Note: "writing" means not only writing new subtitles but also creating
    tasks, etc)

    This is how the restriction settings should interact.  TLP means that we
    have created a TeamLanguagePreference for that team and language.

    | Action                                 | NO  | allow_read=True,  | allow_read=False, |
    |                                        | TLP | allow_write=False | allow_write=False |
    ========================================================================================
    | assignable as tasks                    | X   |                   |                   |
    | assignable as narrowing                | X   |                   |                   |
    | listed on the widget for viewing       | X   | X                 |                   |
    | listed on the widget for improving     | X   |                   |                   |
    | returned from the api read operations  | X   | X                 |                   |
    | upload / write operations from the api | X   |                   |                   |
    | show up on the start dialog            | X   |                   |                   |
    +----------------------------------------+-----+-------------------+-------------------+

    Remember, this table only applies if preferred=False.  If the language is
    preferred the "restriction" attributes are effectively garbage.  Maybe we
    should make the column nullable to make this more clear?

    allow_read=True, allow_write=True, preferred=False is invalid.  Just remove
    the row all together.

    """
    team = models.ForeignKey(Team, related_name="lang_preferences")
    language_code = models.CharField(max_length=16)

    allow_reads = models.BooleanField()
    allow_writes = models.BooleanField()
    preferred = models.BooleanField(default=False)

    objects = TeamLanguagePreferenceManager()

    class Meta:
        unique_together = ('team', 'language_code')


    def clean(self, *args, **kwargs):
        if self.allow_reads and self.allow_writes:
            raise ValidationError("No sense in having all allowed, just remove the preference for this language.")

        if self.preferred and (self.allow_reads or self.allow_writes):
            raise ValidationError("Cannot restrict a preferred language.")

        super(TeamLanguagePreference, self).clean(*args, **kwargs)

    def __unicode__(self):
        return u"%s preference for team %s" % (self.language_code, self.team)


post_save.connect(TeamLanguagePreference.objects.on_changed, TeamLanguagePreference)


# TeamNotificationSettings
class TeamNotificationSettingManager(models.Manager):
    def notify_team(self, team_pk, event_name, **kwargs):
        """Notify the given team of a given event.

        Finds the matching notification settings for this team, instantiates
        the notifier class, and sends the appropriate notification.

        If the notification settings has an email target, sends an email.

        If the http settings are filled, then sends the request.

        This can be ran as a Celery task, as it requires no objects to be passed.

        """
        try:
            team = Team.objects.get(pk=team_pk)
        except Team.DoesNotExist:
            logger.error("A pk for a non-existent team was passed in.",
                    extra={"team_pk": team_pk, "event_name": event_name})
            return

        if team.partner:
            notification_settings = self.get(partner=team.partner)
        else:
            try:
                notification_settings = self.get(team=team)
            except TeamNotificationSetting.DoesNotExist:
                return

        notification_settings.notify(event_name, **kwargs)

class TeamNotificationSetting(models.Model):
    """Info on how a team should be notified of changes to its videos.

    For now, a team can be notified by having a http request sent with the
    payload as the notification information.  This cannot be hardcoded since
    teams might have different urls for each environment.

    Some teams have strict requirements on mapping video ids to their internal
    values, and also their own language codes. Therefore we need to configure
    a class that can do the correct mapping.

    TODO: allow email notifications

    """
    EVENT_VIDEO_NEW = "video-new"
    EVENT_VIDEO_EDITED = "video-edited"
    EVENT_LANGUAGE_NEW = "language-new"
    EVENT_LANGUAGE_EDITED = "language-edit"
    EVENT_SUBTITLE_NEW = "subs-new"
    EVENT_SUBTITLE_APPROVED = "subs-approved"
    EVENT_SUBTITLE_REJECTED = "subs-rejected"
    EVENT_APPLICATION_NEW = 'application-new'

    team = models.OneToOneField(Team, related_name="notification_settings",
            null=True, blank=True)
    partner = models.OneToOneField('Partner',
        related_name="notification_settings",  null=True, blank=True)

    # the url to post the callback notifing partners of new video activity
    request_url = models.URLField(blank=True, null=True)
    basic_auth_username = models.CharField(max_length=255, blank=True, null=True)
    basic_auth_password = models.CharField(max_length=255, blank=True, null=True)

    # not being used, here to avoid extra migrations in the future
    email = models.EmailField(blank=True, null=True)

    # integers mapping to classes, see unisubs-integration/notificationsclasses.py
    notification_class = models.IntegerField(default=1,)

    objects = TeamNotificationSettingManager()

    def get_notification_class(self):
        try:
            from notificationclasses import NOTIFICATION_CLASS_MAP

            return NOTIFICATION_CLASS_MAP[self.notification_class]
        except ImportError:
            logger.exception("Apparently unisubs-integration is not installed")

    def notify(self, event_name,  **kwargs):
        """Resolve the notification class for this setting and fires notfications."""
        notification = self.get_notification_class()(self.team, self.partner,
                event_name,  **kwargs)
        if self.request_url:
            success, content = notification.send_http_request(
                self.request_url,
                self.basic_auth_username,
                self.basic_auth_password
            )
            return success, content
        # FIXME: spec and test this, for now just return
        return

    def __unicode__(self):
        if self.partner:
            return u'NotificationSettings for partner %s' % self.partner
        return u'NotificationSettings for team %s' % self.team


class BillingReport(models.Model):
    team = models.ForeignKey(Team)
    start_date = models.DateField()
    end_date = models.DateField()
    csv_file = S3EnabledFileField(blank=True, null=True,
            upload_to='teams/billing/')
    processed = models.DateTimeField(blank=True, null=True)

    def __unicode__(self):
        return "%s (%s - %s)" % (self.team.slug,
                self.start_date.strftime('%Y-%m-%d'),
                self.end_date.strftime('%Y-%m-%d'))

    def start_datetime(self):
        midnight = datetime.time(0, 0, 0)
        return datetime.datetime.combine(self.start_date, midnight)

    def end_datetime(self):
        almost_midnight = datetime.time(23, 59, 59)
        return datetime.datetime.combine(self.end_date, almost_midnight)

    def _should_bill(self, language, version, start, end):
        if not version:
            return False

        if version.moderation_status not in [APPROVED, UNMODERATED]:
            return False

        # 97% is done according to our contracts
        if version.moderation_status == UNMODERATED:
            if not language.is_complete or language.percent_done < 97:
                return False

        if (version.datetime_started <= start or
                version.datetime_started >= end):
            return False

        return True

    def _get_lang_data(self, languages, start_date):
        lang_data = [(language, language.latest_version()) for language in
                languages]

        old_version_counter = 1

        for i, data in enumerate(lang_data):
            lang, ver = data

            if ver and ver.datetime_started < start_date:
                lang_data.pop(i)
                old_version_counter += 1

        return lang_data, old_version_counter

    def _get_row_data(self, host, header=None):
        if not header:
            header = []

        rows = [header]

        start_date = self.start_datetime()
        end_date = self.end_datetime()

        tvs = TeamVideo.objects.filter(team=self.team).order_by('video__title')

        for tv in tvs:
            languages = tv.video.subtitlelanguage_set.all()

            lang_data, old_version_counter = self._get_lang_data(languages,
                    start_date)

            for language, v in lang_data:

                if not self._should_bill(language, v, start_date, end_date):
                    continue

                subs = v.ordered_subtitles()

                if len(subs) == 0:
                    continue

                start = subs[0].start_time
                end = subs[-1].end_time

                # The -1 value for the end_time isn't allowed anymore but some
                # legacy data will still have it.
                if end == -1:
                    end = subs[-1].start_time

                if not end:
                    end = subs[-1].start_time

                rows.append([
                    tv.video.title.encode('utf-8'),
                    host + tv.video.get_absolute_url(),
                    language.language,
<<<<<<< HEAD
                    round((end - start) / (60 * 1000), 2),
                    v.datetime_started.strftime("%Y-%m-%d %H:%M:%S")
=======
                    round((end - start) / 60, 2),
                    v.datetime_started.strftime("%Y-%m-%d %H:%M:%S"),
                    old_version_counter,
>>>>>>> 251eafca
                ])

                old_version_counter += 1

        return rows

    def process(self):
        domain = Site.objects.get_current().domain
        protocol = getattr(settings, 'DEFAULT_PROTOCOL')
        host = '%s://%s' % (protocol, domain)

        header = ['Video title', 'Video URL', 'Video language',
                'Billable minutes', 'Version created', 'Language number']

        rows = self._get_row_data(host, header)

        fn = '/tmp/bill-%s-%s-%s.csv' % (self.team.slug, self.start_str,
                self.end_str)

        with open(fn, 'w') as f:
            writer = csv.writer(f)
            writer.writerows(rows)

        self.csv_file = File(open(fn, 'r'))
        self.processed = datetime.datetime.utcnow()
        self.save()

    @property
    def start_str(self):
        return self.start_date.strftime("%Y%m%d")

    @property
    def end_str(self):
        return self.end_date.strftime("%Y%m%d")


class Partner(models.Model):
    name = models.CharField(_(u'name'), max_length=250, unique=True)
    slug = models.SlugField(_(u'slug'), unique=True)
    can_request_paid_captions = models.BooleanField(default=False)
    
    # The `admins` field specifies users who can do just about anything within
    # the partner realm.
    admins = models.ManyToManyField('auth.CustomUser',
            related_name='managed_partners', blank=True, null=True)

    def __unicode__(self):
        return self.name

    def is_admin(self, user):
        return user in self.admins.all()
<|MERGE_RESOLUTION|>--- conflicted
+++ resolved
@@ -2497,14 +2497,9 @@
                     tv.video.title.encode('utf-8'),
                     host + tv.video.get_absolute_url(),
                     language.language,
-<<<<<<< HEAD
                     round((end - start) / (60 * 1000), 2),
-                    v.datetime_started.strftime("%Y-%m-%d %H:%M:%S")
-=======
-                    round((end - start) / 60, 2),
                     v.datetime_started.strftime("%Y-%m-%d %H:%M:%S"),
                     old_version_counter,
->>>>>>> 251eafca
                 ])
 
                 old_version_counter += 1
