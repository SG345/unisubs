# Universal Subtitles, universalsubtitles.org
# 
# Copyright (C) 2011 Participatory Culture Foundation
# 
# This program is free software: you can redistribute it and/or modify
# it under the terms of the GNU Affero General Public License as
# published by the Free Software Foundation, either version 3 of the
# License, or (at your option) any later version.
# 
# This program is distributed in the hope that it will be useful,
# but WITHOUT ANY WARRANTY; without even the implied warranty of
# MERCHANTABILITY or FITNESS FOR A PARTICULAR PURPOSE.  See the
# GNU Affero General Public License for more details.
# 
# You should have received a copy of the GNU Affero General Public License
# along with this program.  If not, see 
# http://www.gnu.org/licenses/agpl-3.0.html.


from django.db import models
from django.utils.translation import ugettext_lazy as _, ugettext
from django.contrib.contenttypes.models import ContentType
from django.contrib.contenttypes import generic
from django.core.exceptions import ValidationError
from videos.models import Video, SubtitleLanguage
from auth.models import CustomUser as User
from utils.amazon import S3EnabledImageField
from django.db.models.signals import post_save, post_delete
from messages.models import Message
from django.template.loader import render_to_string
from django.conf import settings
from django.http import Http404
from django.contrib.sites.models import Site
from teams.tasks import update_one_team_video
from utils.panslugify import pan_slugify
from haystack.query import SQ
from haystack import site
from utils.translation import SUPPORTED_LANGUAGES_DICT
from utils import get_object_or_none
<<<<<<< HEAD
from utils.searching import get_terms
=======
from utils import classimporter
>>>>>>> 8ae722fe
import datetime 

ALL_LANGUAGES = [(val, _(name))for val, name in settings.ALL_LANGUAGES]

from apps.teams.moderation_const import WAITING_MODERATION
from teams.permissions_const import TEAM_PERMISSIONS, PROJECT_PERMISSIONS, \
      LANG_PERMISSIONS, ROLE_ADMIN, ROLE_OWNER, ROLE_CONTRIBUTOR, ROLE_MANAGER

def get_perm_names(model, perms):
    return [("%s-%s-%s" % (model._meta.app_label, model._meta.object_name, p[0]), p[1],) for p in perms]
    

class TeamManager(models.Manager):
    
    def for_user(self, user):
        if user.is_authenticated():
            return self.get_query_set().filter(models.Q(is_visible=True)| \
                                        models.Q(members__user=user)).distinct()
        else:
            return self.get_query_set().filter(is_visible=True)


class Team(models.Model):
    APPLICATION = 1
    INVITATION_BY_MANAGER = 2
    INVITATION_BY_ALL = 3
    OPEN = 4
    INVITATION_BY_ADMIN = 5
    MEMBERSHIP_POLICY_CHOICES = (
        (OPEN, _(u'Open')),
        (APPLICATION, _(u'Application')),
        (INVITATION_BY_ALL, _(u'Invitation by any team member')),
        (INVITATION_BY_MANAGER, _(u'Invitation by manager')),
        (INVITATION_BY_ADMIN, _(u'Invitation by admin')),
    )
    MEMBER_REMOVE = 1
    MANAGER_REMOVE = 2
    MEMBER_ADD = 3
    VIDEO_POLICY_CHOICES = (
        (MEMBER_REMOVE, _(u'Members can add and remove video')),  #any member can add/delete video
        (MANAGER_REMOVE, _(u'Managers can add and remove video')),    #only managers can add/remove video
        (MEMBER_ADD, _(u'Members can only add videos'))  #members can only add video
    )

    TASK_ASSIGN_CHOICES = (
        (10, 'Any team member'),
        (20, 'Managers and admins'),
        (30, 'Admins only'),
    )
    TASK_ASSIGN_NAMES = dict(TASK_ASSIGN_CHOICES)
    TASK_ASSIGN_IDS = dict([choice[::-1] for choice in TASK_ASSIGN_CHOICES])

    SUBTITLE_CHOICES = (
        (10, 'Anyone'),
        (20, 'Any team member'),
        (30, 'Only managers and admins'),
        (40, 'Only admins'),
    )
    SUBTITLE_NAMES = dict(SUBTITLE_CHOICES)
    SUBTITLE_IDS = dict([choice[::-1] for choice in SUBTITLE_CHOICES])
    
    name = models.CharField(_(u'name'), max_length=250, unique=True)
    slug = models.SlugField(_(u'slug'), unique=True)
    description = models.TextField(_(u'description'), blank=True, help_text=_('All urls will be converted to links.'))
    
    logo = S3EnabledImageField(verbose_name=_(u'logo'), blank=True, upload_to='teams/logo/')
    is_visible = models.BooleanField(_(u'publicly Visible?'), default=True)
    videos = models.ManyToManyField(Video, through='TeamVideo',  verbose_name=_('videos'))
    users = models.ManyToManyField(User, through='TeamMember', related_name='teams', verbose_name=_('users'))
    points = models.IntegerField(default=0, editable=False)
    applicants = models.ManyToManyField(User, through='Application', related_name='applicated_teams', verbose_name=_('applicants'))
    created = models.DateTimeField(auto_now_add=True)
    highlight = models.BooleanField(default=False)
    video = models.ForeignKey(Video, null=True, blank=True, related_name='intro_for_teams', verbose_name=_(u'Intro Video'))
    application_text = models.TextField(blank=True)
    page_content = models.TextField(_(u'Page content'), blank=True, help_text=_(u'You can use markdown. This will replace Description.'))
    is_moderated = models.BooleanField(default=False)
    header_html_text = models.TextField(blank=True, default='', help_text=_(u"HTML that appears at the top of the teams page."))
    last_notification_time = models.DateTimeField(editable=False, default=datetime.datetime.now)

    # Enabling Features
    projects_enabled = models.BooleanField(default=False)
    workflow_enabled = models.BooleanField(default=False)

    # Policies and Permissions
    membership_policy = models.IntegerField(_(u'membership policy'),
                                            choices=MEMBERSHIP_POLICY_CHOICES,
                                            default=OPEN)
    video_policy = models.IntegerField(_(u'video policy'),
                                       choices=VIDEO_POLICY_CHOICES,
                                       default=MEMBER_REMOVE)
    task_assign_policy = models.IntegerField(_(u'task assignment policy'),
                                             choices=TASK_ASSIGN_CHOICES,
                                             default=TASK_ASSIGN_IDS['Any team member'])
    subtitle_policy = models.IntegerField(_(u'subtitling policy'),
                                          choices=SUBTITLE_CHOICES,
                                          default=SUBTITLE_IDS['Anyone'])
    translate_policy = models.IntegerField(_(u'translation policy'),
                                           choices=SUBTITLE_CHOICES,
                                           default=SUBTITLE_IDS['Anyone'])

    objects = TeamManager()

    class Meta:
        ordering = ['name']
        verbose_name = _(u'Team')
        verbose_name_plural = _(u'Teams')


       


    def __unicode__(self):
        return self.name
 
    def render_message(self, msg):
        context = {
            'team': self, 
            'msg': msg,
            'author': msg.author,
            'author_page': msg.author.get_absolute_url(),
            'team_page': self.get_absolute_url(),
            "STATIC_URL": settings.STATIC_URL,
        }
        return render_to_string('teams/_team_message.html', context)
    
    def is_open(self):
        return self.membership_policy == self.OPEN
    
    def is_by_application(self):
        return self.membership_policy == self.APPLICATION
    
    @classmethod
    def get(cls, slug, user=None, raise404=True):
        if user:
            qs = cls.objects.for_user(user)
        else:
            qs = cls.objects.filter(is_visible=True)
        try:
            return qs.get(slug=slug)
        except cls.DoesNotExist:
            try:
                return qs.get(pk=int(slug))
            except (cls.DoesNotExist, ValueError):
                pass
            
        if raise404:
            raise Http404       
    
    def logo_thumbnail(self):
        if self.logo:
            return self.logo.thumb_url(100, 100)

    def small_logo_thumbnail(self):
        if self.logo:
            return self.logo.thumb_url(50, 50)
    
    @models.permalink
    def get_absolute_url(self):
        return ('teams:detail', [self.slug])
    
    def get_site_url(self):
        return 'http://%s%s' % (Site.objects.get_current().domain, self.get_absolute_url())


    def _is_role(self, user, role=None):
        if not user.is_authenticated():
            return False
        qs = self.members.filter(user=user)
        if role:
            qs = qs.filter(role=role)
        return qs.exists()

    def is_admin(self, user):
        return self._is_role(user, TeamMember.ROLE_ADMIN)

    def is_manager(self, user):
        return self._is_role(user, TeamMember.ROLE_MANAGER)

    def is_member(self, user):
        return self._is_role(user)

    def is_contributor(self, user, authenticated=True):
        """
        Contibutors can add new subs videos but they migh need to be moderated
        """
        return self._is_role(user, TeamMember.ROLE_CONTRIBUTOR)
    
    def can_remove_video(self, user, team_video=None):
        if not user.is_authenticated():
            return False          
        if self.video_policy == self.MANAGER_REMOVE and self.is_manager(user):
            return True
        if self.video_policy == self.MEMBER_REMOVE and self.is_member(user):
            return True
        return False
    
    def can_edit_video(self, user, team_video=None):
        if not user.is_authenticated():
            return False
        return self.can_add_video(user)

    def can_see_video(self, user, team_video=None):
        if not user.is_authenticated():
            return False
        return self.is_member(user)
    
    # moderation
    
    def get_pending_moderation( self, video=None):
        from videos.models import SubtitleVersion
        qs =  SubtitleVersion.objects.filter(language__video__moderated_by=self, moderation_status=WAITING_MODERATION)
        if video is not None:
            qs = qs.filter(language__video=video)
        return qs    
            

    def can_add_moderation(self, user):
        if not user.is_authenticated():
            return False
        return self.is_manager(user)
        
    def can_remove_moderation(self, user):
        if not user.is_authenticated():
            return False
        return self.is_manager(user)

    def video_is_moderated_by_team(self, video):
        return video.moderated_by == self
    
    @property
    def member_count(self):
        if not hasattr(self, '_member_count'):
            setattr(self, '_member_count', self.users.count())
        return self._member_count
    
    @property
    def videos_count(self):
        if not hasattr(self, '_videos_count'):
            setattr(self, '_videos_count', self.videos.count())
        return self._videos_count        
    
    @property
    def applications_count(self):
        if not hasattr(self, '_applications_count'):
            setattr(self, '_applications_count', self.applications.count())
        return self._applications_count

    def _lang_pair(self, lp, suffix):
        return SQ(content="{0}_{1}_{2}".format(lp[0], lp[1], suffix))


    def get_videos_for_languages_haystack(self, language, project=None, user=None, query=None, sort=None):
        from teams.search_indexes import TeamVideoLanguagesIndex

        is_member = (user and user.is_authenticated()
                     and self.members.filter(user=user).exists())

        if is_member:
            qs =  TeamVideoLanguagesIndex.results_for_members(self).filter(team_id=self.id)
        else:
            qs =  TeamVideoLanguagesIndex.results().filter(team_id=self.id)

        if project:
            qs = qs.filter(project_pk=project.pk)

        if query:
            for term in get_terms(query):
                qs = qs.filter(video_title__icontains=qs.query.clean(term))

        if language:
            qs = qs.filter(video_completed_langs=language)

        qs = qs.order_by({
             'name':  'video_title_exact',
            '-name': '-video_title_exact',
             'subs':  'num_completed_subs',
            '-subs': '-num_completed_subs',
             'time':  'team_video_create_date',
            '-time': '-team_video_create_date',
        }.get(sort or '-time'))

        return qs

    def get_videos_for_languages(self, languages, CUTTOFF_DUPLICATES_NUM_VIDEOS_ON_TEAMS):
        from utils.multi_query_set import TeamMultyQuerySet
        languages.extend([l[:l.find('-')] for l in languages if l.find('-') > -1])
        
        langs_pairs = []
        
        for l1 in languages:
            for l0 in languages:
                if not l1 == l0:
                    langs_pairs.append('%s_%s' % (l1, l0))

        qs = TeamVideoLanguagePair.objects.filter(language_pair__in=langs_pairs, team=self) \
            .select_related('team_video', 'team_video__video')
        lqs = TeamVideoLanguage.objects.filter(team=self).select_related('team_video', 'team_video__video')

        qs1 = qs.filter(percent_complete__gt=0,percent_complete__lt=100)
        qs2 = qs.filter(percent_complete=0)
        qs3 = lqs.filter(is_original=True, is_complete=False, language__in=languages).order_by("is_lingua_franca")
        qs4 = lqs.filter(is_original=False, forked=True, is_complete=False, language__in=languages)
        mqs = TeamMultyQuerySet(qs1, qs2, qs3, qs4)

        total_count = TeamVideo.objects.filter(team=self).count()

        additional = TeamVideoLanguagePair.objects.none()
        all_videos = TeamVideo.objects.filter(team=self).select_related('video')

        if total_count == 0:
            mqs = all_videos
        else:
            if  total_count < CUTTOFF_DUPLICATES_NUM_VIDEOS_ON_TEAMS:
                additional = all_videos.exclude(pk__in=[x.id for x in mqs ])
            else:
                additional = all_videos
            mqs = TeamMultyQuerySet(qs1, qs2, qs3, qs4 , additional)

        return {
            'qs': qs,
            'lqs': lqs,
            'qs1': qs1,
            'qs2': qs2,
            'qs3': qs3,
            'qs4': qs4,
            'videos':mqs,
            'videos_count': len(mqs),
            'additional_count': additional.count(),
            'additional': additional[:50],
            'lqs': lqs,
            'qs': qs,
            }

    @property
    def default_project(self):
        try:
            return Project.objects.get(team=self, slug=Project.DEFAULT_NAME)
        except Project.DoesNotExist:
            p = Project(team=self,name=Project.DEFAULT_NAME)
            p.save()
            return p

    def save(self, *args, **kwargs):
        creating = self.pk is None
        super(Team, self).save(*args, **kwargs)
        if creating:
            # make sure we create a default project
            self.default_project

    
    def to_dict(self):
        return { 'pk': self.pk,
                 'name': self.name,
                 'description': self.description,
                 'membership_policy': self.membership_policy,
                 'video_policy': self.video_policy,
                 'task_assign_policy': self.task_assign_policy,
                 'subtitle_policy': self.subtitle_policy,
                 'translate_policy': self.translate_policy,
                 'logo': self.logo_thumbnail() if self.logo else None,
                 'logo_full': self.logo.url if self.logo else None,
                 'workflow_enabled': self.workflow_enabled, }
# this needs to be constructed after the model definition since we need a
# reference to the class itself
Team._meta.permissions = TEAM_PERMISSIONS

class ProjectManager(models.Manager):

    def for_team(self, team_identifier):
        if hasattr(team_identifier,"pk"):
            team = team_identifier
        elif isinstance(team_identifier, int):
            team = Team.objects.get(pk=team_identifier)
        elif isinstance(team_identifier, str):
            team = Team.objects.get(slug=team_identifier)
        return Project.objects.filter(team=team).exclude(name=Project.DEFAULT_NAME)
    
class Project(models.Model):
    #: All tvs belong to a project, wheather the team has enabled them or not
    # the default project is just a convenience UI that pretends to be part of
    # the team . If this ever gets changed, you need to change migrations/0044
    DEFAULT_NAME = "_root"
    
    team = models.ForeignKey(Team)
    created = models.DateTimeField(auto_now_add=True)
    modified = models.DateTimeField(blank=True)

    name = models.CharField(max_length=255, null=False)
    description = models.TextField(blank=True, null=True, max_length=2048)
    guidelines = models.TextField(blank=True, null=True, max_length=2048)

    slug = models.SlugField(blank=True)
    order = models.PositiveIntegerField(default=0)

    workflow_enabled = models.BooleanField(default=False)

    objects = ProjectManager()
    
    def __unicode__(self):
        if self.is_default_project:
            return u"---"
        return u"%s" % (self.name)

    def save(self, slug=None,*args, **kwargs):
        self.modified = datetime.datetime.now()
        slug = slug if slug is not None else self.slug or self.name
        self.slug = pan_slugify(slug)
        super(Project, self).save(*args, **kwargs)

    @property
    def is_default_project(self):
        return self.name == Project.DEFAULT_NAME
        
    class Meta:
        unique_together = (
                ("team", "name",),
                ("team", "slug",),
        )
        permissions = PROJECT_PERMISSIONS
        


class TeamVideo(models.Model):
    team = models.ForeignKey(Team)
    video = models.ForeignKey(Video)
    title = models.CharField(max_length=2048, blank=True)
    description = models.TextField(blank=True,
        help_text=_(u'Use this space to explain why you or your team need to caption or subtitle this video. Adding a note makes volunteers more likely to help out!'))
    thumbnail = S3EnabledImageField(upload_to='teams/video_thumbnails/', null=True, blank=True, 
        help_text=_(u'We automatically grab thumbnails for certain sites, e.g. Youtube'))
    all_languages = models.BooleanField(_('Need help with all languages'), default=False, 
        help_text=_('If you check this, other languages will not be displayed.'))
    added_by = models.ForeignKey(User)
    created = models.DateTimeField(auto_now_add=True)
    completed_languages = models.ManyToManyField(SubtitleLanguage, blank=True)

    project = models.ForeignKey(Project)

    class Meta:
        unique_together = (('team', 'video'),)
    
    def __unicode__(self):
        return self.title or unicode(self.video)

    def can_remove(self, user):
        return self.team.can_remove_video(user, self)
    
    def link_to_page(self):
        if self.all_languages:
            return self.video.get_absolute_url()
        return self.video.video_link()
        
    @models.permalink
    def get_absolute_url(self):
        return ('teams:team_video', [self.pk])
    
    def get_thumbnail(self):
        if self.thumbnail:
            return self.thumbnail.thumb_url(100, 100)

        if self.video.thumbnail:
            th = self.video.get_thumbnail()
            if th:
                return th
        
        if self.team.logo:
            return self.team.logo_thumbnail()
        
        return ''

    def _original_language(self):
        if not hasattr(self, 'original_language_code'):
            sub_lang = self.video.subtitle_language()
            setattr(self, 'original_language_code', None if not sub_lang else sub_lang.language)
        return getattr(self, 'original_language_code')

    def _calculate_percent_complete(self, sl0, sl1):
        # maybe move this to Video model in future.
        if not sl0 or not sl0.is_dependable():
            return -1
        if not sl1:
            return 0
        if sl1.language == self._original_language():
            return -1
        if sl1.is_dependent():
            if sl1.percent_done == 0:
                return 0
            elif sl0.is_dependent():
                l_dep0 = sl0.real_standard_language()
                l_dep1 = sl1.real_standard_language()
                if l_dep0 and l_dep1 and l_dep0.id == l_dep1.id:
                    return sl1.percent_done
                else:
                    return -1
            else:
                l_dep1 = sl1.real_standard_language()
                return sl1.percent_done if \
                    l_dep1 and l_dep1.id == sl0.id else -1
        else:
            sl1_subtitle_count = 0
            latest_version = sl1.latest_version()
            if latest_version:
                sl1_subtitle_count = latest_version.subtitle_set.count()
            return 0 if sl1_subtitle_count == 0 else -1

    def _update_team_video_language_pair(self, lang0, sl0, lang1, sl1):
        percent_complete = self._calculate_percent_complete(sl0, sl1)
        if sl1 is not None:
            tvlps = TeamVideoLanguagePair.objects.filter(
                team_video=self,
                subtitle_language_0=sl0,
                subtitle_language_1=sl1)
        else:
            tvlps = TeamVideoLanguagePair.objects.filter(
                team_video=self,
                subtitle_language_0__language=lang0,
                language_1=lang1)
        tvlp = None if len(tvlps) == 0 else tvlps[0]
        if not tvlp and percent_complete != -1:
            tvlp = TeamVideoLanguagePair(
                team_video=self,
                team=self.team,
                video=self.video,
                language_0=lang0,
                subtitle_language_0=sl0,
                language_1=lang1,
                subtitle_language_1=sl1,
                language_pair='{0}_{1}'.format(lang0, lang1),
                percent_complete=percent_complete)
            tvlp.save()
        elif tvlp and percent_complete != -1:
            tvlp.percent_complete = percent_complete
            tvlp.save()
        elif tvlp and percent_complete == -1:
            tvlp.delete()

    def _make_lp(self, lang0, sl0, lang1, sl1):
        percent_complete = self._calculate_percent_complete(sl0, sl1)
        if percent_complete == -1:
            return None
        else:
            return "{0}_{1}_{2}".format(
                lang0, lang1, "M" if percent_complete > 0 else "0")

    def _update_tvlp_for_languages(self, lang0, lang1, langs):
        sl0_list = langs.get(lang0, [])
        sl1_list = langs.get(lang1, [])
        if len(sl1_list) == 0:
            sl1_list = [None]
        for sl0 in sl0_list:
            for sl1 in sl1_list:
                self._update_team_video_language_pair(lang0, sl0, lang1, sl1)

    def _add_lps_for_languages(self, lang0, lang1, langs, lps):
        sl0_list = langs.get(lang0, [])
        sl1_list = langs.get(lang1, [])
        if len(sl1_list) == 0:
            sl1_list = [None]
        for sl0 in sl0_list:
            for sl1 in sl1_list:
                lp = self._make_lp(lang0, sl0, lang1, sl1)
                if lp:
                    lps.append(lp)

    def update_team_video_language_pairs(self, lang_code_list=None):
        TeamVideoLanguagePair.objects.filter(team_video=self).delete()
        if lang_code_list is None:
            lang_code_list = [item[0] for item in settings.ALL_LANGUAGES]
        langs = self.video.subtitle_language_dict()
        for lang0, sl0_list in langs.items():
            for lang1 in lang_code_list:
                if lang0 == lang1:
                    continue
                self._update_tvlp_for_languages(lang0, lang1, langs)

    def searchable_language_pairs(self):
        lps = []
        lang_code_list = [item[0] for item in settings.ALL_LANGUAGES]
        langs = self.video.subtitle_language_dict()
        for lang0, sl0_list in langs.items():
            for lang1 in lang_code_list:
                if lang0 == lang1:
                    continue
                self._add_lps_for_languages(lang0, lang1, langs, lps)
        return lps

    def _add_searchable_language(self, language, sublang_dict, sls):
        complete_sublangs = []
        if language in sublang_dict:
            complete_sublangs = [sl for sl in sublang_dict[language] if 
                                 not sl.is_dependent() and sl.is_complete]
        if len(complete_sublangs) == 0:
            sls.append("S_{0}".format(language))

    def searchable_languages(self):
        sls = []
        langs = self.video.subtitle_language_dict()
        for lang in settings.ALL_LANGUAGES:
            self._add_searchable_language(lang[0], langs, sls)
        return sls

    def get_pending_moderation(self):
        return self.team.get_pending_moderation(self.video)

    def save(self, *args, **kwargs):
        if not hasattr(self, "project"):
            self.project = self.team.default_project
        super(TeamVideo, self).save(*args, **kwargs)
        


    def is_checked_out(self, ignore_user=None):
        '''Return whether this video is checked out in a task.

        If a user is given, checkouts by that user will be ignored.  This
        provides a way to ask "can user X check out or work on this task?".

        This is similar to the writelocking done on Videos and
        SubtitleLanguages.

        '''
        tasks = self.task_set.filter(
                # Find all tasks for this video which:
                deleted=False,           # - Aren't deleted
                assignee__isnull=False,  # - Are assigned to someone
                language="",             # - Aren't specific to a language
                completed__isnull=True,  # - Are unfinished
        )
        if ignore_user:
            tasks = tasks.exclude(assignee=ignore_user)

        return tasks.exists()


    # Convenience functions
    def subtitles_started(self):
        """Return True if subtitles have been started for this video, otherwise False."""
        return self.video.has_original_language()

    def subtitles_finished(self):
        """Return True if at least one set of subtitles has been finished for this video."""
        return (self.subtitles_started() and
                self.video.subtitle_language().is_complete_and_synced())



def team_video_save(sender, instance, created, **kwargs):
    update_one_team_video.delay(instance.id)

def team_video_delete(sender, instance, **kwargs):
    # not using an async task for this since the async task 
    # could easily execute way after the instance is gone,
    # and backend.remove requires the instance.
    tv_search_index = site.get_index(TeamVideo)
    tv_search_index.backend.remove(instance)

post_save.connect(team_video_save, TeamVideo, dispatch_uid="teams.teamvideo.team_video_save")
post_delete.connect(team_video_delete, TeamVideo, dispatch_uid="teams.teamvideo.team_video_delete")

class TeamVideoLanguage(models.Model):
    team_video = models.ForeignKey(TeamVideo, related_name='languages')
    video = models.ForeignKey(Video)
    language = models.CharField(max_length=16, choices=ALL_LANGUAGES,  null=False, blank=False, db_index=True)
    subtitle_language = models.ForeignKey(SubtitleLanguage, null=True)
    team = models.ForeignKey(Team)
    is_original = models.BooleanField(default=False, db_index=True)
    forked = models.BooleanField(default=True, db_index=True)
    is_complete = models.BooleanField(default=False, db_index=True)
    percent_done = models.IntegerField(default=0, db_index=True)
    is_lingua_franca = models.BooleanField(default=False, db_index=True)
    
    class Meta:
        unique_together = (('team_video', 'subtitle_language'),)

    def __unicode__(self):
        return "video: %s - %s" % (self.video.pk, self.get_language_display())

    @classmethod
    def _save_tvl_for_sl(cls, tv, sl):
        tvl = cls(
            team_video=tv,
            video=tv.video,
            language=sl.language,
            subtitle_language=sl,
            team=tv.team,
            is_original=sl.is_original,
            forked=sl.is_forked,
            is_complete=sl.is_complete,
            percent_done=sl.percent_done)
        tvl.save()

    @classmethod
    def _save_tvl_for_l(cls, tv, lang):
        tvl = cls(
            team_video=tv,
            video=tv.video,
            language=lang,
            subtitle_language=None,
            team=tv.team,
            is_original=False,
            forked=True,
            is_complete=False,
            percent_done=0)
        tvl.save()

    @classmethod
    def _update_for_language(cls, tv, language, sublang_dict):
        if language in sublang_dict:
            sublangs = sublang_dict[language]
            for sublang in sublangs:
                    cls._save_tvl_for_sl(tv, sublang)
        else:
            cls._save_tvl_for_l(tv, language)

    @classmethod
    def update(cls, tv):
        cls.objects.filter(team_video=tv).delete()

        sublang_dict = tv.video.subtitle_language_dict()
        for lang in settings.ALL_LANGUAGES:
            cls._update_for_language(tv, lang[0], sublang_dict)

    @classmethod
    def update_for_language(cls, tv, language):
        cls.objects.filter(team_video=tv, language=language).delete()
        cls._update_for_language(
            tv, language, tv.video.subtitle_language_dict())

    def save(self, *args, **kwargs):
        self.is_lingua_franca = self.language in settings.LINGUA_FRANCAS
        return super(TeamVideoLanguage, self).save(*args, **kwargs)


    def is_checked_out(self, ignore_user=None):
        '''Return whether this language is checked out in a task.

        If a user is given, checkouts by that user will be ignored.  This
        provides a way to ask "can user X check out or work on this task?".

        This is similar to the writelocking done on Videos and
        SubtitleLanguages.

        '''
        tasks = self.team_video.task_set.filter(
                # Find all tasks for this video which:
                deleted=False,           # - Aren't deleted
                assignee__isnull=False,  # - Are assigned to someone
                language=self.language,  # - Apply to this language
                completed__isnull=True,  # - Are unfinished
        )
        if ignore_user:
            tasks = tasks.exclude(assignee=ignore_user)

        return tasks.exists()

    class Meta:
        permissions = LANG_PERMISSIONS

        

class TeamVideoLanguagePair(models.Model):
    team_video = models.ForeignKey(TeamVideo)
    team = models.ForeignKey(Team)
    video = models.ForeignKey(Video)
    # language_0 and subtitle_language_0 are the potential standards.
    language_0 = models.CharField(max_length=16, choices=ALL_LANGUAGES, db_index=True)
    subtitle_language_0 = models.ForeignKey(
        SubtitleLanguage, null=False, related_name="team_video_language_pairs_0")
    language_1 = models.CharField(max_length=16, choices=ALL_LANGUAGES, db_index=True)
    subtitle_language_1 = models.ForeignKey(
        SubtitleLanguage, null=True, related_name="team_video_language_pairs_1")
    language_pair = models.CharField(db_index=True, max_length=16)
    percent_complete = models.IntegerField(db_index=True, default=0)

class TeamMemderManager(models.Manager):
    use_for_related_fields = True
    
    def create_first_member(self, team, user):
        """Make sure that new teams always have an 'owner' member."""

        tm = TeamMember(team=team, user=user, role=ROLE_OWNER)
        tm.save()
        return tm

    def managers(self):
        return self.get_query_set().filter(role=TeamMember.ROLE_MANAGER)
    
class TeamMember(models.Model):
    ROLE_OWNER = ROLE_OWNER
    ROLE_ADMIN = ROLE_ADMIN
    ROLE_MANAGER = ROLE_MANAGER
    ROLE_CONTRIBUTOR = ROLE_CONTRIBUTOR
    
    ROLES = (
        (ROLE_OWNER, _("Owner")),
        (ROLE_MANAGER, _("Manager")),
        (ROLE_ADMIN, _("Admin")),
        (ROLE_CONTRIBUTOR, _("Contributor")),
    )
    
    team = models.ForeignKey(Team, related_name='members')
    user = models.ForeignKey(User, related_name='user')
    role = models.CharField(max_length=16, default=ROLE_CONTRIBUTOR, choices=ROLES)
    changes_notification = models.BooleanField(default=True)

    
    objects = TeamMemderManager()

    def __unicode__(self):
        return u'%s' % self.user


    class Meta:
        unique_together = (('team', 'user'),)


class MembershipNarrowingManager(models.Manager):
    def get_for_team(self, team, user):
        return self.filter(membership__id_in=[x.id for x in team.members.filter(user=user)])
        
    def for_type(self, model):
        return self.filter(content_type=ContentType.objects.get_for_model(model))
        
    def get_for_projects(self, member):
        return self.for_type(Project).filter(member=member)
        
    def get_for_langs(self, member):
        return self.for_type(TeamVideoLanguage).filter(member=member)

        
    def create(self, member, target, added_by):
        return MembershipNarrowing.objects.get_or_create(
            content_type = ContentType.objects.get_for_model(target),
            object_pk = target.pk,
            member = member,
            added_by=added_by)[0]

class MembershipNarrowing(models.Model):
    """
    Represent narrowings that can be made on memberships.
    A membership permission might be applyed to an entire
    team, or be narrowed to projet or to a language.
    """
    member = models.ForeignKey(TeamMember, related_name="narrowings")
    content_type = models.ForeignKey(ContentType,
        related_name="content_type_set_for_%(class)s")
    object_pk = models.TextField('object ID')
    content = generic.GenericForeignKey(ct_field="content_type", fk_field="object_pk")

    created = models.DateTimeField(auto_now_add=True, blank=None)
    modified = models.DateTimeField(auto_now=True, blank=None)
    added_by = models.ForeignKey(TeamMember, related_name="narrowing_includer", null=True, blank=True)
    
    objects = MembershipNarrowingManager()
    
    @property
    @classmethod
    def allowed_types(self):
        """
        Cache the content types where we allow narrowing to occur. This
        should not be needed to change at run time. If it ever does, just
        clear _cached_allowed_types
        This cannot simply be declared on the model class since by the
        time them class is defined we might or might not have loaded the
        other models (+ contenty type), this means that we can have
        an error related to import order and it is not very predictable,
        e.g. would fail when running the unit tests on sqlite but not on
        msyql
        """
        if not MembershipNarrowing._cached_allowed_types:
            MembershipNarrowing._cached_allowed_types = \
                         [ContentType.objects.get_for_model(m) for m in \
                          (Project, TeamVideoLanguage)]
        return MembershipNarrowing._cached_allowed_types
        
    def __unicode__(self):
        return u"Permission restriction for %s and %s " % (
            self.member, self.content)

    def save(self, *args, **kwargs):
        if False and self.content_type not in MembershipNarrowing.allowed_types:
            raise ValueError("MembershipNarrowing cannot be assigned to %s, allowed types are %s"
            % (self.content, MembershipNarrowing.allowed_types))
        super(MembershipNarrowing, self).save(*args, **kwargs)   


class Application(models.Model):
    team = models.ForeignKey(Team, related_name='applications')
    user = models.ForeignKey(User, related_name='team_applications')
    note = models.TextField(blank=True)
    
    class Meta:
        unique_together = (('team', 'user'),)
    
    def _send_approve_message(self):
        msg = Message()
        msg.subject = ugettext(u'Your application to %s was approved!') % self.team.name
        msg.content = ugettext(u"Congratulations, you're now a member of %s!") % self.team.name
        msg.user = self.user
        msg.object = self.team
        msg.author = User.get_anonymous()
        msg.save()

    def _send_deny_message(self):
        msg = Message()
        msg.subject = ugettext(u'Your application to %s was denied.') % self.team.name
        msg.content = ugettext(u"Sorry, your application to %s was rejected.") % self.team.name
        msg.user = self.user
        msg.object = self.team
        msg.author = User.get_anonymous()
        msg.save()


    def approve(self):
        TeamMember.objects.get_or_create(team=self.team, user=self.user)
        self._send_approve_message()
        self.delete()
    
    def deny(self):
        self._send_deny_message()
        self.delete()
        
class Invite(models.Model):
    team = models.ForeignKey(Team, related_name='invitations')
    user = models.ForeignKey(User, related_name='team_invitations')
    note = models.TextField(blank=True, max_length=200)
    author = models.ForeignKey(User)
    role = models.CharField(max_length=16, choices=TeamMember.ROLES,
                            default=TeamMember.ROLE_CONTRIBUTOR)
    
    class Meta:
        unique_together = (('team', 'user'),)
    
    def accept(self):
        TeamMember.objects.get_or_create(team=self.team, user=self.user, role=self.role)
        self.delete()
        
    def deny(self):
        self.delete()
    
    def render_message(self, msg):
        message = get_object_or_none(Setting, team=self.team,
                                     key=Setting.KEY_IDS['messages_invite'])
        return render_to_string('teams/_invite_message.html',
                                {'invite': self, 'custom_message': message})
    
    def message_json_data(self, data, msg):
        data['can-reaply'] = False
        return data
    
models.signals.pre_delete.connect(Message.on_delete, Invite)
    
def invite_send_message(sender, instance, created, **kwargs):
    if created:
        msg = Message()
        msg.subject = ugettext(u'Invitation to join a team')
        msg.user = instance.user
        msg.object = instance
        msg.author = instance.author
        msg.save()
    
post_save.connect(invite_send_message, Invite, dispatch_uid="teams.invite.send_invite")


class Workflow(models.Model):
    REVIEW_CHOICES = (
        (00, "Don't require review"),
        (10, 'Peer must review'),
        (20, 'Manager must review'),
        (30, 'Admin must review'),
    )
    REVIEW_NAMES = dict(REVIEW_CHOICES)
    REVIEW_IDS = dict([choice[::-1] for choice in REVIEW_CHOICES])

    APPROVE_CHOICES = (
        (00, "Don't require approval"),
        (10, 'Manager must approve'),
        (20, 'Admin must approve'),
    )
    APPROVE_NAMES = dict(APPROVE_CHOICES)
    APPROVE_IDS = dict([choice[::-1] for choice in APPROVE_CHOICES])

    team = models.ForeignKey(Team)

    project = models.ForeignKey(Project, blank=True, null=True)
    team_video = models.ForeignKey(TeamVideo, blank=True, null=True)

    autocreate_subtitle = models.BooleanField(default=False)
    autocreate_translate = models.BooleanField(default=False)

    review_allowed = models.PositiveIntegerField(
            choices=REVIEW_CHOICES, verbose_name='reviewers', default=0)

    approve_allowed = models.PositiveIntegerField(
            choices=APPROVE_CHOICES, verbose_name='approvers', default=0)

    created = models.DateTimeField(auto_now_add=True, editable=False)
    modified = models.DateTimeField(auto_now=True, editable=False)

    class Meta:
        unique_together = ('team', 'project', 'team_video')


    @classmethod
    def _get_target_team_id(cls, id, type):
        if type == 'team_video':
            return TeamVideo.objects.get(pk=id).team.id
        elif type == 'project':
            return Project.objects.get(pk=id).team.id
        else:
            return id

    @classmethod
    def get_for_target(cls, id, type, workflows=None):
        '''Return the most specific Workflow for the given target.

        If target object does not exist, None is returned.

        If workflows is given, it should be a QuerySet or List of all Workflows
        for the TeamVideo's team.  This will let you look it up yourself once
        and use it in many of these calls to avoid hitting the DB each time.

        If workflows is not given it will be looked up with one DB query.

        '''


        if not workflows:
            team_id = Workflow._get_target_team_id(id, type)
            workflows = list(Workflow.objects.filter(team=team_id))
        else:
            team_id = workflows[0].team.pk

        if not workflows:
            return Workflow(team=Team.objects.get(pk=team_id))

        if type == 'team_video':
            try:
                return [w for w in workflows
                        if w.team_video and w.team_video.id == id][0]
            except IndexError:
                # If there's no video-specific workflow for this video, there
                # might be a workflow for its project, so we'll start looking
                # for that instead.
                team_video = TeamVideo.objects.get(pk=id)
                id, type = team_video.project.id, 'project'

        if type == 'project':
            try:
                return [w for w in workflows
                        if w.project and w.project.id == id and not w.team_video][0]
            except IndexError:
                # If there's no project-specific workflow for this project,
                # there might be one for its team, so we'll fall through.
                pass

        return [w for w in workflows
                if (not w.project) and (not w.team_video)][0]


    @classmethod
    def get_for_team_video(cls, team_video, workflows=None):
        '''Return the most specific Workflow for the given team_video.

        If workflows is given, it should be a QuerySet or List of all Workflows
        for the TeamVideo's team.  This will let you look it up yourself once
        and use it in many of these calls to avoid hitting the DB each time.

        If workflows is not given it will be looked up with one DB query.

        '''
        return Workflow.get_for_target(team_video.id, 'team_video', workflows)

    @classmethod
    def get_for_project(cls, project, workflows=None):
        '''Return the most specific Workflow for the given project.

        If workflows is given, it should be a QuerySet or List of all Workflows
        for the Project's team.  This will let you look it up yourself once
        and use it in many of these calls to avoid hitting the DB each time.

        If workflows is not given it will be looked up with one DB query.

        '''
        return Workflow.get_for_target(project.id, 'project', workflows)

    @classmethod
    def add_to_team_videos(cls, team_videos):
        '''Add the appropriate Workflow objects to each TeamVideo as .workflow.

        This will only perform one DB query, and it will add the most specific
        workflow possible to each TeamVideo.

        '''
        if not team_videos:
            return []

        workflows = list(Workflow.objects.filter(team=team_videos[0].team))

        for tv in team_videos:
            tv.workflow = Workflow.get_for_team_video(tv, workflows)


    def get_specific_target(self):
        return self.team_video or self.project or self.team


    def __unicode__(self):
        return u'Workflow for %s' % self.get_specific_target()


    # Convenience functions for checking if a step of the workflow is enabled.
    @property
    def review_enabled(self):
        return True if self.review_allowed else False

    @property
    def approve_enabled(self):
        return True if self.approve_allowed else False


    def to_dict(self):
        '''Return a dictionary representing this workflow.

        Useful for converting to JSON.

        '''
        return { 'pk': self.id,
                 'team': self.team.slug if self.team else None,
                 'project': self.project.id if self.project else None,
                 'team_video': self.team_video.id if self.team_video else None,
                 'autocreate_subtitle': self.autocreate_subtitle,
                 'autocreate_translate': self.autocreate_translate,
                 'review_allowed': self.review_allowed,
                 'approve_allowed': self.approve_allowed, }


class TaskManager(models.Manager):
    def not_deleted(self):
        return self.get_query_set().filter(deleted=False)


    def incomplete(self):
        return self.not_deleted().filter(completed=None)

    def complete(self):
        return self.not_deleted().filter(completed__isnull=False)


    def _type(self, type, completed, approved=None):
        qs = self.not_deleted().filter(type=Task.TYPE_IDS[type])

        if completed == False:
            qs = qs.filter(completed=None)
        elif completed == True:
            qs = qs.filter(completed__isnull=False)

        if approved:
            qs = qs.filter(approved=Task.APPROVED_IDS[approved])

        return qs


    def incomplete_subtitle(self):
        return self._type('Subtitle', False)

    def incomplete_translate(self):
        return self._type('Translate', False)

    def incomplete_review(self):
        return self._type('Review', False)

    def incomplete_approve(self):
        return self._type('Approve', False)


    def complete_subtitle(self):
        return self._type('Subtitle', True)

    def complete_translate(self):
        return self._type('Translate', True)

    def complete_review(self, approved=None):
        return self._type('Review', True, approved)

    def complete_approve(self, approved=None):
        return self._type('Approve', True, approved)


    def all_subtitle(self):
        return self._type('Subtitle', None)

    def all_translate(self):
        return self._type('Translate', None)

    def all_review(self):
        return self._type('Review', None)

    def all_approve(self):
        return self._type('Approve', None)

class Task(models.Model):
    TYPE_CHOICES = (
        (10, 'Subtitle'),
        (20, 'Translate'),
        (30, 'Review'),
        (40, 'Approve'),
    )
    TYPE_NAMES = dict(TYPE_CHOICES)
    TYPE_IDS = dict([choice[::-1] for choice in TYPE_CHOICES])

    APPROVED_CHOICES = (
        (10, 'In Progress'),
        (20, 'Approved'),
        (30, 'Rejected'),
    )
    APPROVED_NAMES = dict(APPROVED_CHOICES)
    APPROVED_IDS = dict([choice[::-1] for choice in APPROVED_CHOICES])
    APPROVED_FINISHED_IDS = (20, 30)

    type = models.PositiveIntegerField(choices=TYPE_CHOICES)

    team = models.ForeignKey(Team)
    team_video = models.ForeignKey(TeamVideo)
    language = models.CharField(max_length=16, choices=ALL_LANGUAGES, blank=True,
                                db_index=True)
    assignee = models.ForeignKey(User, blank=True, null=True)
    subtitle_language = models.ForeignKey(SubtitleLanguage, blank=True, null=True)

    deleted = models.BooleanField(default=False)

    public = models.BooleanField(default=False)

    created = models.DateTimeField(auto_now_add=True, editable=False)
    modified = models.DateTimeField(auto_now=True, editable=False)
    completed = models.DateTimeField(blank=True, null=True)

    # Review and Approval -specific fields
    approved = models.PositiveIntegerField(choices=APPROVED_CHOICES,
                                           null=True, blank=True)
    body = models.TextField(blank=True, default="")

    objects = TaskManager()

    def __unicode__(self):
        return u'%d' % self.id


    def to_dict(self, user=None):
        '''Return a dictionary representing this task.

        Useful for converting to JSON.

        '''
        from teams.permissions import can_perform_task, can_assign_task, can_delete_task

        return { 'pk': self.id,
                 'team': self.team.id if self.team else None,
                 'team_video': self.team_video.id if self.team_video else None,
                 'team_video_display': unicode(self.team_video) if self.team_video else None,
                 'team_video_url': self.team_video.get_absolute_url() if self.team_video else None,
                 'type': Task.TYPE_NAMES[self.type],
                 'public': self.public,
                 'assignee': self.assignee.id if self.assignee else None,
                 'assignee_display': unicode(self.assignee) if self.assignee else None,
                 'language': self.language if self.language else None,
                 'language_display': SUPPORTED_LANGUAGES_DICT[self.language]
                                     if self.language else None,
                 'perform_allowed': can_perform_task(user, self) if user else None,
                 'assign_allowed': can_assign_task(self, user) if user else None,
                 'delete_allowed': can_delete_task(self, user) if user else None,
                 'completed': True if self.completed else False, }


    @property
    def workflow(self):
        '''Return the most specific workflow for this task's TeamVideo.'''
        return Workflow.get_for_team_video(self.team_video)


    def complete(self):
        '''Mark as complete and return the next task in the process if applicable.'''
        self.completed = datetime.datetime.now()
        self.save()

        return { 'Subtitle': self._complete_subtitle,
                 'Translate': self._complete_translate,
                 'Review': self._complete_review,
                 'Approve': self._complete_review,
        }[Task.TYPE_NAMES[self.type]]()

    def _complete_subtitle(self):
        # Normally we would create the next task in the sequence here, but since
        # we don't create translation tasks ahead of time for efficieny reasons
        # we simply do nothing.
        return None

    def _complete_translate(self):
        if self.workflow.review_enabled:
            task = Task(team=self.team, team_video=self.team_video,
                        language=self.language, type=Task.TYPE_IDS['Review'])
        else:
            # The review step may be disabled.
            # If so, we move directly to the approve step.
            task = Task(team=self.team, team_video=self.team_video,
                        language=self.language, type=Task.TYPE_IDS['Approve'])

        task.save()
        return task

    def _complete_review(self):
        if self.workflow.approve_enabled:
            task = Task(team=self.team, team_video=self.team_video,
                        language=self.language, type=Task.TYPE_IDS['Approve'])
        task.save()
        return task

    def _complete_approve(self):
        pass


    def get_perform_url(self):
        '''Return the URL that will open whichever dialog necessary to perform this task.'''
        mode = Task.TYPE_NAMES[self.type].lower()
        return self.subtitle_language.get_widget_url(mode=mode, task_id=self.pk)


class SettingManager(models.Manager):
    use_for_related_fields = True

    def guidelines(self):
        keys = [key for key, name in Setting.KEY_CHOICES
                if name.startswith('guidelines_')]
        return self.get_query_set().filter(key__in=keys)

    def messages(self):
        keys = [key for key, name in Setting.KEY_CHOICES
                if name.startswith('messages_')]
        return self.get_query_set().filter(key__in=keys)

    def messages_guidelines(self):
        keys = [key for key, name in Setting.KEY_CHOICES
                if name.startswith('messages_') or name.startswith('guidelines_')]
        return self.get_query_set().filter(key__in=keys)

class Setting(models.Model):
    KEY_CHOICES = (
        (100, 'messages_invite'),
        (101, 'messages_manager'),
        (102, 'messages_admin'),
        (103, 'messages_application'),
        (200, 'guidelines_subtitle'),
        (201, 'guidelines_translate'),
        (202, 'guidelines_review'),
    )
    KEY_NAMES = dict(KEY_CHOICES)
    KEY_IDS = dict([choice[::-1] for choice in KEY_CHOICES])

    key = models.PositiveIntegerField(choices=KEY_CHOICES)
    data = models.TextField(blank=True)
    team = models.ForeignKey(Team, related_name='settings')

    created = models.DateTimeField(auto_now_add=True, editable=False)
    modified = models.DateTimeField(auto_now=True, editable=False)

    objects = SettingManager()

    class Meta:
        unique_together = (('key', 'team'),)

    def __unicode__(self):
        return u'%s - %s' % (self.team, self.key_name)

    @property
    def key_name(self):
        return Setting.KEY_NAMES[self.key]


class TeamLanguagePreferenceManager(models.Manager):

    def _generate_writable(self, team):
        langs_set = set([x[0] for x in settings.ALL_LANGUAGES])
        tlp_allows_writes =  set([x['language_code'] for x in  self.for_team(team).filter(allow_writes=False).values("language_code")])
        return langs_set- tlp_allows_writes
            
    def _generate_readable(self, team):
        langs_set = set([x[0] for x in settings.ALL_LANGUAGES])
        tlp_allows_reads =  set([x['language_code'] for x in self.for_team(team).filter(allow_reads=False).values(
            "language_code")])
        return langs_set - tlp_allows_reads
            
            
    def for_team(self, team):
        return self.get_query_set().filter(team=team)

    def on_changed(cls, sender,  instance, *args, **kwargs):
        from teams.cache import invalidate_lang_preferences
        invalidate_lang_preferences(instance.team)

    def get_readable(self, team):
        from teams.cache import get_readable_langs
        return get_readable_langs(team)
        
    def get_writable(self, team):
        from teams.cache import get_writable_langs
        return get_writable_langs(team)
        
class TeamLanguagePreference(models.Model):
    """
    Represent language preferences for a given team. A team might say,
    for example that Yoruba translations do not translate a team, then
    that language should not have tasks assigned to it, nor it should
    allow roles to be narrowed to that language.

    This is how settings should interact, TLP means that we have created
    a TeamLanguagePreference for that team and language.
    | Action                                                  | NO TLP | allow_read=True,  | allow_read=False,  |
    |                                                         |        | allow_write=False | allow_write=False  |     
    =============================================================================================================
    | assignable as tasks                                     | X      |                   |                    |
    | assignable as narrowing to a certain team member / role | X      |                   |                    |
    | listed on the widget for viewing                        | X      | X                 |                    |
    | listed on the widget for improving                      | X      |                   |                    |
    | returned from the api read operations                   | X      | X                 |                    |
    | upload  / write operations from the api                 | X      |                   |                    |
    | show up on the start dialog                             | X      |                   |                    |

    Allow read = False and allow_writes = False essentially means that
    language is block for that team, while allow_write=False and
    allow_read=True means we can read subs but cannot write subs
    Allow_read=true and allow_write=true is invalid, just remove the row
    all together.
    """
    team = models.ForeignKey(Team, related_name="lang_preferences")
    language_code = models.CharField(max_length=16)
    allow_reads = models.BooleanField()
    allow_writes = models.BooleanField()

    objects = TeamLanguagePreferenceManager()
    
    def clean(self, *args, **kwargs):
        if self.allow_reads and self.allow_writes:
            raise ValidationError("No sense in having all allowed, just remove the preference for this language")
        super(TeamLanguagePreference, self).clean(*args, **kwargs)

    def __unicode__(self):
        return u"%s preference for team %s" % (self.language_code, self.team)

post_save.connect(TeamLanguagePreference.objects.on_changed, TeamLanguagePreference)

    
class TeamNotificationSettingManager(models.Manager):
    def notify_team(self, team_pk, video_id, event_name, language_pk=None):
        """
        Finds the matching notification settings for this team, instantiates
        the notifier class , and sends the appropriate notification.
        If the notification settings has an email target, sends an email.
        If the http settings are filled, then sends the request.

        This can be ran as a task, as it requires no objects to be passed
        """
        try:
            notification_settings = self.get(team__id=team_pk)
        except TeamNotificationSetting.DoesNotExist:
            return
        notification_settings.notify(Video.objects.get(video_id=video_id), event_name,
                                                 language_pk)
           
class TeamNotificationSetting(models.Model):
    """
    Info on how a team should be notified of changes to it's videos.
    For now, a team can be notified by having a http request sent
    with the payload as the notification information.
    This cannot be hardcoded since teams might have different urls
    for each environment.

    Some teams have strict requirements on mapping video ids to their
    internal values, and also their own language codes. Therefore we
    need to configure a class that can do the correct mapping.
    
    TODO: allow email notifications
    """
    EVENT_VIDEO_NEW = "event-video-new"
    EVENT_VIDEO_EDITED = "event-video-edited"
    EVENT_LANGUAGE_NEW = "event-language-new"
    EVENT_LANGUAGE_EDITED = "event-language-edit"
    EVENT_SUBTITLE_NEW = "event-subtitle-new"
    EVENT_SUBTITLE_APPROVED = "event-subtitle-approved"
    EVENT_SUBTITLE_REJECTED = "event-subtitle-rejected"
 
    team = models.OneToOneField(Team, related_name="notification_settings")
    # the url to post the callback notifing partners of new video activity
    request_url = models.URLField(blank=True, null=True)
    basic_auth_username = models.CharField(max_length=255, blank=True, null=True)
    basic_auth_password = models.CharField(max_length=255, blank=True, null=True)
    # not being used, here to avoid extra migrations in the future
    email = models.EmailField(blank=True, null=True)

    # integers mapping to classes, see unisubs-integration/notificationsclasses.py
    notification_class = models.IntegerField(default=1,)
    
    objects = TeamNotificationSettingManager()
    
    def get_notification_class(self):
        # move this import to the module level and test_settings break. Fun.
        import sentry_logger
        logger = sentry_logger.logging.getLogger("teams.models")
        try:
            from notificationsclasses import NOTIFICATION_CLASS_MAP
            
            return NOTIFICATION_CLASS_MAP[self.notification_class]
        except ImportError:
            logger.exception("Apparently unisubs-integration is not installed")
            
        
    def notify(self, video, event_name, language_pk=None):
        """
        Resolves what the notifier class is for this settings and
        fires notfications it configures
        """
        notifier = self.get_notification_class()(self.team, video, event_name, language_pk=None)
        if self.request_url:
            success, content = notifier.send_http_request(
                self.request_url,
                self.basic_auth_username,
                self.basic_auth_password
            )
            return success, content
        # FIXME: spec and test this, for now just return
        return
        if self.email:
            notifier.send_email(self.email, self.team, video, event_name, language_pk)
        
    def __unicode__(self):
        return u'NotificationSettings for team %s' % (self.team)<|MERGE_RESOLUTION|>--- conflicted
+++ resolved
@@ -37,29 +37,25 @@
 from haystack import site
 from utils.translation import SUPPORTED_LANGUAGES_DICT
 from utils import get_object_or_none
-<<<<<<< HEAD
 from utils.searching import get_terms
-=======
-from utils import classimporter
->>>>>>> 8ae722fe
 import datetime 
 
 ALL_LANGUAGES = [(val, _(name))for val, name in settings.ALL_LANGUAGES]
 
 from apps.teams.moderation_const import WAITING_MODERATION
 from teams.permissions_const import TEAM_PERMISSIONS, PROJECT_PERMISSIONS, \
-      LANG_PERMISSIONS, ROLE_ADMIN, ROLE_OWNER, ROLE_CONTRIBUTOR, ROLE_MANAGER
+        LANG_PERMISSIONS, ROLE_ADMIN, ROLE_OWNER, ROLE_CONTRIBUTOR, ROLE_MANAGER
 
 def get_perm_names(model, perms):
     return [("%s-%s-%s" % (model._meta.app_label, model._meta.object_name, p[0]), p[1],) for p in perms]
-    
+
 
 class TeamManager(models.Manager):
-    
+
     def for_user(self, user):
         if user.is_authenticated():
             return self.get_query_set().filter(models.Q(is_visible=True)| \
-                                        models.Q(members__user=user)).distinct()
+                    models.Q(members__user=user)).distinct()
         else:
             return self.get_query_set().filter(is_visible=True)
 
@@ -71,42 +67,42 @@
     OPEN = 4
     INVITATION_BY_ADMIN = 5
     MEMBERSHIP_POLICY_CHOICES = (
-        (OPEN, _(u'Open')),
-        (APPLICATION, _(u'Application')),
-        (INVITATION_BY_ALL, _(u'Invitation by any team member')),
-        (INVITATION_BY_MANAGER, _(u'Invitation by manager')),
-        (INVITATION_BY_ADMIN, _(u'Invitation by admin')),
-    )
+            (OPEN, _(u'Open')),
+            (APPLICATION, _(u'Application')),
+            (INVITATION_BY_ALL, _(u'Invitation by any team member')),
+            (INVITATION_BY_MANAGER, _(u'Invitation by manager')),
+            (INVITATION_BY_ADMIN, _(u'Invitation by admin')),
+            )
     MEMBER_REMOVE = 1
     MANAGER_REMOVE = 2
     MEMBER_ADD = 3
     VIDEO_POLICY_CHOICES = (
-        (MEMBER_REMOVE, _(u'Members can add and remove video')),  #any member can add/delete video
-        (MANAGER_REMOVE, _(u'Managers can add and remove video')),    #only managers can add/remove video
-        (MEMBER_ADD, _(u'Members can only add videos'))  #members can only add video
-    )
+            (MEMBER_REMOVE, _(u'Members can add and remove video')),  #any member can add/delete video
+            (MANAGER_REMOVE, _(u'Managers can add and remove video')),    #only managers can add/remove video
+            (MEMBER_ADD, _(u'Members can only add videos'))  #members can only add video
+            )
 
     TASK_ASSIGN_CHOICES = (
-        (10, 'Any team member'),
-        (20, 'Managers and admins'),
-        (30, 'Admins only'),
-    )
+            (10, 'Any team member'),
+            (20, 'Managers and admins'),
+            (30, 'Admins only'),
+            )
     TASK_ASSIGN_NAMES = dict(TASK_ASSIGN_CHOICES)
     TASK_ASSIGN_IDS = dict([choice[::-1] for choice in TASK_ASSIGN_CHOICES])
 
     SUBTITLE_CHOICES = (
-        (10, 'Anyone'),
-        (20, 'Any team member'),
-        (30, 'Only managers and admins'),
-        (40, 'Only admins'),
-    )
+            (10, 'Anyone'),
+            (20, 'Any team member'),
+            (30, 'Only managers and admins'),
+            (40, 'Only admins'),
+            )
     SUBTITLE_NAMES = dict(SUBTITLE_CHOICES)
     SUBTITLE_IDS = dict([choice[::-1] for choice in SUBTITLE_CHOICES])
-    
+
     name = models.CharField(_(u'name'), max_length=250, unique=True)
     slug = models.SlugField(_(u'slug'), unique=True)
     description = models.TextField(_(u'description'), blank=True, help_text=_('All urls will be converted to links.'))
-    
+
     logo = S3EnabledImageField(verbose_name=_(u'logo'), blank=True, upload_to='teams/logo/')
     is_visible = models.BooleanField(_(u'publicly Visible?'), default=True)
     videos = models.ManyToManyField(Video, through='TeamVideo',  verbose_name=_('videos'))
@@ -128,20 +124,20 @@
 
     # Policies and Permissions
     membership_policy = models.IntegerField(_(u'membership policy'),
-                                            choices=MEMBERSHIP_POLICY_CHOICES,
-                                            default=OPEN)
+            choices=MEMBERSHIP_POLICY_CHOICES,
+            default=OPEN)
     video_policy = models.IntegerField(_(u'video policy'),
-                                       choices=VIDEO_POLICY_CHOICES,
-                                       default=MEMBER_REMOVE)
+            choices=VIDEO_POLICY_CHOICES,
+            default=MEMBER_REMOVE)
     task_assign_policy = models.IntegerField(_(u'task assignment policy'),
-                                             choices=TASK_ASSIGN_CHOICES,
-                                             default=TASK_ASSIGN_IDS['Any team member'])
+            choices=TASK_ASSIGN_CHOICES,
+            default=TASK_ASSIGN_IDS['Any team member'])
     subtitle_policy = models.IntegerField(_(u'subtitling policy'),
-                                          choices=SUBTITLE_CHOICES,
-                                          default=SUBTITLE_IDS['Anyone'])
+            choices=SUBTITLE_CHOICES,
+            default=SUBTITLE_IDS['Anyone'])
     translate_policy = models.IntegerField(_(u'translation policy'),
-                                           choices=SUBTITLE_CHOICES,
-                                           default=SUBTITLE_IDS['Anyone'])
+            choices=SUBTITLE_CHOICES,
+            default=SUBTITLE_IDS['Anyone'])
 
     objects = TeamManager()
 
@@ -151,29 +147,29 @@
         verbose_name_plural = _(u'Teams')
 
 
-       
+
 
 
     def __unicode__(self):
         return self.name
- 
+
     def render_message(self, msg):
         context = {
-            'team': self, 
-            'msg': msg,
-            'author': msg.author,
-            'author_page': msg.author.get_absolute_url(),
-            'team_page': self.get_absolute_url(),
-            "STATIC_URL": settings.STATIC_URL,
-        }
+                'team': self, 
+                'msg': msg,
+                'author': msg.author,
+                'author_page': msg.author.get_absolute_url(),
+                'team_page': self.get_absolute_url(),
+                "STATIC_URL": settings.STATIC_URL,
+                }
         return render_to_string('teams/_team_message.html', context)
-    
+
     def is_open(self):
         return self.membership_policy == self.OPEN
-    
+
     def is_by_application(self):
         return self.membership_policy == self.APPLICATION
-    
+
     @classmethod
     def get(cls, slug, user=None, raise404=True):
         if user:
@@ -187,10 +183,10 @@
                 return qs.get(pk=int(slug))
             except (cls.DoesNotExist, ValueError):
                 pass
-            
+
         if raise404:
             raise Http404       
-    
+
     def logo_thumbnail(self):
         if self.logo:
             return self.logo.thumb_url(100, 100)
@@ -198,7 +194,7 @@
     def small_logo_thumbnail(self):
         if self.logo:
             return self.logo.thumb_url(50, 50)
-    
+
     @models.permalink
     def get_absolute_url(self):
         return ('teams:detail', [self.slug])
