# Amara, universalsubtitles.org
#
# Copyright (C) 2013 Participatory Culture Foundation
#
# This program is free software: you can redistribute it and/or modify
# it under the terms of the GNU Affero General Public License as
# published by the Free Software Foundation, either version 3 of the
# License, or (at your option) any later version.
#
# This program is distributed in the hope that it will be useful,
# but WITHOUT ANY WARRANTY; without even the implied warranty of
# MERCHANTABILITY or FITNESS FOR A PARTICULAR PURPOSE.  See the
# GNU Affero General Public License for more details.
#
# You should have received a copy of the GNU Affero General Public License
# along with this program.  If not, see
# http://www.gnu.org/licenses/agpl-3.0.html.
import datetime
import logging
from math import ceil
import csv
from itertools import groupby

from django.conf import settings
from django.contrib.contenttypes.models import ContentType
from django.contrib.sites.models import Site
from django.core.exceptions import ValidationError
from django.core.urlresolvers import reverse
from django.core.files import File
from django.db import models
from django.db.models.signals import post_save, post_delete, pre_delete
from django.http import Http404
from django.template.loader import render_to_string
from django.utils.translation import ugettext_lazy as _
from haystack import site
from haystack.query import SQ

import teams.moderation_const as MODERATION
from apps.comments.models import Comment
from auth.models import CustomUser as User
from auth.providers import get_authentication_provider
from messages import tasks as notifier
from apps.subtitles import shims
from apps.subtitles.signals import language_deleted
from teams.moderation_const import WAITING_MODERATION, UNMODERATED, APPROVED
from teams.permissions_const import (
    TEAM_PERMISSIONS, PROJECT_PERMISSIONS, ROLE_OWNER, ROLE_ADMIN, ROLE_MANAGER,
    ROLE_CONTRIBUTOR
)
from videos.tasks import (
    upload_subtitles_to_original_service, sync_latest_versions_for_video
)
from teams.tasks import update_one_team_video
from utils import DEFAULT_PROTOCOL
from utils.amazon import S3EnabledImageField, S3EnabledFileField
from utils.panslugify import pan_slugify
from utils.searching import get_terms
<<<<<<< HEAD
from videos.models import Video, SubtitleVersion, SubtitleLanguage
from subtitles.models import (
    SubtitleVersion as NewSubtitleVersion,
    SubtitleLanguage as NewSubtitleLanguage,
    ORIGIN_IMPORTED
)
from subtitles import pipeline
=======
from videos.models import Video, SubtitleLanguage, SubtitleVersion
from subtitles.models import (
    SubtitleVersion as NewSubtitleVersion,
)
>>>>>>> ac0f896e

from functools import partial

logger = logging.getLogger(__name__)
celery_logger = logging.getLogger('celery.task')

BILLING_CUTOFF = getattr(settings, 'BILLING_CUTOFF', None)
ALL_LANGUAGES = [(val, _(name))for val, name in settings.ALL_LANGUAGES]
VALID_LANGUAGE_CODES = [unicode(x[0]) for x in ALL_LANGUAGES]

# Teams
class TeamManager(models.Manager):
    def get_query_set(self):
        """Return a QS of all non-deleted teams."""
        return super(TeamManager, self).get_query_set().filter(deleted=False)

    def for_user(self, user):
        """Return a QS of all the (non-deleted) teams visible for the given user."""
        if user.is_authenticated():
            return self.get_query_set().filter(
                    models.Q(is_visible=True) |
                    models.Q(members__user=user)
            ).distinct()
        else:
            return self.get_query_set().filter(is_visible=True)

class Team(models.Model):
    APPLICATION = 1
    INVITATION_BY_MANAGER = 2
    INVITATION_BY_ALL = 3
    OPEN = 4
    INVITATION_BY_ADMIN = 5
    MEMBERSHIP_POLICY_CHOICES = (
            (OPEN, _(u'Open')),
            (APPLICATION, _(u'Application')),
            (INVITATION_BY_ALL, _(u'Invitation by any team member')),
            (INVITATION_BY_MANAGER, _(u'Invitation by manager')),
            (INVITATION_BY_ADMIN, _(u'Invitation by admin')),
            )

    VP_MEMBER = 1
    VP_MANAGER = 2
    VP_ADMIN = 3
    VIDEO_POLICY_CHOICES = (
        (VP_MEMBER, _(u'Any team member')),
        (VP_MANAGER, _(u'Managers and admins')),
        (VP_ADMIN, _(u'Admins only'))
    )

    TASK_ASSIGN_CHOICES = (
            (10, 'Any team member'),
            (20, 'Managers and admins'),
            (30, 'Admins only'),
            )
    TASK_ASSIGN_NAMES = dict(TASK_ASSIGN_CHOICES)
    TASK_ASSIGN_IDS = dict([choice[::-1] for choice in TASK_ASSIGN_CHOICES])

    SUBTITLE_CHOICES = (
            (10, 'Anyone'),
            (20, 'Any team member'),
            (30, 'Only managers and admins'),
            (40, 'Only admins'),
            )
    SUBTITLE_NAMES = dict(SUBTITLE_CHOICES)
    SUBTITLE_IDS = dict([choice[::-1] for choice in SUBTITLE_CHOICES])

    name = models.CharField(_(u'name'), max_length=250, unique=True)
    slug = models.SlugField(_(u'slug'), unique=True)
    description = models.TextField(_(u'description'), blank=True, help_text=_('All urls will be converted to links. Line breaks and HTML not supported.'))

    logo = S3EnabledImageField(verbose_name=_(u'logo'), blank=True, upload_to='teams/logo/', thumb_options=dict(autocrop=True, upscale=True))
    is_visible = models.BooleanField(_(u'publicly Visible?'), default=True)
    videos = models.ManyToManyField(Video, through='TeamVideo',  verbose_name=_('videos'))
    users = models.ManyToManyField(User, through='TeamMember', related_name='teams', verbose_name=_('users'))

    # these allow unisubs to do things on user's behalf such as uploding subs to Youtub
    third_party_accounts = models.ManyToManyField("accountlinker.ThirdPartyAccount",  related_name='teams', verbose_name=_('third party accounts'))

    points = models.IntegerField(default=0, editable=False)
    applicants = models.ManyToManyField(User, through='Application', related_name='applicated_teams', verbose_name=_('applicants'))
    created = models.DateTimeField(auto_now_add=True)
    highlight = models.BooleanField(default=False)
    video = models.ForeignKey(Video, null=True, blank=True, related_name='intro_for_teams', verbose_name=_(u'Intro Video'))
    application_text = models.TextField(blank=True)
    page_content = models.TextField(_(u'Page content'), blank=True, help_text=_(u'You can use markdown. This will replace Description.'))
    is_moderated = models.BooleanField(default=False)
    header_html_text = models.TextField(blank=True, default='', help_text=_(u"HTML that appears at the top of the teams page."))
    last_notification_time = models.DateTimeField(editable=False, default=datetime.datetime.now)

    auth_provider_code = models.CharField(_(u'authentication provider code'),
            max_length=24, blank=True, default="")

    # Enabling Features
    projects_enabled = models.BooleanField(default=False)
    workflow_enabled = models.BooleanField(default=False)

    # Policies and Permissions
    membership_policy = models.IntegerField(_(u'membership policy'),
            choices=MEMBERSHIP_POLICY_CHOICES,
            default=OPEN)
    video_policy = models.IntegerField(_(u'video policy'),
            choices=VIDEO_POLICY_CHOICES,
            default=VP_MEMBER)
    task_assign_policy = models.IntegerField(_(u'task assignment policy'),
            choices=TASK_ASSIGN_CHOICES,
            default=TASK_ASSIGN_IDS['Any team member'])
    subtitle_policy = models.IntegerField(_(u'subtitling policy'),
            choices=SUBTITLE_CHOICES,
            default=SUBTITLE_IDS['Anyone'])
    translate_policy = models.IntegerField(_(u'translation policy'),
            choices=SUBTITLE_CHOICES,
            default=SUBTITLE_IDS['Anyone'])
    max_tasks_per_member = models.PositiveIntegerField(_(u'maximum tasks per member'),
            default=None, null=True, blank=True)
    task_expiration = models.PositiveIntegerField(_(u'task expiration (days)'),
            default=None, null=True, blank=True)

    deleted = models.BooleanField(default=False)
    partner = models.ForeignKey('Partner', null=True, blank=True,
            related_name='teams')

    objects = TeamManager()
    all_objects = models.Manager() # For accessing deleted teams, if necessary.

    class Meta:
        ordering = ['name']
        verbose_name = _(u'Team')
        verbose_name_plural = _(u'Teams')


    def save(self, *args, **kwargs):
        creating = self.pk is None
        super(Team, self).save(*args, **kwargs)
        if creating:
            # make sure we create a default project
            self.default_project

    def __unicode__(self):
        return self.name or self.slug

    def render_message(self, msg):
        """Return a string of HTML represention a team header for a notification.

        TODO: Get this out of the model and into a templatetag or something.

        """
        author_page = msg.author.get_absolute_url() if msg.author else ''
        context = {
            'team': self,
            'msg': msg,
            'author': msg.author,
            'author_page': author_page,
            'team_page': self.get_absolute_url(),
            "STATIC_URL": settings.STATIC_URL,
        }
        return render_to_string('teams/_team_message.html', context)

    def is_open(self):
        """Return whether this team's membership is open to the public."""
        return self.membership_policy == self.OPEN

    def is_by_application(self):
        """Return whether this team's membership is by application only."""
        return self.membership_policy == self.APPLICATION

    @classmethod
    def get(cls, slug, user=None, raise404=True):
        """Return the Team with the given slug.

        If a user is given the Team must be visible to that user.  Otherwise the
        Team must be visible to the public.

        If raise404 is given an Http404 exception will be raised if a suitable
        team is not found.  Otherwise None will be returned.

        """
        if user:
            qs = cls.objects.for_user(user)
        else:
            qs = cls.objects.filter(is_visible=True)
        try:
            return qs.get(slug=slug)
        except cls.DoesNotExist:
            try:
                return qs.get(pk=int(slug))
            except (cls.DoesNotExist, ValueError):
                pass

        if raise404:
            raise Http404

    def get_workflow(self):
        """Return the workflow for the given team.

        A workflow will always be returned.  If one isn't specified for the team
        a default (unsaved) one will be populated with default values and
        returned.

        TODO: Refactor this behaviour into something less confusing.

        """
        return Workflow.get_for_target(self.id, 'team')

    @property
    def auth_provider(self):
        """Return the authentication provider class for this Team, or None.

        No DB queries are used, so this is safe to call many times.

        """
        if not self.auth_provider_code:
            return None
        else:
            return get_authentication_provider(self.auth_provider_code)

    # Thumbnails
    def logo_thumbnail(self):
        """Return the URL for a kind-of small version of this team's logo, or None."""
        if self.logo:
            return self.logo.thumb_url(100, 100)

    def medium_logo_thumbnail(self):
        """Return the URL for a medium version of this team's logo, or None."""
        if self.logo:
            return self.logo.thumb_url(280, 100)

    def small_logo_thumbnail(self):
        """Return the URL for a really small version of this team's logo, or None."""
        if self.logo:
            return self.logo.thumb_url(50, 50)


    # URLs
    @models.permalink
    def get_absolute_url(self):
        return ('teams:dashboard', [self.slug])

    def get_site_url(self):
        """Return the full, absolute URL for this team, including http:// and the domain."""
        return '%s://%s%s' % (DEFAULT_PROTOCOL,
                              Site.objects.get_current().domain,
                              self.get_absolute_url())


    # Membership and roles
    def _is_role(self, user, role=None):
        """Return whether the given user has the given role in this team.

        Safe to use with null or unauthenticated users.

        If no role is given, simply return whether the user is a member of this team at all.

        TODO: Change this to use the stuff in teams.permissions.

        """
        if not user or not user.is_authenticated():
            return False
        qs = self.members.filter(user=user)
        if role:
            qs = qs.filter(role=role)
        return qs.exists()

    def is_owner(self, user):
        """
        Return whether the given user is an owner of this team.
        """
        return self._is_role(user, TeamMember.ROLE_OWNER)

    def is_admin(self, user):
        """Return whether the given user is an admin of this team."""
        return self._is_role(user, TeamMember.ROLE_ADMIN)

    def is_manager(self, user):
        """Return whether the given user is a manager of this team."""
        return self._is_role(user, TeamMember.ROLE_MANAGER)

    def is_member(self, user):
        """Return whether the given user is a member of this team."""
        return self._is_role(user)

    def is_contributor(self, user, authenticated=True):
        """Return whether the given user is a contributor of this team, False otherwise."""
        return self._is_role(user, TeamMember.ROLE_CONTRIBUTOR)

    def can_see_video(self, user, team_video=None):
        """I have no idea.

        TODO: Figure out what this thing is, and if it's still necessary.

        """
        if not user.is_authenticated():
            return False
        return self.is_member(user)

    # moderation


    # Moderation
    def moderates_videos(self):
        """Return whether this team moderates videos in some way, False otherwise.

        Moderation means the team restricts who can create subtitles and/or
        translations.

        """
        if self.subtitle_policy != Team.SUBTITLE_IDS['Anyone']:
            return True

        if self.translate_policy != Team.SUBTITLE_IDS['Anyone']:
            return True

        return False

    def video_is_moderated_by_team(self, video):
        """Return whether this team moderates the given video."""
        return video.moderated_by == self


    # Item counts
    @property
    def member_count(self):
        """Return the number of members of this team.

        Caches the result in-object for performance.

        """
        if not hasattr(self, '_member_count'):
            setattr(self, '_member_count', self.users.count())
        return self._member_count

    @property
    def videos_count(self):
        """Return the number of videos of this team.

        Caches the result in-object for performance.

        """
        if not hasattr(self, '_videos_count'):
            setattr(self, '_videos_count', self.videos.count())
        return self._videos_count

    @property
    def tasks_count(self):
        """Return the number of incomplete, undeleted tasks of this team.

        Caches the result in-object for performance.

        """
        if not hasattr(self, '_tasks_count'):
            setattr(self, '_tasks_count', Task.objects.filter(team=self, deleted=False, completed=None).count())
        return self._tasks_count


    # Applications (people applying to join)
    def application_message(self):
        """Return the membership application message for this team, or '' if none exists."""
        try:
            return self.settings.get(key=Setting.KEY_IDS['messages_application']).data
        except Setting.DoesNotExist:
            return ''

    @property
    def applications_count(self):
        """Return the number of open membership applications to this team.

        Caches the result in-object for performance.

        """
        if not hasattr(self, '_applications_count'):
            setattr(self, '_applications_count', self.applications.count())
        return self._applications_count


    # Language pairs
    def _lang_pair(self, lp, suffix):
        return SQ(content="{0}_{1}_{2}".format(lp[0], lp[1], suffix))

    def get_videos_for_languages_haystack(self, language=None, num_completed_langs=None,
                                          project=None, user=None, query=None, sort=None):
        from teams.search_indexes import TeamVideoLanguagesIndex

        is_member = (user and user.is_authenticated()
                     and self.members.filter(user=user).exists())

        if is_member:
            qs =  TeamVideoLanguagesIndex.results_for_members(self).filter(team_id=self.id)
        else:
            qs =  TeamVideoLanguagesIndex.results().filter(team_id=self.id)

        if project:
            qs = qs.filter(project_pk=project.pk)

        if query:
            for term in get_terms(query):
                qs = qs.auto_query(qs.query.clean(term).decode('utf-8'))

        if language:
            qs = qs.filter(video_completed_langs=language)

        if num_completed_langs != None:
            qs = qs.filter(num_completed_langs=num_completed_langs)

        qs = qs.order_by({
             'name':  'video_title_exact',
            '-name': '-video_title_exact',
             'subs':  'num_completed_langs',
            '-subs': '-num_completed_langs',
             'time':  'team_video_create_date',
            '-time': '-team_video_create_date',
        }.get(sort or '-time'))

        return qs


    # Projects
    @property
    def default_project(self):
        """Return the default project for this team.

        If it doesn't already exist it will be created.

        TODO: Move the creation into a signal on the team to avoid creating
        multiple default projects here?

        """
        try:
            return Project.objects.get(team=self, slug=Project.DEFAULT_NAME)
        except Project.DoesNotExist:
            p = Project(team=self,name=Project.DEFAULT_NAME)
            p.save()
            return p

    @property
    def has_projects(self):
        """Return whether this team has projects other than the default one."""
        return self.project_set.count() > 1


    # Readable/writeable language codes
    def get_writable_langs(self):
        """Return a list of language code strings that are writable for this team.

        This value may come from memcache.

        """
        return TeamLanguagePreference.objects.get_writable(self)

    def get_readable_langs(self):
        """Return a list of language code strings that are readable for this team.

        This value may come from memcache.

        """
        return TeamLanguagePreference.objects.get_readable(self)

# This needs to be constructed after the model definition since we need a
# reference to the class itself.
Team._meta.permissions = TEAM_PERMISSIONS


# Project
class ProjectManager(models.Manager):
    def for_team(self, team_identifier):
        """Return all non-default projects for the given team with the given identifier.

        The team_identifier passed may be an actual Team object, or a string
        containing a team slug, or the primary key of a team as an integer.

        """
        if hasattr(team_identifier, "pk"):
            team = team_identifier
        elif isinstance(team_identifier, int):
            team = Team.objects.get(pk=team_identifier)
        elif isinstance(team_identifier, str):
            team = Team.objects.get(slug=team_identifier)
        return Project.objects.filter(team=team).exclude(name=Project.DEFAULT_NAME)

class Project(models.Model):
    # All tvs belong to a project, wheather the team has enabled them or not
    # the default project is just a convenience UI that pretends to be part of
    # the team . If this ever gets changed, you need to change migrations/0044
    DEFAULT_NAME = "_root"

    team = models.ForeignKey(Team)
    created = models.DateTimeField(auto_now_add=True)
    modified = models.DateTimeField(blank=True)

    name = models.CharField(max_length=255, null=False)
    description = models.TextField(blank=True, null=True, max_length=2048)
    guidelines = models.TextField(blank=True, null=True, max_length=2048)

    slug = models.SlugField(blank=True)
    order = models.PositiveIntegerField(default=0)

    workflow_enabled = models.BooleanField(default=False)

    objects = ProjectManager()

    def __unicode__(self):
        if self.is_default_project:
            return u"---------"
        return u"%s" % (self.name)

    def save(self, slug=None,*args, **kwargs):
        self.modified = datetime.datetime.now()
        slug = slug if slug is not None else self.slug or self.name
        self.slug = pan_slugify(slug)
        super(Project, self).save(*args, **kwargs)

    @property
    def is_default_project(self):
        """Return whether this project is a default project for a team."""
        return self.name == Project.DEFAULT_NAME


    def get_site_url(self):
        """Return the full, absolute URL for this project, including http:// and the domain."""
        return '%s://%s%s' % (DEFAULT_PROTOCOL, Site.objects.get_current().domain, self.get_absolute_url())

    @models.permalink
    def get_absolute_url(self):
        return ('teams:project_video_list', [self.team.slug, self.slug])


    @property
    def videos_count(self):
        """Return the number of videos in this project.

        Caches the result in-object for performance.

        """
        if not hasattr(self, '_videos_count'):
            setattr(self, '_videos_count', TeamVideo.objects.filter(project=self).count())
        return self._videos_count

    @property
    def tasks_count(self):
        """Return the number of incomplete, undeleted tasks in this project.

        Caches the result in-object for performance.

        """
        tasks = Task.objects.filter(team=self.team, deleted=False, completed=None)

        if not hasattr(self, '_tasks_count'):
            setattr(self, '_tasks_count', tasks.filter(team_video__project = self).count())
        return self._tasks_count


    class Meta:
        unique_together = (
                ("team", "name",),
                ("team", "slug",),
        )
        permissions = PROJECT_PERMISSIONS


# TeamVideo
class TeamVideo(models.Model):
    team = models.ForeignKey(Team)
    video = models.OneToOneField(Video)
    description = models.TextField(blank=True,
        help_text=_(u'Use this space to explain why you or your team need to '
                    u'caption or subtitle this video. Adding a note makes '
                    u'volunteers more likely to help out!'))
    thumbnail = S3EnabledImageField(upload_to='teams/video_thumbnails/', null=True, blank=True,
        help_text=_(u'We automatically grab thumbnails for certain sites, e.g. Youtube'),
                                    thumb_sizes=((290,165), (120,90),))
    all_languages = models.BooleanField(_('Need help with all languages'), default=False,
        help_text=_(u'If you check this, other languages will not be displayed.'))
    added_by = models.ForeignKey(User)
    # this is an auto_add like field, but done on the model save so the
    # admin doesn't throw a fit
    created = models.DateTimeField(blank=True)
    partner_id = models.CharField(max_length=100, blank=True, default="")

    project = models.ForeignKey(Project)

    class Meta:
        unique_together = (('team', 'video'),)

    def __unicode__(self):
        return unicode(self.video)

    def link_to_page(self):
        if self.all_languages:
            return self.video.get_absolute_url()
        return reverse('videos:history', [self.video.video_id])

    @models.permalink
    def get_absolute_url(self):
        return ('teams:team_video', [self.pk])

    def get_thumbnail(self):
        if self.thumbnail:
            return self.thumbnail.thumb_url(290, 165)

        video_thumb = self.video.get_thumbnail(fallback=False)
        if video_thumb:
            return video_thumb

        return "%simages/video-no-thumbnail-medium.png" % settings.STATIC_URL_BASE

    def _original_language(self):
        if not hasattr(self, 'original_language_code'):
            sub_lang = self.video.subtitle_language()
            setattr(self, 'original_language_code', None if not sub_lang else sub_lang.language)
        return getattr(self, 'original_language_code')

    def save(self, *args, **kwargs):
        if not hasattr(self, "project"):
            self.project = self.team.default_project

        assert self.project.team == self.team, \
                    "%s: Team (%s) is not equal to project's (%s) team (%s)"\
                         % (self, self.team, self.project, self.project.team)

        if not self.pk:
            self.created = datetime.datetime.now()
        super(TeamVideo, self).save(*args, **kwargs)


    def is_checked_out(self, ignore_user=None):
        '''Return whether this video is checked out in a task.

        If a user is given, checkouts by that user will be ignored.  This
        provides a way to ask "can user X check out or work on this task?".

        This is similar to the writelocking done on Videos and
        SubtitleLanguages.

        '''
        tasks = self.task_set.filter(
                # Find all tasks for this video which:
                deleted=False,           # - Aren't deleted
                assignee__isnull=False,  # - Are assigned to someone
                language="",             # - Aren't specific to a language
                completed__isnull=True,  # - Are unfinished
        )
        if ignore_user:
            tasks = tasks.exclude(assignee=ignore_user)

        return tasks.exists()


    # Convenience functions
    def subtitles_started(self):
        """Return whether subtitles have been started for this video."""
        from subtitles.models import SubtitleLanguage
        return (SubtitleLanguage.objects.having_nonempty_versions()
                                        .filter(video=self.video)
                                        .exists())

    def subtitles_finished(self):
        """Return whether at least one set of subtitles has been finished for this video."""
        qs = (self.video.newsubtitlelanguage_set.having_public_versions()
              .filter(subtitles_complete=True))
        for lang in qs:
            if lang.is_synced():
                return True
        return False

    def get_workflow(self):
        """Return the appropriate Workflow for this TeamVideo."""
        return Workflow.get_for_team_video(self)

    def move_to(self, new_team, project=None):
        """
        Moves this TeamVideo to a new team.
        This method expects you to have run the correct permissions checks.
        """
        # these imports are here to avoid circular imports, hacky
        from teams.signals import api_teamvideo_new
        from teams.signals import video_moved_from_team_to_team
        from videos import metadata_manager
        # For now, we'll just delete any tasks associated with the moved video.
        self.task_set.update(deleted=True)

        # We move the video by just switching the team, instead of deleting and
        # recreating it.
        self.team = new_team

        # projects are always team dependent:
        if project:
            self.project = project
        else:
            self.project = new_team.default_project

        self.save()

        # We need to make any as-yet-unmoderated versions public.
        # TODO: Dedupe this and the team video delete signal.
        video = self.video

        video.newsubtitleversion_set.extant().update(visibility='public')
        video.is_public = new_team.is_visible
        video.moderated_by = new_team if new_team.moderates_videos() else None
        video.save()

        # Update all Solr data.
        metadata_manager.update_metadata(video.pk)
        video.update_search_index()
        update_one_team_video(self.pk)

        # Create any necessary tasks.
        autocreate_tasks(self)

        # fire a http notification that a new video has hit this team:
        api_teamvideo_new.send(self)
        video_moved_from_team_to_team.send(sender=self,
                destination_team=new_team, video=self.video)


def _create_translation_tasks(team_video, subtitle_version=None):
    """Create any translation tasks that should be autocreated for this video.

    subtitle_version should be the original SubtitleVersion that these tasks
    will probably be translating from.

    """
    preferred_langs = TeamLanguagePreference.objects.get_preferred(team_video.team)

    for lang in preferred_langs:
        # Don't create tasks for languages that are already complete.
        sl = team_video.video.subtitle_language(lang)
        if sl and sl.is_complete_and_synced():
            continue

        # Don't create tasks for languages that already have one.  This includes
        # review/approve tasks and such.
        # Doesn't matter if it's complete or not.
        task_exists = Task.objects.not_deleted().filter(
            team=team_video.team, team_video=team_video, language=lang
        ).exists()
        if task_exists:
            continue

        # Otherwise, go ahead and create it.
        task = Task(team=team_video.team, team_video=team_video,
                    language=lang, type=Task.TYPE_IDS['Translate'])
<<<<<<< HEAD

=======
        task.subtitle_version = subtitle_version or task.get_subtitle_version()
>>>>>>> ac0f896e
        # we should only update the team video after all tasks for
        # this video are saved, else we end up with a lot of
        # wasted tasks
        task.save(update_team_video_index=False)

    update_one_team_video.delay(team_video.pk)

def autocreate_tasks(team_video):
    workflow = Workflow.get_for_team_video(team_video)
    existing_subtitles = team_video.video.completed_subtitle_languages(public_only=True)

    # We may need to create a transcribe task, if there are no existing subs.
    if workflow.autocreate_subtitle and not existing_subtitles:
        if not team_video.task_set.not_deleted().exists():
            original_language = team_video.video.primary_audio_language_code
            Task(team=team_video.team,
                 team_video=team_video,
                 subtitle_version=None,
                 language= original_language or '',
                 type=Task.TYPE_IDS['Subtitle']
            ).save()

    # If there are existing subtitles, we may need to create translate tasks.
    #
    # TODO: This sets the "source version" for the translations to an arbitrary
    #       language's version.  In practice this probably won't be a problem
    #       because most teams will transcribe one language and then send to a
    #       new team for translation, but we can probably be smarter about this
    #       if we spend some time.
    if workflow.autocreate_translate and existing_subtitles:
        _create_translation_tasks(team_video)


def team_video_save(sender, instance, created, **kwargs):
    """Update the Solr index for this team video.

    TODO: Rename this to something more specific.

    """
    update_one_team_video.delay(instance.id)

def team_video_delete(sender, instance, **kwargs):
    """Perform necessary actions for when a TeamVideo is deleted.

    TODO: Split this up into separate signals.

    """
    from videos import metadata_manager
    # not using an async task for this since the async task
    # could easily execute way after the instance is gone,
    # and backend.remove requires the instance.
    tv_search_index = site.get_index(TeamVideo)
    tv_search_index.backend.remove(instance)
    try:
        video = instance.video

        # we need to publish all unpublished subs for this video:
        NewSubtitleVersion.objects.filter(video=video,
                visibility='private').update(visibility='public')

        video.is_public = True
        video.moderated_by = None
        video.save()

        metadata_manager.update_metadata(video.pk)
        video.update_search_index()
        sync_latest_versions_for_video.delay(video.pk)
    except Video.DoesNotExist:
        pass

def on_language_deleted(sender, **kwargs):
    """When a language is deleted, delete all tasks associated with it."""
    team_video = sender.video.get_team_video()
    if not team_video:
        return
    Task.objects.filter(team_video=team_video,
                        language=sender.language_code).delete()
    # check if there are no more source languages for the video, and in that
    # case delete all transcribe tasks.  Don't delete:
    #     - transcribe tasks that have already been started
    #     - review tasks
    #     - approve tasks
    if not sender.video.has_public_version():
        # filtering on new_subtitle_version=None excludes all 3 cases where we
        # don't want to delete tasks
        Task.objects.filter(team_video=team_video,
                            new_subtitle_version=None).delete()

def team_video_autocreate_task(sender, instance, created, raw, **kwargs):
    """Create subtitle/translation tasks for a newly added TeamVideo, if necessary."""
    if created and not raw:
        autocreate_tasks(instance)

def team_video_add_video_moderation(sender, instance, created, raw, **kwargs):
    """Set the .moderated_by attribute on a newly created TeamVideo's Video, if necessary."""
    if created and not raw and instance.team.moderates_videos():
        instance.video.moderated_by = instance.team
        instance.video.save()

def team_video_rm_video_moderation(sender, instance, **kwargs):
    """Clear the .moderated_by attribute on a newly deleted TeamVideo's Video, if necessary."""
    try:
        # when removing a video, this will be triggered by the fk constraing
        # and will be already removed
        instance.video.moderated_by = None
        instance.video.save()
    except Video.DoesNotExist:
        pass


post_save.connect(team_video_save, TeamVideo, dispatch_uid="teams.teamvideo.team_video_save")
post_save.connect(team_video_autocreate_task, TeamVideo, dispatch_uid='teams.teamvideo.team_video_autocreate_task')
post_save.connect(team_video_add_video_moderation, TeamVideo, dispatch_uid='teams.teamvideo.team_video_add_video_moderation')
post_delete.connect(team_video_delete, TeamVideo, dispatch_uid="teams.teamvideo.team_video_delete")
post_delete.connect(team_video_rm_video_moderation, TeamVideo, dispatch_uid="teams.teamvideo.team_video_rm_video_moderation")
language_deleted.connect(on_language_deleted, dispatch_uid="teams.subtitlelanguage.language_deleted")

# TeamMember
class TeamMemberManager(models.Manager):
    use_for_related_fields = True

    def create_first_member(self, team, user):
        """Make sure that new teams always have an 'owner' member."""

        tm = TeamMember(team=team, user=user, role=ROLE_OWNER)
        tm.save()
        return tm

class TeamMember(models.Model):
    ROLE_OWNER = ROLE_OWNER
    ROLE_ADMIN = ROLE_ADMIN
    ROLE_MANAGER = ROLE_MANAGER
    ROLE_CONTRIBUTOR = ROLE_CONTRIBUTOR

    ROLES = (
        (ROLE_OWNER, _("Owner")),
        (ROLE_MANAGER, _("Manager")),
        (ROLE_ADMIN, _("Admin")),
        (ROLE_CONTRIBUTOR, _("Contributor")),
    )

    team = models.ForeignKey(Team, related_name='members')
    user = models.ForeignKey(User, related_name='team_members')
    role = models.CharField(max_length=16, default=ROLE_CONTRIBUTOR, choices=ROLES, db_index=True)
    created = models.DateTimeField(default=datetime.datetime.now, null=True,
            blank=True)

    objects = TeamMemberManager()

    def __unicode__(self):
        return u'%s' % self.user


    def project_narrowings(self):
        """Return any project narrowings applied to this member."""
        return self.narrowings.filter(project__isnull=False)

    def language_narrowings(self):
        """Return any language narrowings applied to this member."""
        return self.narrowings.filter(project__isnull=True)


    def project_narrowings_fast(self):
        """Return any project narrowings applied to this member.

        Caches the result in-object for speed.

        """
        return [n for n in  self.narrowings_fast() if n.project]

    def language_narrowings_fast(self):
        """Return any language narrowings applied to this member.

        Caches the result in-object for speed.

        """
        return [n for n in self.narrowings_fast() if n.language]

    def narrowings_fast(self):
        """Return any narrowings (both project and language) applied to this member.

        Caches the result in-object for speed.

        """
        if hasattr(self, '_cached_narrowings'):
            if self._cached_narrowings is not None:
                return self._cached_narrowings

        self._cached_narrowings = self.narrowings.all()
        return self._cached_narrowings


    def has_max_tasks(self):
        """Return whether this member has the maximum number of tasks."""
        max_tasks = self.team.max_tasks_per_member
        if max_tasks:
            if self.user.task_set.incomplete().filter(team=self.team).count() >= max_tasks:
                return True
        return False


    class Meta:
        unique_together = (('team', 'user'),)


def clear_tasks(sender, instance, *args, **kwargs):
    """Unassign all tasks assigned to a user.

    Used when deleting a user from a team.

    """
    tasks = instance.team.task_set.incomplete().filter(assignee=instance.user)
    tasks.update(assignee=None)

pre_delete.connect(clear_tasks, TeamMember, dispatch_uid='teams.members.clear-tasks-on-delete')


# MembershipNarrowing
class MembershipNarrowing(models.Model):
    """Represent narrowings that can be made on memberships.

    A single MembershipNarrowing can apply to a project or a language, but not both.

    """
    member = models.ForeignKey(TeamMember, related_name="narrowings")
    project = models.ForeignKey(Project, null=True, blank=True)
    language = models.CharField(max_length=24, blank=True, choices=ALL_LANGUAGES)

    added_by = models.ForeignKey(TeamMember, related_name="narrowing_includer", null=True, blank=True)

    created = models.DateTimeField(auto_now_add=True, blank=None)
    modified = models.DateTimeField(auto_now=True, blank=None)

    def __unicode__(self):
        if self.project:
            return u"Permission restriction for %s to project %s " % (self.member, self.project)
        else:
            return u"Permission restriction for %s to language %s " % (self.member, self.language)


    def save(self, *args, **kwargs):
        # Cannot have duplicate narrowings for a language.
        if self.language:
            duplicate_exists = MembershipNarrowing.objects.filter(
                member=self.member, language=self.language
            ).exclude(id=self.id).exists()

            assert not duplicate_exists, "Duplicate language narrowing detected!"

        # Cannot have duplicate narrowings for a project.
        if self.project:
            duplicate_exists = MembershipNarrowing.objects.filter(
                member=self.member, project=self.project
            ).exclude(id=self.id).exists()

            assert not duplicate_exists, "Duplicate project narrowing detected!"

        return super(MembershipNarrowing, self).save(*args, **kwargs)


class ApplicationInvalidException(Exception):
    pass

class ApplicationManager(models.Manager):

    def can_apply(self, team, user):
        """
        A user can apply either if he is not a member of the team yet, the
        team hasn't said no to the user (either application denied or removed the user'
        and if no applications are pending.
        """
        sour_application_exists =  self.filter(team=team, user=user, status__in=[
            Application.STATUS_MEMBER_REMOVED, Application.STATUS_DENIED,
            Application.STATUS_PENDING]).exists()
        if sour_application_exists:
            return False
        return  not team.is_member(user)

    def open(self, team=None, user=None):
        qs =  self.filter(status=Application.STATUS_PENDING)
        if team:
            qs = qs.filter(team=team)
        if user:
            qs = qs.filter(user=user)
        return qs


# Application
class Application(models.Model):
    team = models.ForeignKey(Team, related_name='applications')
    user = models.ForeignKey(User, related_name='team_applications')
    note = models.TextField(blank=True)
    # None -> not acted upon
    # True -> Approved
    # False -> Rejected
    STATUS_PENDING,STATUS_APPROVED, STATUS_DENIED, STATUS_MEMBER_REMOVED,\
        STATUS_MEMBER_LEFT = xrange(0, 5)
    STATUSES = (
        (STATUS_PENDING, u"Pending"),
        (STATUS_APPROVED, u"Approved"),
        (STATUS_DENIED, u"Denied"),
        (STATUS_MEMBER_REMOVED, u"Member Removed"),
        (STATUS_MEMBER_LEFT, u"Member Left"),
    )
    STATUSES_IDS = dict([choice[::-1] for choice in STATUSES])

    status = models.PositiveIntegerField(default=STATUS_PENDING, choices=STATUSES)
    created = models.DateTimeField(auto_now_add=True)
    modified = models.DateTimeField(blank=True, null=True)

    # free text keeping a log of changes to this application
    history = models.TextField(blank=True, null=True)

    objects = ApplicationManager()
    class Meta:
        unique_together = (('team', 'user', 'status'),)


    def approve(self, author, interface):
        """Approve the application.

        This will create an appropriate TeamMember if this application has
        not been already acted upon
        """
        if self.status not in (Application.STATUS_PENDING, Application.STATUS_MEMBER_LEFT):
            raise ApplicationInvalidException("")
        member, created = TeamMember.objects.get_or_create(team=self.team, user=self.user)
        if created:
            notifier.team_member_new.delay(member.pk)
        self.modified = datetime.datetime.now()
        self.status = Application.STATUS_APPROVED
        self.save(author=author, interface=interface)
        return self

    def deny(self, author, interface):
        """
        Marks the application as not approved, then
        Queue a Celery task that will handle properly denying this
        application.
        """
        if self.status != Application.STATUS_PENDING:
            raise ApplicationInvalidException("")
        self.modified = datetime.datetime.now()
        self.status = Application.STATUS_DENIED
        self.save(author=author, interface=interface)
        notifier.team_application_denied.delay(self.pk)
        return self

    def on_member_leave(self, author, interface):
        """
        Marks the appropriate status, but users can still
        reapply to a team if they so desire later.
        """
        self.status = Application.STATUS_MEMBER_LEFT
        self.save(author=author, interface=interface)

    def on_member_removed(self, author, interface):
        """
        Marks the appropriate status so that user's cannot reapply
        to a team after being removed.
        """
        self.status = Application.STATUS_MEMBER_REMOVED
        self.save(author=author, interface=interface)

    def _generate_history_line(self, new_status, author=None, interface=None):
        author = author or "?"
        interface = interface or "web UI"
        new_status = new_status if new_status != None else Application.STATUS_PENDING
        for value,name in Application.STATUSES:
            if value == new_status:
                status = name
        assert status
        return u"%s by %s from %s (%s)\n" % (status, author, interface, datetime.datetime.now())

    def save(self, dispatches_http_callback=True, author=None, interface=None, *args, **kwargs):
        """
        Saves the model, but also appends a line on the history for that
        model, like these:
           - CoolGuy Approved through the web UI.
           - Arthur Left team through the web UI.
        This way,we can keep one application per user per team, never
        delete them (so the messages stay current) and we still can
        track history
        """
        self.history = (self.history or "") + self._generate_history_line(self.status, author, interface)
        super(Application, self).save(*args, **kwargs)
        if dispatches_http_callback:
            from teams.signals import api_application_new
            api_application_new.send(self)

    def __unicode__(self):
        return "Application: %s - %s - %s" % (self.team.slug, self.user.username, self.get_status_display())


# Invites
class InviteExpiredException(Exception):
    pass

class InviteManager(models.Manager):
    def pending_for(self, team, user):
        return self.filter(team=team, user=user, approved=None)

    def acted_on(self, team, user):
        return self.filter(team=team, user=user, approved__notnull=True)

class Invite(models.Model):
    team = models.ForeignKey(Team, related_name='invitations')
    user = models.ForeignKey(User, related_name='team_invitations')
    note = models.TextField(blank=True, max_length=200)
    author = models.ForeignKey(User)
    role = models.CharField(max_length=16, choices=TeamMember.ROLES,
                            default=TeamMember.ROLE_CONTRIBUTOR)
    # None -> not acted upon
    # True -> Approved
    # False -> Rejected
    approved = models.NullBooleanField(default=None)

    objects = InviteManager()

    def accept(self):
        """Accept this invitation.

        Creates an appropriate TeamMember record, sends a notification and
        deletes itself.

        """
        if self.approved is not None:
            raise InviteExpiredException("")
        self.approved = True
        member, created = TeamMember.objects.get_or_create(
            team=self.team, user=self.user, role=self.role)
        if created:
            notifier.team_member_new.delay(member.pk)
        self.save()
        return True

    def deny(self):
        """Deny this invitation.

        Could be useful to send a notification here in the future.

        """
        if self.approved is not None:
            raise InviteExpiredException("")
        self.approved = False
        self.save()


    def message_json_data(self, data, msg):
        data['can-reply'] = False
        return data


# Workflows
class Workflow(models.Model):
    REVIEW_CHOICES = (
        (00, "Don't require review"),
        (10, 'Peer must review'),
        (20, 'Manager must review'),
        (30, 'Admin must review'),
    )
    REVIEW_NAMES = dict(REVIEW_CHOICES)
    REVIEW_IDS = dict([choice[::-1] for choice in REVIEW_CHOICES])

    APPROVE_CHOICES = (
        (00, "Don't require approval"),
        (10, 'Manager must approve'),
        (20, 'Admin must approve'),
    )
    APPROVE_NAMES = dict(APPROVE_CHOICES)
    APPROVE_IDS = dict([choice[::-1] for choice in APPROVE_CHOICES])

    team = models.ForeignKey(Team)

    project = models.ForeignKey(Project, blank=True, null=True)
    team_video = models.ForeignKey(TeamVideo, blank=True, null=True)

    autocreate_subtitle = models.BooleanField(default=False)
    autocreate_translate = models.BooleanField(default=False)

    review_allowed = models.PositiveIntegerField(
            choices=REVIEW_CHOICES, verbose_name='reviewers', default=0)

    approve_allowed = models.PositiveIntegerField(
            choices=APPROVE_CHOICES, verbose_name='approvers', default=0)

    created = models.DateTimeField(auto_now_add=True, editable=False)
    modified = models.DateTimeField(auto_now=True, editable=False)

    class Meta:
        unique_together = ('team', 'project', 'team_video')


    @classmethod
    def _get_target_team(cls, id, type):
        """Return the team for the given target.

        The target is identified by id (its PK as an integer) and type (a string
        of 'team_video', 'project', or 'team').

        """
        if type == 'team_video':
            return TeamVideo.objects.select_related('team').get(pk=id).team
        elif type == 'project':
            return Project.objects.select_related('team').get(pk=id).team
        else:
            return Team.objects.get(pk=id)

    @classmethod
    def get_for_target(cls, id, type, workflows=None):
        '''Return the most specific Workflow for the given target.

        If target object does not exist, None is returned.

        If workflows is given, it should be a QS or List of all Workflows for
        the TeamVideo's team.  This will let you look it up yourself once and
        use it in many of these calls to avoid hitting the DB each time.

        If workflows is not given it will be looked up with one DB query.

        '''
        if not workflows:
            team = Workflow._get_target_team(id, type)
            workflows = list(Workflow.objects.filter(team=team.id)
                                             .select_related('project', 'team',
                                                             'team_video'))
        else:
            team = workflows[0].team

        default_workflow = Workflow(team=team)

        if not workflows:
            return default_workflow

        if type == 'team_video':
            try:
                return [w for w in workflows
                        if w.team_video and w.team_video.id == id][0]
            except IndexError:
                # If there's no video-specific workflow for this video, there
                # might be a workflow for its project, so we'll start looking
                # for that instead.
                team_video = TeamVideo.objects.get(pk=id)
                id, type = team_video.project_id, 'project'

        if type == 'project':
            try:
                return [w for w in workflows
                        if w.project and w.project.workflow_enabled
                        and w.project.id == id and not w.team_video][0]
            except IndexError:
                # If there's no project-specific workflow for this project,
                # there might be one for its team, so we'll fall through.
                pass

        if not team.workflow_enabled:
            return default_workflow

        return [w for w in workflows
                if (not w.project) and (not w.team_video)][0]


    @classmethod
    def get_for_team_video(cls, team_video, workflows=None):
        '''Return the most specific Workflow for the given team_video.

        If workflows is given, it should be a QuerySet or List of all Workflows
        for the TeamVideo's team.  This will let you look it up yourself once
        and use it in many of these calls to avoid hitting the DB each time.

        If workflows is not given it will be looked up with one DB query.

        NOTE: This function caches the workflow for performance reasons.  If the
        workflow changes within the space of a single request that
        _cached_workflow should be cleared.

        '''
        if not hasattr(team_video, '_cached_workflow'):
            team_video._cached_workflow = Workflow.get_for_target(
                    team_video.id, 'team_video', workflows)
        return team_video._cached_workflow

    @classmethod
    def get_for_project(cls, project, workflows=None):
        '''Return the most specific Workflow for the given project.

        If workflows is given, it should be a QuerySet or List of all Workflows
        for the Project's team.  This will let you look it up yourself once
        and use it in many of these calls to avoid hitting the DB each time.

        If workflows is not given it will be looked up with one DB query.

        '''
        return Workflow.get_for_target(project.id, 'project', workflows)

    @classmethod
    def add_to_team_videos(cls, team_videos):
        '''Add the appropriate Workflow objects to each TeamVideo as .workflow.

        This will only perform one DB query, and it will add the most specific
        workflow possible to each TeamVideo.

        This only exists for performance reasons.

        '''
        if not team_videos:
            return []

        workflows = list(Workflow.objects.filter(team=team_videos[0].team))

        for tv in team_videos:
            tv.workflow = Workflow.get_for_team_video(tv, workflows)


    def get_specific_target(self):
        """Return the most specific target that this workflow applies to."""
        return self.team_video or self.project or self.team


    def __unicode__(self):
        target = self.get_specific_target()
        return u'Workflow %s for %s (%s %d)' % (
                self.pk, target, target.__class__.__name__, target.pk)


    # Convenience functions for checking if a step of the workflow is enabled.
    @property
    def review_enabled(self):
        """Return whether any form of review is enabled for this workflow."""
        return True if self.review_allowed else False

    @property
    def approve_enabled(self):
        """Return whether any form of approval is enabled for this workflow."""
        return True if self.approve_allowed else False

    @property
    def requires_review_or_approval(self):
        """Return whether a given workflow requires review or approval."""
        return self.approve_enabled or self.review_enabled

    @property
    def requires_tasks(self):
        """Return whether a given workflow requires the use of tasks."""
        return (self.requires_review_or_approval or self.autocreate_subtitle
                or self.autocreate_translate)


# Tasks
class TaskManager(models.Manager):
    def not_deleted(self):
        """Return a QS of tasks that are not deleted."""
        return self.get_query_set().filter(deleted=False)


    def incomplete(self):
        """Return a QS of tasks that are not deleted or completed."""
        return self.not_deleted().filter(completed=None)

    def complete(self):
        """Return a QS of tasks that are not deleted, but are completed."""
        return self.not_deleted().filter(completed__isnull=False)


    def _type(self, types, completed=None, approved=None):
        """Return a QS of tasks that are not deleted and are one of the given types.

        types should be a list of strings matching a label in Task.TYPE_CHOICES.

        completed should be one of:

        * True (only show completed tasks)
        * False (only show incomplete tasks)
        * None (don't filter on completion status)

        approved should be either None or a string matching a label in
        Task.APPROVED_CHOICES.

        """
        type_ids = [Task.TYPE_IDS[type] for type in types]
        qs = self.not_deleted().filter(type__in=type_ids)

        if completed == False:
            qs = qs.filter(completed=None)
        elif completed == True:
            qs = qs.filter(completed__isnull=False)

        if approved:
            qs = qs.filter(approved=Task.APPROVED_IDS[approved])

        return qs


    def incomplete_subtitle(self):
        """Return a QS of subtitle tasks that are not deleted or completed."""
        return self._type(['Subtitle'], False)

    def incomplete_translate(self):
        """Return a QS of translate tasks that are not deleted or completed."""
        return self._type(['Translate'], False)

    def incomplete_review(self):
        """Return a QS of review tasks that are not deleted or completed."""
        return self._type(['Review'], False)

    def incomplete_approve(self):
        """Return a QS of approve tasks that are not deleted or completed."""
        return self._type(['Approve'], False)

    def incomplete_subtitle_or_translate(self):
        """Return a QS of subtitle or translate tasks that are not deleted or completed."""
        return self._type(['Subtitle', 'Translate'], False)

    def incomplete_review_or_approve(self):
        """Return a QS of review or approve tasks that are not deleted or completed."""
        return self._type(['Review', 'Approve'], False)


    def complete_subtitle(self):
        """Return a QS of subtitle tasks that are not deleted, but are completed."""
        return self._type(['Subtitle'], True)

    def complete_translate(self):
        """Return a QS of translate tasks that are not deleted, but are completed."""
        return self._type(['Translate'], True)

    def complete_review(self, approved=None):
        """Return a QS of review tasks that are not deleted, but are completed.

        If approved is given the tasks are further filtered on their .approved
        attribute.  It must be a string matching one of the labels in
        Task.APPROVED_CHOICES, like 'Rejected'.

        """
        return self._type(['Review'], True, approved)

    def complete_approve(self, approved=None):
        """Return a QS of approve tasks that are not deleted, but are completed.

        If approved is given the tasks are further filtered on their .approved
        attribute.  It must be a string matching one of the labels in
        Task.APPROVED_CHOICES, like 'Rejected'.

        """
        return self._type(['Approve'], True, approved)

    def complete_subtitle_or_translate(self):
        """Return a QS of subtitle or translate tasks that are not deleted, but are completed."""
        return self._type(['Subtitle', 'Translate'], True)

    def complete_review_or_approve(self, approved=None):
        """Return a QS of review or approve tasks that are not deleted, but are completed.

        If approved is given the tasks are further filtered on their .approved
        attribute.  It must be a string matching one of the labels in
        Task.APPROVED_CHOICES, like 'Rejected'.

        """
        return self._type(['Review', 'Approve'], True, approved)


    def all_subtitle(self):
        """Return a QS of subtitle tasks that are not deleted."""
        return self._type(['Subtitle'])

    def all_translate(self):
        """Return a QS of translate tasks that are not deleted."""
        return self._type(['Translate'])

    def all_review(self):
        """Return a QS of review tasks that are not deleted."""
        return self._type(['Review'])

    def all_approve(self):
        """Return a QS of tasks that are not deleted."""
        return self._type(['Approve'])

    def all_subtitle_or_translate(self):
        """Return a QS of subtitle or translate tasks that are not deleted."""
        return self._type(['Subtitle', 'Translate'])

    def all_review_or_approve(self):
        """Return a QS of review or approve tasks that are not deleted."""
        return self._type(['Review', 'Approve'])

class Task(models.Model):
    TYPE_CHOICES = (
        (10, 'Subtitle'),
        (20, 'Translate'),
        (30, 'Review'),
        (40, 'Approve'),
    )
    TYPE_NAMES = dict(TYPE_CHOICES)
    TYPE_IDS = dict([choice[::-1] for choice in TYPE_CHOICES])

    APPROVED_CHOICES = (
        (10, 'In Progress'),
        (20, 'Approved'),
        (30, 'Rejected'),
    )
    APPROVED_NAMES = dict(APPROVED_CHOICES)
    APPROVED_IDS = dict([choice[::-1] for choice in APPROVED_CHOICES])
    APPROVED_FINISHED_IDS = (20, 30)

    type = models.PositiveIntegerField(choices=TYPE_CHOICES)

    team = models.ForeignKey(Team)
    team_video = models.ForeignKey(TeamVideo)
    language = models.CharField(max_length=16, choices=ALL_LANGUAGES, blank=True,
                                db_index=True)
    assignee = models.ForeignKey(User, blank=True, null=True)
    subtitle_version = models.ForeignKey(SubtitleVersion, blank=True, null=True)
    new_subtitle_version = models.ForeignKey(NewSubtitleVersion,
                                             blank=True, null=True)

    # The original source version being reviewed or approved.
    #
    # For example, if person A creates two versions while working on a subtitle
    # task:
    #
    #  v1  v2
    # --o---o
    #   s   s
    #
    # and then the reviewer and approver make some edits
    #
    #  v1  v2  v3  v4  v5
    # --o---o---o---o---o
    #   s   s   r   r   a
    #       *
    #
    # the review_base_version will be v2.  Once approved, if an edit is made it
    # needs to be approved as well, and the same thing happens:
    #
    #  v1  v2  v3  v4  v5  v6  v7
    # --o---o---o---o---o---o---o
    #   s   s   r   r   a   e   a
    #                       *
    #
    # This is used when rejecting versions, and may be used elsewhere in the
    # future as well.
    review_base_version = models.ForeignKey(SubtitleVersion, blank=True,
<<<<<<< HEAD
                                            null=True,
                                            related_name='tasks_based_on')
=======
                                            null=True, related_name='tasks_based_on')
>>>>>>> ac0f896e
    new_review_base_version = models.ForeignKey(NewSubtitleVersion, blank=True,
                                                null=True,
                                                related_name='tasks_based_on_new')

    deleted = models.BooleanField(default=False)

    # TODO: Remove this field.
    public = models.BooleanField(default=False)

    created = models.DateTimeField(auto_now_add=True, editable=False)
    modified = models.DateTimeField(auto_now=True, editable=False)
    completed = models.DateTimeField(blank=True, null=True)
    expiration_date = models.DateTimeField(blank=True, null=True)

    # Arbitrary priority for tasks. Some teams might calculate this
    # on complex criteria and expect us to be able to sort tasks on it.
    # Higher numbers mean higher priority
    priority = models.PositiveIntegerField(blank=True, default=0, db_index=True)
    # Review and Approval -specific fields
    approved = models.PositiveIntegerField(choices=APPROVED_CHOICES,
                                           null=True, blank=True)
    body = models.TextField(blank=True, default="")

    objects = TaskManager()

    def __unicode__(self):
        return u'Task %s (%s) for %s' % (self.id or "unsaved",
                                         self.get_type_display(),
                                         self.team_video)


    @property
    def workflow(self):
        '''Return the most specific workflow for this task's TeamVideo.'''
        return Workflow.get_for_team_video(self.team_video)


    def _add_comment(self):
        """Add a comment on the SubtitleLanguage for this task with the body as content."""
        if self.body.strip():
            lang_ct = ContentType.objects.get_for_model(NewSubtitleLanguage)
            comment = Comment(
                content=self.body,
                object_pk=self.new_subtitle_version.subtitle_language.pk,
                content_type=lang_ct,
                submit_date=self.completed,
                user=self.assignee,
            )
            comment.save()
            notifier.send_video_comment_notification.delay(
                comment.pk, version_pk=self.new_subtitle_version.pk)

    def future(self):
        """Return whether this task expires in the future."""
        return self.expiration_date > datetime.datetime.now()


    # Functions related to task completion.
    def _send_back(self, sends_notification=True):
        """Handle "rejection" of this task.

        This will:

        * Create a new task with the appropriate type (translate or subtitle).
        * Try to reassign it to the previous assignee, leaving it unassigned
          if that's not possible.
        * Send a notification unless sends_notification is given as False.

        NOTE: This function does not modify the *current* task in any way.

        """
        # when sending back, instead of always sending back
        # to the first step (translate/subtitle) go to the
        # step before this one:
        # Translate/Subtitle -> Review -> Approve
        # also, you can just send back approve and review tasks.
        if self.type == Task.TYPE_IDS['Approve'] and self.workflow.review_enabled:
            type = Task.TYPE_IDS['Review']
        else:
            is_primary = (self.new_subtitle_version
                              .subtitle_language
                              .is_primary_audio_language())
            if is_primary:
                type = Task.TYPE_IDS['Subtitle']
            else:
                type = Task.TYPE_IDS['Translate']

        # let's guess which assignee should we use
        # by finding the last user that did this task type
        previous_task = Task.objects.complete().filter(
            team_video=self.team_video, language=self.language, team=self.team, type=type
        ).order_by('-completed')[:1]

        if previous_task:
            assignee = previous_task[0].assignee
        else:
            assignee = None

        # The target assignee may have left the team in the mean time.
        if not self.team.members.filter(user=assignee).exists():
            assignee = None

        task = Task(team=self.team, team_video=self.team_video,
                    language=self.language, type=type,
                    assignee=assignee)

        task.new_subtitle_version = self.new_subtitle_version

        task.set_expiration()

        task.save()

        if sends_notification:
            # notify original submiter (assignee of self)
            notifier.reviewed_and_sent_back.delay(self.pk)
        return task

    def complete(self):
        '''Mark as complete and return the next task in the process if applicable.'''
        assert (self.new_subtitle_version != None and self.new_subtitle_version.pk != None), 'to complete a task, subtitle version cannot be None'

        self.completed = datetime.datetime.now()
        self.save()

        return { 'Subtitle': self._complete_subtitle,
                 'Translate': self._complete_translate,
                 'Review': self._complete_review,
                 'Approve': self._complete_approve,
        }[Task.TYPE_NAMES[self.type]]()

    def _can_publish_directly(self, subtitle_version):
        from teams.permissions import can_publish_edits_immediately

        type = {10: 'Review',
                20: 'Review',
                30: 'Approve'}.get(self.type)

        tasks = (Task.objects._type([type], True, 'Approved')
                             .filter(language=self.language))

        return (can_publish_edits_immediately(self.team_video,
                                                    self.assignee,
                                                    self.language) and
                subtitle_version and
                subtitle_version.previous_version() and
                subtitle_version.previous_version().is_public() and
                subtitle_version.subtitle_language.is_complete_and_synced() and
                tasks.exists())

    def _find_previous_assignee(self, type):
        """Find the previous assignee for a new review/approve task for this video.

        NOTE: This is different than finding out the person to send a task back
              to!  This is for saying "who reviewed this task last time?".

        For now, we'll assign the review/approval task to whomever did it last
        time (if it was indeed done), but only if they're still eligible to
        perform it now.

        """
        from teams.permissions import can_review, can_approve

        if type == 'Approve':
            # if there's a previous version, it's a post-publish edit.
            # and according to #1039 we don't wanna auto-assign
            # the assignee
            if self.subtitle_version and self.subtitle_version.prev_version() and \
                    self.subtitle_version.language.is_complete_and_synced():
                return None

            type = Task.TYPE_IDS['Approve']
            can_do = can_approve
        elif type == 'Review':
            type = Task.TYPE_IDS['Review']
            can_do = partial(can_review, allow_own=True)
        else:
            return None

        last_task = self.team_video.task_set.complete().filter(
            language=self.language, type=type
        ).order_by('-completed')[:1]

        if last_task:
            candidate = last_task[0].assignee
            if candidate and can_do(self.team_video, candidate, self.language):
                return candidate

    def _complete_subtitle(self):
        """Handle the messy details of completing a subtitle task."""
        sv = self.get_subtitle_version()

        # TL;DR take a look at #1206 to know why i did this
        if self.workflow.requires_review_or_approval and not self._can_publish_directly(sv):

            if self.workflow.review_enabled:
                task = Task(team=self.team, team_video=self.team_video,
                            new_subtitle_version=sv,
                            new_review_base_version=sv,
                            language=self.language, type=Task.TYPE_IDS['Review'],
                            assignee=self._find_previous_assignee('Review'))
                task.set_expiration()
                task.save()
            elif self.workflow.approve_enabled:
                task = Task(team=self.team, team_video=self.team_video,
                            new_subtitle_version=sv,
                            new_review_base_version=sv,
                            language=self.language, type=Task.TYPE_IDS['Approve'],
                            assignee=self._find_previous_assignee('Approve'))
                task.set_expiration()
                task.save()
        else:
            # Subtitle task is done, and there is no approval or review
            # required, so we mark the version as approved.
            sv.publish()

            # We need to make sure this is updated correctly here.
            from apps.videos import metadata_manager
            metadata_manager.update_metadata(self.team_video.video.pk)

            if self.workflow.autocreate_translate:
                # TODO: Switch to autocreate_task?
                _create_translation_tasks(self.team_video, sv)

            upload_subtitles_to_original_service.delay(sv.pk)
            task = None
        return task

    def _complete_translate(self):
        """Handle the messy details of completing a translate task."""
        sv = self.get_subtitle_version()

        # TL;DR take a look at #1206 to know why i did this
        if self.workflow.requires_review_or_approval and not self._can_publish_directly(sv):

            if self.workflow.review_enabled:
                task = Task(team=self.team, team_video=self.team_video,
                            new_subtitle_version=sv,
                            new_review_base_version=sv,
                            language=self.language, type=Task.TYPE_IDS['Review'],
                            assignee=self._find_previous_assignee('Review'))
                task.set_expiration()
                task.save()
            elif self.workflow.approve_enabled:
                # The review step may be disabled.  If so, we check the approve step.
                task = Task(team=self.team, team_video=self.team_video,
                            new_subtitle_version=sv,
                            new_review_base_version=sv,
                            language=self.language, type=Task.TYPE_IDS['Approve'],
                            assignee=self._find_previous_assignee('Approve'))
                task.set_expiration()
                task.save()
        else:
            sv.publish()

            # We need to make sure this is updated correctly here.
            from apps.videos import metadata_manager
            metadata_manager.update_metadata(self.team_video.video.pk)
            upload_subtitles_to_original_service.delay(sv.pk)

            task = None

        return task

    def _complete_review(self):
        """Handle the messy details of completing a review task."""
        approval = self.approved == Task.APPROVED_IDS['Approved']
        sv = self.get_subtitle_version()

        self._add_comment()

        task = None
        if self.workflow.approve_enabled:
            # Approval is enabled, so...
            if approval:
                # If the reviewer thought these subtitles were good we create
                # the next task.
                task = Task(team=self.team, team_video=self.team_video,
                            new_subtitle_version=sv,
                            new_review_base_version=sv,
                            language=self.language, type=Task.TYPE_IDS['Approve'],
                            assignee=self._find_previous_assignee('Approve'))
                task.set_expiration()
                task.save()

                # Notify the appropriate users.
                notifier.reviewed_and_pending_approval.delay(self.pk)
            else:
                # Otherwise we send the subtitles back for improvement.
                task = self._send_back()
        else:
            # Approval isn't enabled, so the ruling of this Review task
            # determines whether the subtitles go public.
            if approval:
                # Make these subtitles public!
                self.new_subtitle_version.publish()

                # If the subtitles are okay, go ahead and autocreate translation
                # tasks if necessary.
                if self.workflow.autocreate_translate:
                    _create_translation_tasks(self.team_video, sv)

                # Notify the appropriate users and external services.
                notifier.reviewed_and_published.delay(self.pk)
                upload_subtitles_to_original_service.delay(sv.pk)
            else:
                # Send the subtitles back for improvement.
                task = self._send_back()

        # Before we go, we need to record who reviewed these subtitles, so if
        # necessary we can "send back" to them later.
        if self.assignee:
            sv.set_reviewed_by(self.assignee)

        return task

    def _complete_approve(self):
        """Handle the messy details of completing an approve task."""
        approval = self.approved == Task.APPROVED_IDS['Approved']
        sv = self.get_subtitle_version()

        self._add_comment()

        if approval:
            # The subtitles are acceptable, so make them public!
            self.new_subtitle_version.publish()

            # Create translation tasks if necessary.
            if self.workflow.autocreate_translate:
                _create_translation_tasks(self.team_video, sv)

            # And send them back to the original service.
            upload_subtitles_to_original_service.delay(sv.pk)
        else:
            # Send the subtitles back for improvement.
            task = self._send_back()

        # Before we go, we need to record who approved these subtitles, so if
        # necessary we can "send back" to them later.
        if self.assignee:
            sv.set_approved_by(self.assignee)

        # Notify the appropriate users.
        notifier.approved_notification.delay(self.pk, approval)


    def get_perform_url(self):
        """Return a URL for whatever dialog is used to perform this task."""

        mode = Task.TYPE_NAMES[self.type].lower()

        if self.new_subtitle_version:
            sl = self.new_subtitle_version.subtitle_language
            base_url = shims.get_widget_url(sl, mode=mode, task_id=self.pk)
        else:
            video = self.team_video.video

            if self.language:
                sl = video.subtitle_language(language_code=self.language)

                if sl:
                    base_url = reverse("videos:translation_history", kwargs={
                        "video_id": video.video_id,
                        "lang": sl.language_code,
                        "lang_id": sl.pk,
                    })
                else:
                    # The subtitleLanguage may not exist (yet).
                    base_url = video.get_absolute_url()
            else:
                # Subtitle tasks might not have a language.
                base_url = video.get_absolute_url()

        return base_url + "?t=%s" % self.pk

    def needs_start_dialog(self):
        """Check if this task needs the start dialog.

        The only time we need it is when a user is starting a
        transcribe/translate task.  We don't need it for review/approval, or
        if the task is being resumed.
        """
        # We use the start dialog for select several things:
        #   - primary audio language
        #   - language of the subtitles
        #   - language to translate from
        # If we have a SubtitleVersion to use, then we have all the info we
        # need and can skip the dialog.
        return (self.new_review_base_version is None and
                self.new_subtitle_version is None)

    def get_reviewer(self):
        """For Approve tasks, return the last user to Review these subtitles.

        May be None if this task is not an Approve task, or if we can't figure
        out the last reviewer for any reason.

        """
        if self.get_type_display() == 'Approve':
            previous = Task.objects.complete().filter(
                team_video=self.team_video,
                language=self.language,
                team=self.team,
                type=Task.TYPE_IDS['Review']).order_by('-completed')[:1]

            if previous:
                return previous[0].assignee

    def set_expiration(self):
        """Set the expiration_date of this task.  Does not save().

        Requires that self.team and self.assignee be set correctly.

        """
        if not self.assignee or not self.team.task_expiration:
            self.expiration_date = None
        else:
            limit = datetime.timedelta(days=self.team.task_expiration)
            self.expiration_date = datetime.datetime.now() + limit

    def get_subtitle_version(self):
        """ Gets the subtitle version related to this task.
        If the task has a subtitle_version attached, return it and
        if not, try to find it throught the subtitle language of the video.

        Note: we need this since we don't attach incomplete subtitle_version
        to the task (and if we do we need to set the status to unmoderated and
        that causes the version to get published).
        """

        # autocreate sets the subtitle_version to another
        # language's subtitle_version and that was breaking
        # not only the interface but the new upload method.
        if (self.new_subtitle_version and
            self.new_subtitle_version.language_code == self.language):
            return self.new_subtitle_version

        if not hasattr(self, "_subtitle_version"):
            language = self.team_video.video.subtitle_language(self.language)
            self._subtitle_version = (language.get_tip(public=False)
                                      if language else None)
        return self._subtitle_version

    def is_blocked(self):
        """Return whether this task is "blocked".
        "Blocked" means that it's a translation task but the source language
        isn't ready to be translated yet.
        """
        subtitle_version = self.get_subtitle_version()
        if not subtitle_version:
            return False
        source_language = subtitle_version.subtitle_language.get_translation_source_language()
        if not source_language:
            return False
        can_perform = (source_language and
                       source_language.is_complete_and_synced())

        if self.get_type_display() != 'Translate':
            if self.get_type_display() in ('Review', 'Approve'):
                # review and approve tasks will be blocked if they're
                # a translation and they have a draft and the source
                # language no longer  has published version
                if not can_perform or source_language.language_code == self.language:
                    return True
        return not can_perform

    def save(self, update_team_video_index=True, *args, **kwargs):
        is_review_or_approve = self.get_type_display() in ('Review', 'Approve')
        if is_review_or_approve and not self.deleted:
            assert (self.subtitle_version or self.new_subtitle_version), \
                   "Review and Approve tasks must have a subtitle_version!"

        if self.language:
            assert self.language in VALID_LANGUAGE_CODES, \
                "Subtitle Language should be a valid code."

        result = super(Task, self).save(*args, **kwargs)

        if update_team_video_index:
            update_one_team_video.delay(self.team_video.pk)

        return result


# Settings
class SettingManager(models.Manager):
    use_for_related_fields = True

    def guidelines(self):
        """Return a QS of settings related to team guidelines."""
        keys = [key for key, name in Setting.KEY_CHOICES
                if name.startswith('guidelines_')]
        return self.get_query_set().filter(key__in=keys)

    def messages(self):
        """Return a QS of settings related to team messages."""
        keys = [key for key, name in Setting.KEY_CHOICES
                if name.startswith('messages_')]
        return self.get_query_set().filter(key__in=keys)

    def messages_guidelines(self):
        """Return a QS of settings related to team messages or guidelines."""
        keys = [key for key, name in Setting.KEY_CHOICES
                if name.startswith('messages_') or name.startswith('guidelines_')]
        return self.get_query_set().filter(key__in=keys)

class Setting(models.Model):
    KEY_CHOICES = (
        (100, 'messages_invite'),
        (101, 'messages_manager'),
        (102, 'messages_admin'),
        (103, 'messages_application'),
        (200, 'guidelines_subtitle'),
        (201, 'guidelines_translate'),
        (202, 'guidelines_review'),
        # 300s means if this team will block those notifications
        (300, 'block_invitation_sent_message'),
        (301, 'block_application_sent_message'),
        (302, 'block_application_denided_message'),
        (303, 'block_team_member_new_message'),
        (304, 'block_team_member_leave_message'),
        (305, 'block_task_assigned_message'),
        (306, 'block_reviewed_and_published_message'),
        (307, 'block_reviewed_and_pending_approval_message'),
        (308, 'block_reviewed_and_sent_back_message'),
        (309, 'block_approved_message'),
        (310, 'block_new_video_message'),
    )
    KEY_NAMES = dict(KEY_CHOICES)
    KEY_IDS = dict([choice[::-1] for choice in KEY_CHOICES])

    key = models.PositiveIntegerField(choices=KEY_CHOICES)
    data = models.TextField(blank=True)
    team = models.ForeignKey(Team, related_name='settings')

    created = models.DateTimeField(auto_now_add=True, editable=False)
    modified = models.DateTimeField(auto_now=True, editable=False)

    objects = SettingManager()

    class Meta:
        unique_together = (('key', 'team'),)

    def __unicode__(self):
        return u'%s - %s' % (self.team, self.key_name)

    @property
    def key_name(self):
        """Return the key name for this setting.

        TODO: Remove this and replace with get_key_display()?

        """
        return Setting.KEY_NAMES[self.key]


# TeamLanguagePreferences
class TeamLanguagePreferenceManager(models.Manager):
    def _generate_writable(self, team):
        """Return the set of language codes that are writeable for this team."""
        langs_set = set([x[0] for x in settings.ALL_LANGUAGES])

        unwritable = self.for_team(team).filter(allow_writes=False, preferred=False).values("language_code")
        unwritable = set([x['language_code'] for x in unwritable])

        return langs_set - unwritable

    def _generate_readable(self, team):
        """Return the set of language codes that are readable for this team."""
        langs = set([x[0] for x in settings.ALL_LANGUAGES])

        unreadable = self.for_team(team).filter(allow_reads=False, preferred=False).values("language_code")
        unreadable = set([x['language_code'] for x in unreadable])

        return langs - unreadable

    def _generate_preferred(self, team):
        """Return the set of language codes that are preferred for this team."""
        preferred = self.for_team(team).filter(preferred=True).values("language_code")
        return set([x['language_code'] for x in preferred])


    def for_team(self, team):
        """Return a QS of all language preferences for the given team."""
        return self.get_query_set().filter(team=team)

    def on_changed(cls, sender,  instance, *args, **kwargs):
        """Perform any necessary actions when a language preference changes.

        TODO: Refactor this out of the manager...

        """
        from teams.cache import invalidate_lang_preferences
        invalidate_lang_preferences(instance.team)


    def get_readable(self, team):
        """Return the set of language codes that are readable for this team.

        This value may come from memcache if possible.

        """
        from teams.cache import get_readable_langs
        return get_readable_langs(team)

    def get_writable(self, team):
        """Return the set of language codes that are writeable for this team.

        This value may come from memcache if possible.

        """
        from teams.cache import get_writable_langs
        return get_writable_langs(team)

    def get_preferred(self, team):
        """Return the set of language codes that are preferred for this team.

        This value may come from memcache if possible.

        """
        from teams.cache import get_preferred_langs
        return get_preferred_langs(team)

class TeamLanguagePreference(models.Model):
    """Represent language preferences for a given team.

    First, TLPs may mark a language as "preferred".  If that's the case then the
    other attributes of this model are irrelevant and can be ignored.
    "Preferred" languages will have translation tasks automatically created for
    them when subtitles are added.

    If preferred is False, the TLP describes a *restriction* on the language
    instead.  Writing in that language may be prevented, or both reading and
    writing may be prevented.

    (Note: "writing" means not only writing new subtitles but also creating
    tasks, etc)

    This is how the restriction settings should interact.  TLP means that we
    have created a TeamLanguagePreference for that team and language.

    | Action                                 | NO  | allow_read=True,  | allow_read=False, |
    |                                        | TLP | allow_write=False | allow_write=False |
    ========================================================================================
    | assignable as tasks                    | X   |                   |                   |
    | assignable as narrowing                | X   |                   |                   |
    | listed on the widget for viewing       | X   | X                 |                   |
    | listed on the widget for improving     | X   |                   |                   |
    | returned from the api read operations  | X   | X                 |                   |
    | upload / write operations from the api | X   |                   |                   |
    | show up on the start dialog            | X   |                   |                   |
    +----------------------------------------+-----+-------------------+-------------------+

    Remember, this table only applies if preferred=False.  If the language is
    preferred the "restriction" attributes are effectively garbage.  Maybe we
    should make the column nullable to make this more clear?

    allow_read=True, allow_write=True, preferred=False is invalid.  Just remove
    the row all together.

    """
    team = models.ForeignKey(Team, related_name="lang_preferences")
    language_code = models.CharField(max_length=16)

    allow_reads = models.BooleanField()
    allow_writes = models.BooleanField()
    preferred = models.BooleanField(default=False)

    objects = TeamLanguagePreferenceManager()

    class Meta:
        unique_together = ('team', 'language_code')


    def clean(self, *args, **kwargs):
        if self.allow_reads and self.allow_writes:
            raise ValidationError("No sense in having all allowed, just remove the preference for this language.")

        if self.preferred and (self.allow_reads or self.allow_writes):
            raise ValidationError("Cannot restrict a preferred language.")

        super(TeamLanguagePreference, self).clean(*args, **kwargs)

    def __unicode__(self):
        return u"%s preference for team %s" % (self.language_code, self.team)


post_save.connect(TeamLanguagePreference.objects.on_changed, TeamLanguagePreference)


# TeamNotificationSettings
class TeamNotificationSettingManager(models.Manager):
    def notify_team(self, team_pk, event_name, **kwargs):
        """Notify the given team of a given event.

        Finds the matching notification settings for this team, instantiates
        the notifier class, and sends the appropriate notification.

        If the notification settings has an email target, sends an email.

        If the http settings are filled, then sends the request.

        This can be ran as a Celery task, as it requires no objects to be passed.

        """
        try:
            team = Team.objects.get(pk=team_pk)
        except Team.DoesNotExist:
            logger.error("A pk for a non-existent team was passed in.",
                    extra={"team_pk": team_pk, "event_name": event_name})
            return

        try:
            if team.partner:
                notification_settings = self.get(partner=team.partner)
            else:
                notification_settings = self.get(team=team)
        except TeamNotificationSetting.DoesNotExist:
            return

        notification_settings.notify(event_name, **kwargs)


class TeamNotificationSetting(models.Model):
    """Info on how a team should be notified of changes to its videos.

    For now, a team can be notified by having a http request sent with the
    payload as the notification information.  This cannot be hardcoded since
    teams might have different urls for each environment.

    Some teams have strict requirements on mapping video ids to their internal
    values, and also their own language codes. Therefore we need to configure
    a class that can do the correct mapping.

    TODO: allow email notifications

    """
    EVENT_VIDEO_NEW = "video-new"
    EVENT_VIDEO_EDITED = "video-edited"
    EVENT_LANGUAGE_NEW = "language-new"
    EVENT_LANGUAGE_EDITED = "language-edit"
    EVENT_SUBTITLE_NEW = "subs-new"
    EVENT_SUBTITLE_APPROVED = "subs-approved"
    EVENT_SUBTITLE_REJECTED = "subs-rejected"
    EVENT_APPLICATION_NEW = 'application-new'

    team = models.OneToOneField(Team, related_name="notification_settings",
            null=True, blank=True)
    partner = models.OneToOneField('Partner',
        related_name="notification_settings",  null=True, blank=True)

    # the url to post the callback notifing partners of new video activity
    request_url = models.URLField(blank=True, null=True)
    basic_auth_username = models.CharField(max_length=255, blank=True, null=True)
    basic_auth_password = models.CharField(max_length=255, blank=True, null=True)

    # not being used, here to avoid extra migrations in the future
    email = models.EmailField(blank=True, null=True)

    # integers mapping to classes, see unisubs-integration/notificationsclasses.py
    notification_class = models.IntegerField(default=1,)

    objects = TeamNotificationSettingManager()

    def get_notification_class(self):
        try:
            from notificationclasses import NOTIFICATION_CLASS_MAP

            return NOTIFICATION_CLASS_MAP[self.notification_class]
        except ImportError:
            logger.exception("Apparently unisubs-integration is not installed")

    def notify(self, event_name,  **kwargs):
        """Resolve the notification class for this setting and fires notfications."""
        notification_class = self.get_notification_class()

        if not notification_class:
            logger.error("Could not find notification class %s" % self.notification_class)
            return

        notification = notification_class(self.team, self.partner,
                event_name,  **kwargs)

        if self.request_url:
            success, content = notification.send_http_request(
                self.request_url,
                self.basic_auth_username,
                self.basic_auth_password
            )
            return success, content
        # FIXME: spec and test this, for now just return
        return

    def __unicode__(self):
        if self.partner:
            return u'NotificationSettings for partner %s' % self.partner
        return u'NotificationSettings for team %s' % self.team


class BillingReport(models.Model):
    TYPE_OLD = 1
    TYPE_NEW = 2
    TYPE_CHOICES = (
        (TYPE_OLD, 'Old model'),
        (TYPE_NEW, 'New model'),
    )
    team = models.ForeignKey(Team)
    start_date = models.DateField()
    end_date = models.DateField()
    csv_file = S3EnabledFileField(blank=True, null=True,
            upload_to='teams/billing/')
    processed = models.DateTimeField(blank=True, null=True)
    type = models.IntegerField(choices=TYPE_CHOICES, default=TYPE_OLD)

    def __unicode__(self):
        return "%s (%s - %s)" % (self.team.slug,
                self.start_date.strftime('%Y-%m-%d'),
                self.end_date.strftime('%Y-%m-%d'))

    def start_datetime(self):
        midnight = datetime.time(0, 0, 0)
        return datetime.datetime.combine(self.start_date, midnight)

    def end_datetime(self):
        almost_midnight = datetime.time(23, 59, 59)
        return datetime.datetime.combine(self.end_date, almost_midnight)

    def _should_bill(self, language, version, start, end):
        if not version:
            return False

        # for moderated team videos we want to be sure that they're published
        if not version.is_public():
            return False

        # teams that require no moderation we bill if the user says they're
        # complete
        if not self.team.is_moderated:
            if language.in_progress():
                return False

        if (version.created <= start or
                version.created >= end):
            return False

        return True

    def _get_lang_data(self, languages, from_date):
        workflow = self.team.get_workflow()

        # TODO:
        # These do the same for now.  If a workflow is enabled, we should get
        # the first approved version.  Not sure how to do that yet.
        imported, crowd_created = self._separate_languages(languages)
        print imported, crowd_created

        # TODO: Are we going to count deleted versions here?  If so, the
        # get_tip() calls here may need full=True to get deleted tips...
        for l in crowd_created:
            print "lang%s ; first poublic:%s" % (l, l.first_public_version())
        if workflow.approve_enabled:
            imported_data = [(language, language.first_public_version())
                                    for language in imported]
            crowd_created_data = [(language, language.first_public_version())
                                    for language in crowd_created]
        else:
            imported_data = [(language, language.get_tip()) for
                                                language in imported]
            crowd_created_data = [(language, language.get_tip()) for
                                                language in crowd_created]

        old_version_counter = 1

        created_result = []

        # now make sure we don't have any versions from before the
        # from_date
        for lang, ver in crowd_created_data:
            if ver and ver.created < from_date:
                old_version_counter += 1
                continue

            created_result.append((lang, ver))

        return created_result, imported_data, old_version_counter

    def _separate_languages(self, languages):
        """
        Return two lists;  a list of imported languages and a list of crowd
        created languages.

        Imported language is a language either
        * Whose version 0 contains a note of "From youtube"
        * that was completed before team.created
        * that is not English

        Crowd created language is a language
        * that is not imported
        """
        from videos.types.youtube import FROM_YOUTUBE_MARKER
        imported = []
        crowd_created = []

        for lang in languages:
            try:
                v = lang.subtitleversion_set.order_by('version_number')[0]
            except IndexError:
                # Throw away languages that don't have a zero version.
                continue

            if lang.language_code == 'en':
                crowd_created.append(lang)
            elif v.note == FROM_YOUTUBE_MARKER or v.origin == ORIGIN_IMPORTED or \
                v.created < self.team.created:
                imported.append(lang)
            else:
                crowd_created.append(lang)

        return imported, crowd_created

    def _get_row_data(self, host, header=None):
        if not header:
            header = []

        rows = [header]

        start_date = self.start_datetime()
        end_date = self.end_datetime()

        tvs = TeamVideo.objects.filter(team=self.team).order_by('video__title')

        for tv in tvs:
            languages = tv.video.newsubtitlelanguage_set.all()

            created_data, imported_data, old_version_counter = \
                    self._get_lang_data(languages, start_date)

            created_rows = self._loop(created_data, 'created', start_date,
                    end_date, tv, host, old_version_counter)

            imported_rows = self._loop(imported_data, 'imported', start_date,
                    end_date, tv, host)

            rows = rows + created_rows + imported_rows

        return rows

    def _loop(self, iterable, source, start, end, tv, host, counter=None):
        rows = []

        for language, v in iterable:

            if not self._should_bill(language, v, start, end):
                continue

            row = self._prepare_row(tv, language, v, source, counter, host)

            if not row:
                continue

            rows.append(row)

            if counter is not None:
                counter += 1

        return rows

    def _prepare_row(self, tv, language, version, source, counter, host):
        subs = version.get_subtitles()

        if len(subs) == 0:
            return None

        start = subs[0].start_time
        end = subs[-1].end_time

        # The -1 value for the end_time isn't allowed anymore but some
        # legacy data will still have it.
        if end == -1:
            end = subs[-1].start_time

        if not end:
            end = subs[-1].start_time

        return [
            tv.video.title_display_unabridged().encode('utf-8'),
            host + tv.video.get_absolute_url(),
            language.language_code,
            source,
            round((float(end) - float(start)) / (60 * 1000), 2),
            version.created.strftime("%Y-%m-%d %H:%M:%S"),
            counter or ''
        ]

    def generate_rows_type_old(self):
        domain = Site.objects.get_current().domain
        protocol = getattr(settings, 'DEFAULT_PROTOCOL')
        host = '%s://%s' % (protocol, domain)

        header = ['Video title', 'Video URL', 'Video language', 'Source',
                'Billable minutes', 'Version created', 'Language number']

        return  self._get_row_data(host, header)
    def process(self):
        """
        Generate the correct rows (including headers), saves it to a tempo file,
        then set's that file to the csv_file property, which if , using the S3
        storage will take care of exporting it to s3.
        """
        if self.type == BillingReport.TYPE_OLD:
            rows = self.generate_rows_type_old()
        elif self.type == BillingReport.TYPE_NEW:
            rows = BillingRecord.objects.csv_report_for_team(self.team,
                                                             self.start_date,
                                                             self.end_date)
        fn = '/tmp/bill-%s-%s-%s-%s-%s.csv' % (self.team.slug, self.start_str,
                self.end_str, self.get_type_display(), self.pk)

        with open(fn, 'w') as f:
            writer = csv.writer(f)
            writer.writerows(rows)

        self.csv_file = File(open(fn, 'r'))
        self.processed = datetime.datetime.utcnow()
        self.save()
    @property
    def start_str(self):
        return self.start_date.strftime("%Y%m%d")

    @property
    def end_str(self):
        return self.end_date.strftime("%Y%m%d")


class BillingRecordManager(models.Manager):

    def data_for_team(self, team, start, end):
        return self.filter(team=team, created__gte=start, created__lte=end)

    def csv_report_for_team(self, team, start, end, add_header=True):
        all_records = self.data_for_team(team, start, end)

        header = [
            'Video Title'
            'Video ID',
            'Language',
            'Minutes',
            'Original',
            'Team',
            'Created',
            'Source',
            'User'
        ]

        if add_header:
            rows = [header]
        else:
            rows = []

        for video, records in groupby(all_records, lambda r: r.video):
            for r in records:
                rows.append([
                    video.title_display_unabridged().encode('utf-8'),
                    video.video_id,
                    r.new_subtitle_language.language_code,
                    r.minutes,
                    r.is_original,
                    r.team.slug,
                    r.created.strftime('%Y-%m-%d %H:%M:%S'),
                    r.source,
                    r.user.username
                ])

        return rows

    def insert_records_for_translations(self, billing_record):
        """
        IF you've translated from an incomplete language, and later on that
        language is completed, we must check if any translations are now
        complete and therefore should have billing records with them
        """
        translations = billing_record.new_subtitle_language.get_dependent_subtitle_languages()
        inserted = []
        for translation in translations:
            version = translation.get_tip(public=False)
            if version:
               inserted.append(self.insert_record(version))
        return filter(bool, inserted)

    def insert_record(self, version):
        """
        Figures out if this version qualifies for a billing record, and
        if so creates one. This should be self contained, e.g. safe to call
        for any version. No records should be created if not needed, and it
        won't create multiples.

        If this language has translations it will check if any of those are now
        eligible for BillingRecords and create one accordingly.
        """
        from teams.models import BillingRecord

        celery_logger.debug('insert billing record')

        language = version.subtitle_language
        video = language.video
        tv = video.get_team_video()

        if not tv:
            celery_logger.debug('not a team video')
            return

        if not language.is_complete_and_synced(public=False):
            celery_logger.debug('language not complete')
            return


        try:
            # we already have a record
            previous_record = BillingRecord.objects.get(video=video,
                            new_subtitle_language=language)
            # make sure we update it
            celery_logger.debug('a billing record for this language exists')
            previous_record.is_original = \
                video.primary_audio_language_code == language.language_code
            previous_record.save()
            return
        except BillingRecord.DoesNotExist:
            pass


        if NewSubtitleVersion.objects.filter(
                subtitle_language=language,
                created__lt=BILLING_CUTOFF).exclude(
                pk=version.pk).exists():
            celery_logger.debug('an older version exists')
            return

        is_original = language.is_primary_audio_language()
        source = version.origin
        team = tv.team

        new_record = BillingRecord.objects.create(
            video=video,
            new_subtitle_version=version,
            new_subtitle_language=language,
            is_original=is_original, team=team,
            created=version.created,
            source=source,
            user=version.author)
        from_translations = self.insert_records_for_translations(new_record)
        return new_record, from_translations


class BillingRecord(models.Model):
    video = models.ForeignKey(Video)

    subtitle_version = models.ForeignKey(SubtitleVersion, null=True,
            blank=True)
    new_subtitle_version = models.ForeignKey(NewSubtitleVersion, null=True,
            blank=True)

    subtitle_language = models.ForeignKey(SubtitleLanguage, null=True,
            blank=True)
    new_subtitle_language = models.ForeignKey(NewSubtitleLanguage, null=True,
            blank=True)

    minutes = models.FloatField(blank=True, null=True)
    is_original = models.BooleanField()
    team = models.ForeignKey(Team)
    created = models.DateTimeField()
    source = models.CharField(max_length=255)
    user = models.ForeignKey(User)

    objects = BillingRecordManager()

    class Meta:
        unique_together = ('video', 'new_subtitle_language')


    def __unicode__(self):
        return "%s - %s" % (self.video.video_id,
                self.new_subtitle_language.language_code)

    def save(self, *args, **kwargs):
        if not self.minutes and self.minutes != 0.0:
            self.minutes = self.get_minutes()

        assert self.minutes is not None

        return super(BillingRecord, self).save(*args, **kwargs)

    def get_minutes(self):
        """
        Return the number of minutes the subtitles specified in `version`
        cover as an int.
        """
        subs = self.new_subtitle_version.get_subtitles()

        if len(subs) == 0:
            return 0

        start = subs[0].start_time
        end = subs[-1].end_time

        # The -1 value for the end_time isn't allowed anymore but some
        # legacy data will still have it.
        if end == -1:
            end = subs[-1].star_time

        if not end:
            end = subs[-1].start_time
        duration_seconds =  (end - start) / 1000.0
        minutes = duration_seconds/60.0
        return  int(ceil(minutes))

class Partner(models.Model):
    name = models.CharField(_(u'name'), max_length=250, unique=True)
    slug = models.SlugField(_(u'slug'), unique=True)
    can_request_paid_captions = models.BooleanField(default=False)

    # The `admins` field specifies users who can do just about anything within
    # the partner realm.
    admins = models.ManyToManyField('auth.CustomUser',
            related_name='managed_partners', blank=True, null=True)

    def __unicode__(self):
        return self.name

    def is_admin(self, user):
        return user in self.admins.all()
<|MERGE_RESOLUTION|>--- conflicted
+++ resolved
@@ -55,7 +55,6 @@
 from utils.amazon import S3EnabledImageField, S3EnabledFileField
 from utils.panslugify import pan_slugify
 from utils.searching import get_terms
-<<<<<<< HEAD
 from videos.models import Video, SubtitleVersion, SubtitleLanguage
 from subtitles.models import (
     SubtitleVersion as NewSubtitleVersion,
@@ -63,12 +62,6 @@
     ORIGIN_IMPORTED
 )
 from subtitles import pipeline
-=======
-from videos.models import Video, SubtitleLanguage, SubtitleVersion
-from subtitles.models import (
-    SubtitleVersion as NewSubtitleVersion,
-)
->>>>>>> ac0f896e
 
 from functools import partial
 
@@ -809,11 +802,7 @@
         # Otherwise, go ahead and create it.
         task = Task(team=team_video.team, team_video=team_video,
                     language=lang, type=Task.TYPE_IDS['Translate'])
-<<<<<<< HEAD
-
-=======
-        task.subtitle_version = subtitle_version or task.get_subtitle_version()
->>>>>>> ac0f896e
+
         # we should only update the team video after all tasks for
         # this video are saved, else we end up with a lot of
         # wasted tasks
@@ -1656,12 +1645,8 @@
     # This is used when rejecting versions, and may be used elsewhere in the
     # future as well.
     review_base_version = models.ForeignKey(SubtitleVersion, blank=True,
-<<<<<<< HEAD
                                             null=True,
                                             related_name='tasks_based_on')
-=======
-                                            null=True, related_name='tasks_based_on')
->>>>>>> ac0f896e
     new_review_base_version = models.ForeignKey(NewSubtitleVersion, blank=True,
                                                 null=True,
                                                 related_name='tasks_based_on_new')
