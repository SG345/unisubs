# Amara, universalsubtitles.org
#
# Copyright (C) 2013 Participatory Culture Foundation
#
# This program is free software: you can redistribute it and/or modify
# it under the terms of the GNU Affero General Public License as
# published by the Free Software Foundation, either version 3 of the
# License, or (at your option) any later version.
#
# This program is distributed in the hope that it will be useful,
# but WITHOUT ANY WARRANTY; without even the implied warranty of
# MERCHANTABILITY or FITNESS FOR A PARTICULAR PURPOSE.  See the
# GNU Affero General Public License for more details.
#
# You should have received a copy of the GNU Affero General Public License
# along with this program.  If not, see
# http://www.gnu.org/licenses/agpl-3.0.html.
from collections import defaultdict
from itertools import groupby
from math import ceil
import csv
import datetime
import logging

from django.conf import settings
from django.contrib.contenttypes.models import ContentType
from django.contrib.sites.models import Site
from django.core.exceptions import ValidationError
from django.core.urlresolvers import reverse
from django.core.files import File
from django.db import models
from django.db.models import query, Q
from django.db.models.signals import post_save, post_delete, pre_delete
from django.http import Http404
from django.template.loader import render_to_string
from django.utils.translation import ugettext_lazy as _, ugettext
from haystack import site
from haystack.query import SQ

import teams.moderation_const as MODERATION
from caching import ModelCacheManager
from comments.models import Comment
from auth.models import UserLanguage, CustomUser as User
from auth.providers import get_authentication_provider
from messages import tasks as notifier
from subtitles import shims
from subtitles.signals import language_deleted
from teams.moderation_const import WAITING_MODERATION, UNMODERATED, APPROVED
from teams.permissions_const import (
    TEAM_PERMISSIONS, PROJECT_PERMISSIONS, ROLE_OWNER, ROLE_ADMIN, ROLE_MANAGER,
    ROLE_CONTRIBUTOR
)
from teams import tasks
from teams import workflows
from videos.tasks import video_changed_tasks
from utils import DEFAULT_PROTOCOL
from utils import translation
from utils.amazon import S3EnabledImageField, S3EnabledFileField
from utils.panslugify import pan_slugify
from utils.searching import get_terms
from videos.models import (Video, VideoUrl, SubtitleVersion, SubtitleLanguage,
                           Action)
from videos.tasks import video_changed_tasks
from subtitles.models import (
    SubtitleVersion as NewSubtitleVersion,
    SubtitleLanguage as NewSubtitleLanguage,
    SubtitleNoteBase,
    ORIGIN_IMPORTED
)
from subtitles import pipeline

from functools import partial

logger = logging.getLogger(__name__)
celery_logger = logging.getLogger('celery.task')

BILLING_CUTOFF = getattr(settings, 'BILLING_CUTOFF', None)

# Teams
class TeamQuerySet(query.QuerySet):
    def add_members_count(self):
        """Add _members_count field to this query

        This can be used to order/filter the query and also avoids a query in
        when Team.members_count() is called.
        """
        select = {
            '_members_count': (
                'SELECT COUNT(1) '
                'FROM teams_teammember tm '
                'WHERE tm.team_id=teams_team.id'
            )
        }
        return self.extra(select=select)

    def add_videos_count(self):
        """Add _videos_count field to this query

        This can be used to order/filter the query and also avoids a query in
        when Team.video_count() is called.
        """
        select = {
            '_videos_count':  (
                'SELECT COUNT(1) '
                'FROM teams_teamvideo tv '
                'WHERE tv.team_id=teams_team.id'
            )
        }
        return self.extra(select=select)

    def add_user_is_member(self, user):
        """Add user_is_member field to this query """
        if not user.is_authenticated():
            return self.extra(select={'user_is_member': 0})
        select = {
            'user_is_member':  (
                'EXISTS (SELECT 1 '
                'FROM teams_teammember tm '
                'WHERE tm.team_id=teams_team.id '
                'AND tm.user_id=%s)'
            )
        }
        return self.extra(select=select, select_params=[user.id])

class TeamManager(models.Manager):
    def get_query_set(self):
        """Return a QS of all non-deleted teams."""
        return TeamQuerySet(Team).filter(deleted=False)

    def for_user(self, user, exclude_private=False):
        """Return the teams visible for the given user.

        If exclude_private is True, then we will exclude private teams, even
        if the user can apply to them.
        """
        # policies where we should show the team, even if they're not visible
        visible_policies = [Team.OPEN, Team.APPLICATION]
        q = models.Q(is_visible=True)
        if not exclude_private:
            q |= models.Q(membership_policy__in=visible_policies)
        if user.is_authenticated():
            user_teams = TeamMember.objects.filter(user=user)
            q |= models.Q(id__in=user_teams.values('team_id'))
        return self.get_query_set().filter(q)

    def with_recent_billing_record(self, day_range):
        """Find teams that have had a new video recently"""
        start_date = (datetime.datetime.now() -
                      datetime.timedelta(days=day_range))
        team_ids = list(BillingRecord.objects
                        .order_by()
                        .filter(created__gt=start_date)
                        .values_list('team_id', flat=True)
                        .distinct())
        return Team.objects.filter(id__in=team_ids)

    def needs_new_video_notification(self, notify_interval):
        return (self.filter(
            notify_interval=notify_interval,
            teamvideo__created__gt=models.F('last_notification_time'))
            .distinct())

class Team(models.Model):
    APPLICATION = 1
    INVITATION_BY_MANAGER = 2
    INVITATION_BY_ALL = 3
    OPEN = 4
    INVITATION_BY_ADMIN = 5
    MEMBERSHIP_POLICY_CHOICES = (
        (OPEN, _(u'Open')),
        (APPLICATION, _(u'Application')),
        (INVITATION_BY_ALL, _(u'Invitation by any team member')),
        (INVITATION_BY_MANAGER, _(u'Invitation by manager')),
        (INVITATION_BY_ADMIN, _(u'Invitation by admin')),
    )

    VP_MEMBER = 1
    VP_MANAGER = 2
    VP_ADMIN = 3
    VIDEO_POLICY_CHOICES = (
        (VP_MEMBER, _(u'Any team member')),
        (VP_MANAGER, _(u'Managers and admins')),
        (VP_ADMIN, _(u'Admins only'))
    )

    TASK_ASSIGN_CHOICES = (
        (10, 'Any team member'),
        (20, 'Managers and admins'),
        (30, 'Admins only'),
    )
    TASK_ASSIGN_NAMES = dict(TASK_ASSIGN_CHOICES)
    TASK_ASSIGN_IDS = dict([choice[::-1] for choice in TASK_ASSIGN_CHOICES])

    SUBTITLE_CHOICES = (
        (10, 'Anyone'),
        (20, 'Any team member'),
        (30, 'Only managers and admins'),
        (40, 'Only admins'),
    )
    SUBTITLE_NAMES = dict(SUBTITLE_CHOICES)
    SUBTITLE_IDS = dict([choice[::-1] for choice in SUBTITLE_CHOICES])

    NOTIFY_DAILY = 'D'
    NOTIFY_HOURLY = 'H'
    NOTIFY_INTERVAL_CHOICES = (
        (NOTIFY_DAILY, _('Daily')),
        (NOTIFY_HOURLY, _('Hourly')),
    )

    name = models.CharField(_(u'name'), max_length=250, unique=True)
    slug = models.SlugField(_(u'slug'), unique=True)
    description = models.TextField(_(u'description'), blank=True, help_text=_('All urls will be converted to links. Line breaks and HTML not supported.'))

    logo = S3EnabledImageField(verbose_name=_(u'logo'), blank=True,
                               upload_to='teams/logo/',
                               default='',
                               thumb_sizes=[(280, 100), (100, 100)])
    square_logo = S3EnabledImageField(verbose_name=_(u'square logo'),
                                      blank=True,
                                      default='',
                                      upload_to='teams/square-logo/',
                                      thumb_sizes=[(100, 100), (48, 48)])
    is_visible = models.BooleanField(_(u'videos public?'), default=True)
    videos = models.ManyToManyField(Video, through='TeamVideo',  verbose_name=_('videos'))
    users = models.ManyToManyField(User, through='TeamMember', related_name='teams', verbose_name=_('users'))

    points = models.IntegerField(default=0, editable=False)
    applicants = models.ManyToManyField(User, through='Application', related_name='applicated_teams', verbose_name=_('applicants'))
    created = models.DateTimeField(auto_now_add=True)
    highlight = models.BooleanField(default=False)
    video = models.ForeignKey(Video, null=True, blank=True, related_name='intro_for_teams', verbose_name=_(u'Intro Video'))
    application_text = models.TextField(blank=True)
    page_content = models.TextField(_(u'Page content'), blank=True, help_text=_(u'You can use markdown. This will replace Description.'))
    is_moderated = models.BooleanField(default=False)
    header_html_text = models.TextField(blank=True, default='', help_text=_(u"HTML that appears at the top of the teams page."))
    last_notification_time = models.DateTimeField(editable=False, default=datetime.datetime.now)
    notify_interval = models.CharField(max_length=1,
                                       choices=NOTIFY_INTERVAL_CHOICES,
                                       default=NOTIFY_DAILY)

    auth_provider_code = models.CharField(_(u'authentication provider code'),
                                          max_length=24, blank=True, default="")

    # code value from one the TeamWorkflow subclasses
    # Since other apps can add workflow types, let's use this system to avoid
    # conflicts:
    #   - Core types are defined in the teams app and 1 char long
    #   - Extention types are defined on other apps.  They are 2 chars long,
    #     with the first one being unique to the app.
    workflow_type = models.CharField(max_length=2, default='O')

    # Enabling Features
    projects_enabled = models.BooleanField(default=False)
    # Deprecated field that enables the tasks workflow
    workflow_enabled = models.BooleanField(default=False)

    # Policies and Permissions
    membership_policy = models.IntegerField(_(u'membership policy'),
                                            choices=MEMBERSHIP_POLICY_CHOICES,
                                            default=OPEN)
    video_policy = models.IntegerField(_(u'video policy'),
                                       choices=VIDEO_POLICY_CHOICES,
                                       default=VP_MEMBER)

    # The values below here are mostly specific to the tasks workflow and will
    # probably be deleted.
    task_assign_policy = models.IntegerField(_(u'task assignment policy'),
                                             choices=TASK_ASSIGN_CHOICES,
                                             default=TASK_ASSIGN_IDS['Any team member'])
    subtitle_policy = models.IntegerField(_(u'subtitling policy'),
                                          choices=SUBTITLE_CHOICES,
                                          default=SUBTITLE_IDS['Anyone'])
    translate_policy = models.IntegerField(_(u'translation policy'),
                                           choices=SUBTITLE_CHOICES,
                                           default=SUBTITLE_IDS['Anyone'])
    max_tasks_per_member = models.PositiveIntegerField(_(u'maximum tasks per member'),
                                                       default=None, null=True, blank=True)
    task_expiration = models.PositiveIntegerField(_(u'task expiration (days)'),
                                                  default=None, null=True, blank=True)

    deleted = models.BooleanField(default=False)
    partner = models.ForeignKey('Partner', null=True, blank=True,
                                related_name='teams')

    objects = TeamManager()
    all_objects = models.Manager() # For accessing deleted teams, if necessary.

    cache = ModelCacheManager()

    class Meta:
        ordering = ['name']
        verbose_name = _(u'Team')
        verbose_name_plural = _(u'Teams')

    def __init__(self, *args, **kwargs):
        models.Model.__init__(self, *args, **kwargs)
        self._member_cache = {}

    def save(self, *args, **kwargs):
        creating = self.pk is None
        super(Team, self).save(*args, **kwargs)
        self.cache.invalidate()
        if creating:
            # create a default project
            self.default_project
            # setup our workflow
            self.new_workflow.setup_team()

    def __unicode__(self):
        return self.name or self.slug

    def is_tasks_team(self):
        return self.workflow_enabled

    @property
    def new_workflow(self):
        if not hasattr(self, '_new_workflow'):
            self._new_workflow = workflows.TeamWorkflow.get_workflow(self)
        return self._new_workflow

    def is_old_style(self):
        return self.workflow_type == "O"

    def get_tasks_page_url(self):
        return reverse('teams:team_tasks', kwargs={
            'slug': self.slug,
        })

    def languages(self, members_joined_since=None):
        """Returns the languages spoken by the member of the team
        """
        if members_joined_since:
            users = self.members_since(members_joined_since)
        else:
            users = self.users.all()
        return UserLanguage.objects.filter(user__in=users).values_list('language', flat=True)

    def active_users(self, since=None, published=True):
        sv = NewSubtitleVersion.objects.filter(video__in=self.videos.all())
        if published:
            sv = sv.filter(Q(visibility_override='public') | Q(visibility='public'))
        if since:
            sv = sv.filter(created__gt=datetime.datetime.now() - datetime.timedelta(days=since))
        return sv.exclude(author__username="anonymous").values_list('author', 'subtitle_language')

    def render_message(self, msg):
        """Return a string of HTML represention a team header for a notification.

        TODO: Get this out of the model and into a templatetag or something.

        """
        author_page = msg.author.get_absolute_url() if msg.author else ''
        context = {
            'team': self,
            'msg': msg,
            'author': msg.author,
            'author_page': author_page,
            'team_page': self.get_absolute_url(),
            "STATIC_URL": settings.STATIC_URL,
        }
        return render_to_string('teams/_team_message.html', context)

    def is_open(self):
        """Return whether this team's membership is open to the public."""
        return self.membership_policy == self.OPEN

    def is_by_application(self):
        """Return whether this team's membership is by application only."""
        return self.membership_policy == self.APPLICATION

    def get_workflow(self):
        """Return the workflow for the given team.

        A workflow will always be returned.  If one isn't specified for the team
        a default (unsaved) one will be populated with default values and
        returned.

        TODO: Refactor this behaviour into something less confusing.

        """
        return Workflow.get_for_target(self.id, 'team')

    @property
    def auth_provider(self):
        """Return the authentication provider class for this Team, or None.

        No DB queries are used, so this is safe to call many times.

        """
        if not self.auth_provider_code:
            return None
        else:
            return get_authentication_provider(self.auth_provider_code)

    # Thumbnails
    def logo_thumbnail(self):
        """URL for a kind-of small version of this team's logo, or None."""
        if self.logo:
            return self.logo.thumb_url(100, 100)

    def logo_thumbnail_medium(self):
        """URL for a medium version of this team's logo, or None."""
        if self.logo:
            return self.logo.thumb_url(280, 100)

    def square_logo_thumbnail(self):
        """URL for this team's square logo, or None."""
        if self.square_logo:
            return self.square_logo.thumb_url(100, 100)

    def square_logo_thumbnail_small(self):
        """URL for a small version of this team's square logo, or None."""
        if self.square_logo:
            return self.square_logo.thumb_url(48, 48)

    # URLs
    @models.permalink
    def get_absolute_url(self):
        return ('teams:dashboard', [self.slug])

    def get_site_url(self):
        """Return the full, absolute URL for this team, including http:// and the domain."""
        return '%s://%s%s' % (DEFAULT_PROTOCOL,
                              Site.objects.get_current().domain,
                              self.get_absolute_url())


    # Membership and roles
    def get_member(self, user):
        """Get a TeamMember object for a user or None."""
        if not user.is_authenticated():
            return None

        if user.id in self._member_cache:
            return self._member_cache[user.id]
        try:
            member = self.members.get(user=user)
        except TeamMember.DoesNotExist:
            member = None
        self._member_cache[user.id] = member
        return member

    def user_is_member(self, user):
        members = self.cache.get('members')
        if members is None:
            members = list(self.members.values_list('user_id', flat=True))
            self.cache.set('members', members)
        return user.id in members

    def uncache_member(self, user):
        try:
            del self._member_cache[user.id]
        except KeyError:
            pass

    def user_can_view_videos(self, user):
        return self.is_visible or self.user_is_member(user)

    def _is_role(self, user, role=None):
        """Return whether the given user has the given role in this team.

        Safe to use with null or unauthenticated users.

        If no role is given, simply return whether the user is a member of this team at all.

        TODO: Change this to use the stuff in teams.permissions.

        """
        if not user or not user.is_authenticated():
            return False
        qs = self.members.filter(user=user)
        if role:
            qs = qs.filter(role=role)
        return qs.exists()

    def can_bulk_approve(self, user):
        return self.is_owner(user) or self.is_admin(user)

    def is_owner(self, user):
        """
        Return whether the given user is an owner of this team.
        """
        return self._is_role(user, TeamMember.ROLE_OWNER)

    def is_admin(self, user):
        """Return whether the given user is an admin of this team."""
        return self._is_role(user, TeamMember.ROLE_ADMIN)

    def is_manager(self, user):
        """Return whether the given user is a manager of this team."""
        return self._is_role(user, TeamMember.ROLE_MANAGER)

    def is_member(self, user):
        """Return whether the given user is a member of this team."""
        return self._is_role(user)

    def is_contributor(self, user, authenticated=True):
        """Return whether the given user is a contributor of this team, False otherwise."""
        return self._is_role(user, TeamMember.ROLE_CONTRIBUTOR)

    def can_see_video(self, user, team_video=None):
        """I have no idea.

        TODO: Figure out what this thing is, and if it's still necessary.

        """
        if not user.is_authenticated():
            return False
        return self.is_member(user)

    def fetch_video_actions(self, video_language=None,
                            subtitle_language=None):
        """Fetch the Action objects for this team's videos

        Args:
            video_language: only actions for videos with this
                            primary_audio_language_code
            subtitle_language: only actions that have subtitles in these
                               languages
        """
        video_q = TeamVideo.objects.filter(team=self).values_list('video_id')
        if video_language is not None:
            video_q = video_q.filter(
                video__primary_audio_language_code=video_language)
        if subtitle_language is not None:
            video_q = video_q.filter(
                video__newsubtitlelanguage_set__language_code=subtitle_language)
        return Action.objects.filter(video_id__in=video_q)

    # moderation


    # Moderation
    def moderates_videos(self):
        """Return whether this team moderates videos in some way, False otherwise.

        Moderation means the team restricts who can create subtitles and/or
        translations.

        """
        if self.subtitle_policy != Team.SUBTITLE_IDS['Anyone']:
            return True

        if self.translate_policy != Team.SUBTITLE_IDS['Anyone']:
            return True

        return False

    def video_is_moderated_by_team(self, video):
        """Return whether this team moderates the given video."""
        return video.moderated_by == self


    # Item counts
    @property
    def members_count(self):
        """Return the number of members of this team.

        Caches the result in-object for performance.

        """
        if not hasattr(self, '_members_count'):
            setattr(self, '_members_count', self.users.count())
        return self._members_count

    def members_count_since(self, joined_since):
        """Return the number of members of this team who joined the last n days.
        """
        return self.users.filter(date_joined__gt=datetime.datetime.now() - datetime.timedelta(days=joined_since)).count()

    def members_since(self, joined_since):
        """ Returns the members who joined the team the last n days
        """
        return self.users.filter(date_joined__gt=datetime.datetime.now() - datetime.timedelta(days=joined_since))

    @property
    def videos_count(self):
        """Return the number of videos of this team.

        Caches the result in-object for performance.

        """
        if not hasattr(self, '_videos_count'):
            setattr(self, '_videos_count', self.teamvideo_set.count())
        return self._videos_count

    def videos_count_since(self, added_since = None):
        """Return the number of videos of this team added the last n days.
        """
        return self.teamvideo_set.filter(created__gt=datetime.datetime.now() - datetime.timedelta(days=added_since)).count()

    def videos_since(self, added_since):
        """Returns the videos of this team added the last n days.
        """
        return self.videos.filter(created__gt=datetime.datetime.now() - datetime.timedelta(days=added_since))

    def unassigned_tasks(self, sort=None):
        qs = Task.objects.filter(team=self, deleted=False, completed=None, assignee=None, type=Task.TYPE_IDS['Approve'])
        if sort is not None:
            qs = qs.order_by(sort)
        return qs

    def get_task(self, task_pk):
        return Task.objects.get(pk=task_pk)

    def get_tasks(self, task_pks):
        return Task.objects.filter(pk__in=task_pks).select_related('new_subtitle_version', 'new_subtitle_version__subtitle_language', 'team_video', 'team_video__video', 'team_video__video__teamvideo', 'workflow')

    def _count_tasks(self):
        qs = Task.objects.filter(team=self, deleted=False, completed=None)
        # quick, check, are there more than 1000 tasks, if so return 1001, and
        # let the UI display > 1000
        if qs[1000:1001].exists():
            return 1001
        else:
            return qs.count()

    @property
    def tasks_count(self):
        """Return the number of incomplete, undeleted tasks of this team.

        Caches the result in-object for performance.

        Note: the count is capped at 1001 tasks.  If a team has more than
        that, we generally just want to display "> 1000".  Use
        get_tasks_count_display() to do that.

        """
        if not hasattr(self, '_tasks_count'):
            setattr(self, '_tasks_count', self._count_tasks())
        return self._tasks_count

    def get_tasks_count_display(self):
        """Get a string to display for our tasks count."""
        if self.tasks_count <= 1000:
            return unicode(self.tasks_count)
        else:
            return ugettext('> 1000')

    # Applications (people applying to join)
    def application_message(self):
        """Return the membership application message for this team, or '' if none exists."""
        try:
            return self.settings.get(key=Setting.KEY_IDS['messages_application']).data
        except Setting.DoesNotExist:
            return ''

    @property
    def applications_count(self):
        """Return the number of open membership applications to this team.

        Caches the result in-object for performance.

        """
        if not hasattr(self, '_applications_count'):
            setattr(self, '_applications_count', self.applications.count())
        return self._applications_count


    # Language pairs
    def _lang_pair(self, lp, suffix):
        return SQ(content="{0}_{1}_{2}".format(lp[0], lp[1], suffix))

    def get_videos_for_languages_haystack(self, language=None,
                                          num_completed_langs=None,
                                          project=None, user=None, query=None,
                                          sort=None, exclude_language=None):
        qs = self.get_videos_for_user(user)

        if project:
            qs = qs.filter(project_pk=project.pk)

        if query:
            for term in get_terms(query):
                qs = qs.auto_query(qs.query.clean(term).decode('utf-8'))

        if language:
            qs = qs.filter(video_completed_langs=language)

        if exclude_language:
            qs = qs.exclude(video_completed_langs=exclude_language)

        if num_completed_langs is not None:
            qs = qs.filter(num_completed_langs=num_completed_langs)

        qs = qs.order_by({
             'name':  'video_title_exact',
            '-name': '-video_title_exact',
             'subs':  'num_completed_langs',
            '-subs': '-num_completed_langs',
             'time':  'team_video_create_date',
            '-time': '-team_video_create_date',
        }.get(sort or '-time'))

        return qs

    def get_videos_for_user(self, user):
        from teams.search_indexes import TeamVideoLanguagesIndex

        is_member = (user and user.is_authenticated()
                     and self.members.filter(user=user).exists())

        if is_member:
            return TeamVideoLanguagesIndex.results_for_members(self).filter(team_id=self.id)
        else:
            return TeamVideoLanguagesIndex.results().filter(team_id=self.id)

    # Projects
    @property
    def default_project(self):
        """Return the default project for this team.

        If it doesn't already exist it will be created.

        TODO: Move the creation into a signal on the team to avoid creating
        multiple default projects here?

        """
        try:
            return Project.objects.get(team=self, slug=Project.DEFAULT_NAME)
        except Project.DoesNotExist:
            p = Project(team=self,name=Project.DEFAULT_NAME)
            p.save()
            return p

    @property
    def has_projects(self):
        """Return whether this team has projects other than the default one."""
        return self.project_set.count() > 1


    # Readable/writeable language codes
    def get_writable_langs(self):
        """Return a list of language code strings that are writable for this team.

        This value may come from memcache.

        """
        return TeamLanguagePreference.objects.get_writable(self)

    def get_readable_langs(self):
        """Return a list of language code strings that are readable for this team.

        This value may come from memcache.

        """
        return TeamLanguagePreference.objects.get_readable(self)

    def get_team_languages(self, since=None):
        query_sl = NewSubtitleLanguage.objects.filter(video__in=self.videos.all())
        new_languages = []
        if since:
            query_sl = query_sl.filter(id__in=NewSubtitleVersion.objects.filter(video__in=self.videos.all(),
                                                                             created__gt=datetime.datetime.now() - datetime.timedelta(days=since)).order_by('subtitle_language').values_list('subtitle_language', flat=True).distinct())
            new_languages = list(NewSubtitleLanguage.objects.filter(video__in=self.videos_since(since)).values_list('language_code', 'subtitles_complete'))
        query_sl = query_sl.values_list('language_code', 'subtitles_complete')
        languages = list(query_sl)

        def first_member(x):
            return x[0]
        complete_languages = map(first_member, filter(lambda x: x[1], languages))
        incomplete_languages = map(first_member, filter(lambda x: not x[1], languages))
        new_languages = map(first_member, new_languages)
        if since:
            return (complete_languages, incomplete_languages, new_languages)
        else:
            return (complete_languages, incomplete_languages)



    
# This needs to be constructed after the model definition since we need a
# reference to the class itself.
Team._meta.permissions = TEAM_PERMISSIONS


# Project
class ProjectManager(models.Manager):
    def for_team(self, team_identifier):
        """Return all non-default projects for the given team with the given identifier.

        The team_identifier passed may be an actual Team object, or a string
        containing a team slug, or the primary key of a team as an integer.

        """
        if hasattr(team_identifier, "pk"):
            team = team_identifier
        elif isinstance(team_identifier, int):
            team = Team.objects.get(pk=team_identifier)
        elif isinstance(team_identifier, str):
            team = Team.objects.get(slug=team_identifier)
        return Project.objects.filter(team=team).exclude(name=Project.DEFAULT_NAME)

class Project(models.Model):
    # All tvs belong to a project, wheather the team has enabled them or not
    # the default project is just a convenience UI that pretends to be part of
    # the team . If this ever gets changed, you need to change migrations/0044
    DEFAULT_NAME = "_root"

    team = models.ForeignKey(Team)
    created = models.DateTimeField(auto_now_add=True)
    modified = models.DateTimeField(blank=True)

    name = models.CharField(max_length=255, null=False)
    description = models.TextField(blank=True, null=True, max_length=2048)
    guidelines = models.TextField(blank=True, null=True, max_length=2048)

    slug = models.SlugField(blank=True)
    order = models.PositiveIntegerField(default=0)

    workflow_enabled = models.BooleanField(default=False)

    objects = ProjectManager()

    def __unicode__(self):
        if self.is_default_project:
            return u"---------"
        return u"%s" % (self.name)

    def display(self, default_project_label=None):
        if self.is_default_project and default_project_label is not None:
            return default_project_label
        return self.__unicode__()

    def save(self, slug=None,*args, **kwargs):
        self.modified = datetime.datetime.now()
        slug = slug if slug is not None else self.slug or self.name
        self.slug = pan_slugify(slug)
        super(Project, self).save(*args, **kwargs)

    @property
    def is_default_project(self):
        """Return whether this project is a default project for a team."""
        return self.name == Project.DEFAULT_NAME


    def get_site_url(self):
        """Return the full, absolute URL for this project, including http:// and the domain."""
        return '%s://%s%s' % (DEFAULT_PROTOCOL, Site.objects.get_current().domain, self.get_absolute_url())

    @models.permalink
    def get_absolute_url(self):
        return ('teams:project_video_list', [self.team.slug, self.slug])


    @property
    def videos_count(self):
        """Return the number of videos in this project.

        Caches the result in-object for performance.

        """
        if not hasattr(self, '_videos_count'):
            setattr(self, '_videos_count', TeamVideo.objects.filter(project=self).count())
        return self._videos_count

    def _count_tasks(self):
        qs = tasks.filter(team_video__project = self)
        # quick, check, are there more than 1000 tasks, if so return 1001, and
        # let the UI display > 1000
        if qs[1000:1001].exists():
            return 1001
        else:
            return qs.count()

    @property
    def tasks_count(self):
        """Return the number of incomplete, undeleted tasks in this project.

        Caches the result in-object for performance.

        """
        tasks = Task.objects.filter(team=self.team, deleted=False, completed=None)

        if not hasattr(self, '_tasks_count'):
            setattr(self, '_tasks_count', self._count_tasks())
        return self._tasks_count


    class Meta:
        unique_together = (
                ("team", "name",),
                ("team", "slug",),
        )
        permissions = PROJECT_PERMISSIONS


# TeamVideo
class TeamVideo(models.Model):
    THUMBNAIL_SIZE = (288, 162)

    team = models.ForeignKey(Team)
    video = models.OneToOneField(Video)
    description = models.TextField(blank=True,
        help_text=_(u'Use this space to explain why you or your team need to '
                    u'caption or subtitle this video. Adding a note makes '
                    u'volunteers more likely to help out!'))
    thumbnail = S3EnabledImageField(upload_to='teams/video_thumbnails/', null=True, blank=True,
        help_text=_(u'We automatically grab thumbnails for certain sites, e.g. Youtube'),
                                    thumb_sizes=(THUMBNAIL_SIZE, (120,90),))
    all_languages = models.BooleanField(_('Need help with all languages'), default=False,
        help_text=_(u'If you check this, other languages will not be displayed.'))
    added_by = models.ForeignKey(User, null=True)
    # this is an auto_add like field, but done on the model save so the
    # admin doesn't throw a fit
    created = models.DateTimeField(blank=True)
    partner_id = models.CharField(max_length=100, blank=True, default="")

    project = models.ForeignKey(Project)

    class Meta:
        unique_together = (('team', 'video'),)

    def __unicode__(self):
        return unicode(self.video)

    @models.permalink
    def get_absolute_url(self):
        return ('teams:team_video', [self.pk])

    def get_tasks_page_url(self):
        return "%s?team_video=%s" % (self.team.get_tasks_page_url(), self.pk)

    def get_thumbnail(self):
        if self.thumbnail:
            return self.thumbnail.thumb_url(*TeamVideo.THUMBNAIL_SIZE)

        video_thumb = self.video.get_thumbnail(fallback=False)
        if video_thumb:
            return video_thumb

        return "%simages/video-no-thumbnail-medium.png" % settings.STATIC_URL

    def _original_language(self):
        if not hasattr(self, 'original_language_code'):
            sub_lang = self.video.subtitle_language()
            setattr(self, 'original_language_code', None if not sub_lang else sub_lang.language)
        return getattr(self, 'original_language_code')

    def save(self, *args, **kwargs):
        if not hasattr(self, "project"):
            self.project = self.team.default_project

        assert self.project.team == self.team, \
                    "%s: Team (%s) is not equal to project's (%s) team (%s)"\
                         % (self, self.team, self.project, self.project.team)

        if not self.pk:
            self.created = datetime.datetime.now()
        self.video.cache.invalidate()
        self.video.clear_team_video_cache()
        super(TeamVideo, self).save(*args, **kwargs)
<<<<<<< HEAD
        video_changed_tasks(self.video.pk)
=======
>>>>>>> 168be2cf

    def is_checked_out(self, ignore_user=None):
        '''Return whether this video is checked out in a task.

        If a user is given, checkouts by that user will be ignored.  This
        provides a way to ask "can user X check out or work on this task?".

        This is similar to the writelocking done on Videos and
        SubtitleLanguages.

        '''
        tasks = self.task_set.filter(
                # Find all tasks for this video which:
                deleted=False,           # - Aren't deleted
                assignee__isnull=False,  # - Are assigned to someone
                language="",             # - Aren't specific to a language
                completed__isnull=True,  # - Are unfinished
        )
        if ignore_user:
            tasks = tasks.exclude(assignee=ignore_user)

        return tasks.exists()


    # Convenience functions
    def subtitles_started(self):
        """Return whether subtitles have been started for this video."""
        from subtitles.models import SubtitleLanguage
        return (SubtitleLanguage.objects.having_nonempty_versions()
                                        .filter(video=self.video)
                                        .exists())

    def subtitles_finished(self):
        """Return whether at least one set of subtitles has been finished for this video."""
        qs = (self.video.newsubtitlelanguage_set.having_public_versions()
              .filter(subtitles_complete=True))
        for lang in qs:
            if lang.is_synced():
                return True
        return False

    def get_workflow(self):
        """Return the appropriate Workflow for this TeamVideo."""
        return Workflow.get_for_team_video(self)

    def move_to(self, new_team, project=None):
        """
        Moves this TeamVideo to a new team.
        This method expects you to have run the correct permissions checks.
        """
        old_team = self.team
        if old_team == new_team and project == self.project:
            return
        within_team = (old_team == new_team)
        # these imports are here to avoid circular imports, hacky
        from teams.signals import api_teamvideo_new
        from teams.signals import video_moved_from_team_to_team
        from videos import metadata_manager
        # For now, we'll just delete any tasks associated with the moved video.
        if not within_team:
            self.task_set.update(deleted=True)

            # We move the video by just switching the team, instead of deleting and
            # recreating it.
            self.team = new_team

        # projects are always team dependent:
        if project:
            self.project = project
        else:
            self.project = new_team.default_project

        self.save()

        if not within_team:
            # We need to make any as-yet-unmoderated versions public.
            # TODO: Dedupe this and the team video delete signal.
            video = self.video

            video.newsubtitleversion_set.extant().update(visibility='public')
            video.is_public = new_team.is_visible
            video.moderated_by = new_team if new_team.moderates_videos() else None
            video.save()

            TeamVideoMigration.objects.create(from_team=old_team,
                                              to_team=new_team,
                                              to_project=self.project)

            # Update search data and other things
            video_changed_tasks.delay(video.pk)

            # Create any necessary tasks.
            autocreate_tasks(self)

            # fire a http notification that a new video has hit this team:
            api_teamvideo_new.send(self)
            video_moved_from_team_to_team.send(sender=self,
                                               destination_team=new_team, video=self.video)

    def get_task_for_editor(self, language_code):
        if not hasattr(self, '_editor_task'):
            self._editor_task = self._get_task_for_editor(language_code)
        return self._editor_task

    def _get_task_for_editor(self, language_code):
        task_set = self.task_set.incomplete().filter(language=language_code)
        # 2533: We can get 2 review tasks if we include translate/transcribe
        # tasks in the results.  This is because when we have a task id and
        # the user clicks endorse, we do the following:
        #    - save the subtitles
        #    - save the task, setting subtitle_version to the version that we
        #      just saved
        #
        # However, the task code creates a task on both of those steps.  I'm not
        # sure exactly what the old editor does to make this not happen, but
        # it's safest to just not send task_id in that case
        task_set = task_set.filter(type__in=(Task.TYPE_IDS['Review'],
                                             Task.TYPE_IDS['Approve']))
        # This assumes there is only 1 incomplete tasks at once, hopefully
        # that's a good enough assumption to hold until we dump tasks for the
        # collab model.
        tasks = list(task_set[:1])
        if tasks:
            return tasks[0]
        else:
            return None

    @staticmethod
    def get_videos_non_language_ids(team, language_code, non_empty_language_code=False):
        if non_empty_language_code:
            return TeamVideo.objects.filter(
                team=team).exclude(
                    video__primary_audio_language_code__gt=language_code).values_list('id', flat=True)
        return TeamVideo.objects.filter(
            team=team).exclude(
                video__primary_audio_language_code=language_code).values_list('id', flat=True)

class TeamVideoMigration(models.Model):
    from_team = models.ForeignKey(Team, related_name='+')
    to_team = models.ForeignKey(Team, related_name='+')
    to_project = models.ForeignKey(Project, related_name='+')
    datetime = models.DateTimeField()

    def __init__(self, *args, **kwargs):
        if 'datetime' not in kwargs:
            kwargs['datetime'] = self.now()
        models.Model.__init__(self, *args, **kwargs)

    @staticmethod
    def now():
        # Make now a function so we can patch it in the unittests
        return datetime.datetime.now()

def _create_translation_tasks(team_video, subtitle_version=None):
    """Create any translation tasks that should be autocreated for this video.

    subtitle_version should be the original SubtitleVersion that these tasks
    will probably be translating from.

    """
    preferred_langs = TeamLanguagePreference.objects.get_preferred(team_video.team)

    for lang in preferred_langs:
        # Don't create tasks for languages that are already complete.
        sl = team_video.video.subtitle_language(lang)
        if sl and sl.is_complete_and_synced():
            continue

        # Don't create tasks for languages that already have one.  This includes
        # review/approve tasks and such.
        # Doesn't matter if it's complete or not.
        task_exists = Task.objects.not_deleted().filter(
            team=team_video.team, team_video=team_video, language=lang
        ).exists()
        if task_exists:
            continue

        # Otherwise, go ahead and create it.
        task = Task(team=team_video.team, team_video=team_video,
                    language=lang, type=Task.TYPE_IDS['Translate'])

        # we should only update the team video after all tasks for
        # this video are saved, else we end up with a lot of
        # wasted tasks
        task.save(update_team_video_index=False)

    tasks.update_one_team_video.delay(team_video.pk)

def autocreate_tasks(team_video):
    workflow = Workflow.get_for_team_video(team_video)
    existing_subtitles = team_video.video.completed_subtitle_languages(public_only=True)

    # We may need to create a transcribe task, if there are no existing subs.
    if workflow.autocreate_subtitle and not existing_subtitles:
        if not team_video.task_set.not_deleted().exists():
            original_language = team_video.video.primary_audio_language_code
            Task(team=team_video.team,
                 team_video=team_video,
                 subtitle_version=None,
                 language= original_language or '',
                 type=Task.TYPE_IDS['Subtitle']
            ).save()

    # If there are existing subtitles, we may need to create translate tasks.
    #
    # TODO: This sets the "source version" for the translations to an arbitrary
    #       language's version.  In practice this probably won't be a problem
    #       because most teams will transcribe one language and then send to a
    #       new team for translation, but we can probably be smarter about this
    #       if we spend some time.
    if workflow.autocreate_translate and existing_subtitles:
        _create_translation_tasks(team_video)


def team_video_save(sender, instance, created, **kwargs):
    """Update the Solr index for this team video.

    TODO: Rename this to something more specific.

    """
    tasks.update_one_team_video.delay(instance.id)

def team_video_delete(sender, instance, **kwargs):
    """Perform necessary actions for when a TeamVideo is deleted.

    TODO: Split this up into separate signals.

    """
    from videos import metadata_manager
    # not using an async task for this since the async task
    # could easily execute way after the instance is gone,
    # and backend.remove requires the instance.
    tv_search_index = site.get_index(TeamVideo)
    tv_search_index.backend.remove(instance)
    try:
        video = instance.video

        # we need to publish all unpublished subs for this video:
        NewSubtitleVersion.objects.filter(video=video,
                visibility='private').update(visibility='public')

        video.is_public = True
        video.moderated_by = None
        video.save()

        metadata_manager.update_metadata(video.pk)
        video.update_search_index()
    except Video.DoesNotExist:
        pass
    if instance.video_id is not None:
        Video.cache.invalidate_by_pk(instance.video_id)

def on_language_deleted(sender, **kwargs):
    """When a language is deleted, delete all tasks associated with it."""
    team_video = sender.video.get_team_video()
    if not team_video:
        return
    Task.objects.filter(team_video=team_video,
                        language=sender.language_code).delete()
    # check if there are no more source languages for the video, and in that
    # case delete all transcribe tasks.  Don't delete:
    #     - transcribe tasks that have already been started
    #     - review tasks
    #     - approve tasks
    if not sender.video.has_public_version():
        # filtering on new_subtitle_version=None excludes all 3 cases where we
        # don't want to delete tasks
        Task.objects.filter(team_video=team_video,
                            new_subtitle_version=None).delete()

def team_video_autocreate_task(sender, instance, created, raw, **kwargs):
    """Create subtitle/translation tasks for a newly added TeamVideo, if necessary."""
    if created and not raw:
        autocreate_tasks(instance)

def team_video_add_video_moderation(sender, instance, created, raw, **kwargs):
    """Set the .moderated_by attribute on a newly created TeamVideo's Video, if necessary."""
    if created and not raw and instance.team.moderates_videos():
        instance.video.moderated_by = instance.team
        instance.video.save()

def team_video_rm_video_moderation(sender, instance, **kwargs):
    """Clear the .moderated_by attribute on a newly deleted TeamVideo's Video, if necessary."""
    try:
        # when removing a video, this will be triggered by the fk constraing
        # and will be already removed
        instance.video.moderated_by = None
        instance.video.save()
    except Video.DoesNotExist:
        pass


post_save.connect(team_video_save, TeamVideo, dispatch_uid="teams.teamvideo.team_video_save")
post_save.connect(team_video_autocreate_task, TeamVideo, dispatch_uid='teams.teamvideo.team_video_autocreate_task')
post_save.connect(team_video_add_video_moderation, TeamVideo, dispatch_uid='teams.teamvideo.team_video_add_video_moderation')
post_delete.connect(team_video_delete, TeamVideo, dispatch_uid="teams.teamvideo.team_video_delete")
post_delete.connect(team_video_rm_video_moderation, TeamVideo, dispatch_uid="teams.teamvideo.team_video_rm_video_moderation")
language_deleted.connect(on_language_deleted, dispatch_uid="teams.subtitlelanguage.language_deleted")

# TeamMember
class TeamMemberManager(models.Manager):
    use_for_related_fields = True

    def create_first_member(self, team, user):
        """Make sure that new teams always have an 'owner' member."""

        tm = TeamMember(team=team, user=user, role=ROLE_OWNER)
        tm.save()
        return tm

    def admins(self):
        return self.filter(role__in=(ROLE_OWNER, ROLE_ADMIN))

class TeamMember(models.Model):
    ROLE_OWNER = ROLE_OWNER
    ROLE_ADMIN = ROLE_ADMIN
    ROLE_MANAGER = ROLE_MANAGER
    ROLE_CONTRIBUTOR = ROLE_CONTRIBUTOR

    ROLES = (
        (ROLE_OWNER, _("Owner")),
        (ROLE_MANAGER, _("Manager")),
        (ROLE_ADMIN, _("Admin")),
        (ROLE_CONTRIBUTOR, _("Contributor")),
    )

    team = models.ForeignKey(Team, related_name='members')
    user = models.ForeignKey(User, related_name='team_members')
    role = models.CharField(max_length=16, default=ROLE_CONTRIBUTOR, choices=ROLES, db_index=True)
    created = models.DateTimeField(default=datetime.datetime.now, null=True,
            blank=True)

    objects = TeamMemberManager()

    def __unicode__(self):
        return u'%s' % self.user

    def save(self, *args, **kwargs):
        super(TeamMember, self).save(*args, **kwargs)
        Team.cache.invalidate_by_pk(self.team_id)

    def delete(self):
        super(TeamMember, self).delete()
        Team.cache.invalidate_by_pk(self.team_id)

    def project_narrowings(self):
        """Return any project narrowings applied to this member."""
        return self.narrowings.filter(project__isnull=False)

    def language_narrowings(self):
        """Return any language narrowings applied to this member."""
        return self.narrowings.filter(project__isnull=True)


    def project_narrowings_fast(self):
        """Return any project narrowings applied to this member.

        Caches the result in-object for speed.

        """
        return [n for n in  self.narrowings_fast() if n.project]

    def language_narrowings_fast(self):
        """Return any language narrowings applied to this member.

        Caches the result in-object for speed.

        """
        return [n for n in self.narrowings_fast() if n.language]

    def narrowings_fast(self):
        """Return any narrowings (both project and language) applied to this member.

        Caches the result in-object for speed.

        """
        if hasattr(self, '_cached_narrowings'):
            if self._cached_narrowings is not None:
                return self._cached_narrowings

        self._cached_narrowings = self.narrowings.all()
        return self._cached_narrowings


    def has_max_tasks(self):
        """Return whether this member has the maximum number of tasks."""
        max_tasks = self.team.max_tasks_per_member
        if max_tasks:
            if self.user.task_set.incomplete().filter(team=self.team).count() >= max_tasks:
                return True
        return False

    def is_manager(self):
        """Test if the user is a manager or above."""
        return self.role in (ROLE_OWNER, ROLE_ADMIN, ROLE_MANAGER)

    def is_admin(self):
        """Test if the user is an admin or owner."""
        return self.role in (ROLE_OWNER, ROLE_ADMIN)

    class Meta:
        unique_together = (('team', 'user'),)


def clear_tasks(sender, instance, *args, **kwargs):
    """Unassign all tasks assigned to a user.

    Used when deleting a user from a team.

    """
    tasks = instance.team.task_set.incomplete().filter(assignee=instance.user)
    tasks.update(assignee=None)

pre_delete.connect(clear_tasks, TeamMember, dispatch_uid='teams.members.clear-tasks-on-delete')


# MembershipNarrowing
class MembershipNarrowing(models.Model):
    """Represent narrowings that can be made on memberships.

    A single MembershipNarrowing can apply to a project or a language, but not both.

    """
    member = models.ForeignKey(TeamMember, related_name="narrowings")
    project = models.ForeignKey(Project, null=True, blank=True)
    language = models.CharField(max_length=24, blank=True,
                                choices=translation.ALL_LANGUAGE_CHOICES)

    added_by = models.ForeignKey(TeamMember, related_name="narrowing_includer", null=True, blank=True)

    created = models.DateTimeField(auto_now_add=True, blank=None)
    modified = models.DateTimeField(auto_now=True, blank=None)

    def __unicode__(self):
        if self.project:
            return u"Permission restriction for %s to project %s " % (self.member, self.project)
        else:
            return u"Permission restriction for %s to language %s " % (self.member, self.language)


    def save(self, *args, **kwargs):
        # Cannot have duplicate narrowings for a language.
        if self.language:
            duplicate_exists = MembershipNarrowing.objects.filter(
                member=self.member, language=self.language
            ).exclude(id=self.id).exists()

            assert not duplicate_exists, "Duplicate language narrowing detected!"

        # Cannot have duplicate narrowings for a project.
        if self.project:
            duplicate_exists = MembershipNarrowing.objects.filter(
                member=self.member, project=self.project
            ).exclude(id=self.id).exists()

            assert not duplicate_exists, "Duplicate project narrowing detected!"

        super(MembershipNarrowing, self).save(*args, **kwargs)
        Team.cache.invalidate_by_pk(self.member.team_id)

    def delete(self):
        super(MembershipNarrowing, self).delete()
        Team.cache.invalidate_by_pk(self.member.team_id)

class TeamSubtitleNote(SubtitleNoteBase):
    team = models.ForeignKey(Team, related_name='+')

class ApplicationInvalidException(Exception):
    pass

class ApplicationManager(models.Manager):

    def can_apply(self, team, user):
        """
        A user can apply either if he is not a member of the team yet, the
        team hasn't said no to the user (either application denied or removed the user'
        and if no applications are pending.
        """
        sour_application_exists =  self.filter(team=team, user=user, status__in=[
            Application.STATUS_MEMBER_REMOVED, Application.STATUS_DENIED,
            Application.STATUS_PENDING]).exists()
        if sour_application_exists:
            return False
        return  not team.is_member(user)

    def open(self, team=None, user=None):
        qs =  self.filter(status=Application.STATUS_PENDING)
        if team:
            qs = qs.filter(team=team)
        if user:
            qs = qs.filter(user=user)
        return qs


# Application
class Application(models.Model):
    team = models.ForeignKey(Team, related_name='applications')
    user = models.ForeignKey(User, related_name='team_applications')
    note = models.TextField(blank=True)
    # None -> not acted upon
    # True -> Approved
    # False -> Rejected
    STATUS_PENDING,STATUS_APPROVED, STATUS_DENIED, STATUS_MEMBER_REMOVED,\
        STATUS_MEMBER_LEFT = xrange(0, 5)
    STATUSES = (
        (STATUS_PENDING, u"Pending"),
        (STATUS_APPROVED, u"Approved"),
        (STATUS_DENIED, u"Denied"),
        (STATUS_MEMBER_REMOVED, u"Member Removed"),
        (STATUS_MEMBER_LEFT, u"Member Left"),
    )
    STATUSES_IDS = dict([choice[::-1] for choice in STATUSES])

    status = models.PositiveIntegerField(default=STATUS_PENDING, choices=STATUSES)
    created = models.DateTimeField(auto_now_add=True)
    modified = models.DateTimeField(blank=True, null=True)

    # free text keeping a log of changes to this application
    history = models.TextField(blank=True, null=True)

    objects = ApplicationManager()
    class Meta:
        unique_together = (('team', 'user', 'status'),)


    def approve(self, author, interface):
        """Approve the application.

        This will create an appropriate TeamMember if this application has
        not been already acted upon
        """
        if self.status not in (Application.STATUS_PENDING, Application.STATUS_MEMBER_LEFT):
            raise ApplicationInvalidException("")
        member, created = TeamMember.objects.get_or_create(team=self.team, user=self.user)
        if created:
            notifier.team_member_new.delay(member.pk)
        self.modified = datetime.datetime.now()
        self.status = Application.STATUS_APPROVED
        self.save(author=author, interface=interface)
        return self

    def deny(self, author, interface):
        """
        Marks the application as not approved, then
        Queue a Celery task that will handle properly denying this
        application.
        """
        if self.status != Application.STATUS_PENDING:
            raise ApplicationInvalidException("")
        self.modified = datetime.datetime.now()
        self.status = Application.STATUS_DENIED
        self.save(author=author, interface=interface)
        notifier.team_application_denied.delay(self.pk)
        return self

    def on_member_leave(self, author, interface):
        """
        Marks the appropriate status, but users can still
        reapply to a team if they so desire later.
        """
        self.status = Application.STATUS_MEMBER_LEFT
        self.save(author=author, interface=interface)

    def on_member_removed(self, author, interface):
        """
        Marks the appropriate status so that user's cannot reapply
        to a team after being removed.
        """
        self.status = Application.STATUS_MEMBER_REMOVED
        self.save(author=author, interface=interface)

    def _generate_history_line(self, new_status, author=None, interface=None):
        author = author or "?"
        interface = interface or "web UI"
        new_status = new_status if new_status != None else Application.STATUS_PENDING
        for value,name in Application.STATUSES:
            if value == new_status:
                status = name
        assert status
        return u"%s by %s from %s (%s)\n" % (status, author, interface, datetime.datetime.now())

    def save(self, dispatches_http_callback=True, author=None, interface=None, *args, **kwargs):
        """
        Saves the model, but also appends a line on the history for that
        model, like these:
           - CoolGuy Approved through the web UI.
           - Arthur Left team through the web UI.
        This way,we can keep one application per user per team, never
        delete them (so the messages stay current) and we still can
        track history
        """
        self.history = (self.history or "") + self._generate_history_line(self.status, author, interface)
        super(Application, self).save(*args, **kwargs)
        if dispatches_http_callback:
            from teams.signals import api_application_new
            api_application_new.send(self)

    def __unicode__(self):
        return "Application: %s - %s - %s" % (self.team.slug, self.user.username, self.get_status_display())


# Invites
class InviteExpiredException(Exception):
    pass

class InviteManager(models.Manager):
    def pending_for(self, team, user):
        return self.filter(team=team, user=user, approved=None)

    def acted_on(self, team, user):
        return self.filter(team=team, user=user, approved__notnull=True)

class Invite(models.Model):
    team = models.ForeignKey(Team, related_name='invitations')
    user = models.ForeignKey(User, related_name='team_invitations')
    note = models.TextField(blank=True, max_length=200)
    author = models.ForeignKey(User)
    role = models.CharField(max_length=16, choices=TeamMember.ROLES,
                            default=TeamMember.ROLE_CONTRIBUTOR)
    # None -> not acted upon
    # True -> Approved
    # False -> Rejected
    approved = models.NullBooleanField(default=None)

    objects = InviteManager()

    def accept(self):
        """Accept this invitation.

        Creates an appropriate TeamMember record, sends a notification and
        deletes itself.

        """
        if self.approved is not None:
            raise InviteExpiredException("")
        self.approved = True
        member, created = TeamMember.objects.get_or_create(
            team=self.team, user=self.user, role=self.role)
        if created:
            notifier.team_member_new.delay(member.pk)
        self.save()
        return True

    def deny(self):
        """Deny this invitation.

        Could be useful to send a notification here in the future.

        """
        if self.approved is not None:
            raise InviteExpiredException("")
        self.approved = False
        self.save()


    def message_json_data(self, data, msg):
        data['can-reply'] = False
        return data


# Workflows
class Workflow(models.Model):
    REVIEW_CHOICES = (
        (00, "Don't require review"),
        (10, 'Peer must review'),
        (20, 'Manager must review'),
        (30, 'Admin must review'),
    )
    REVIEW_NAMES = dict(REVIEW_CHOICES)
    REVIEW_IDS = dict([choice[::-1] for choice in REVIEW_CHOICES])

    APPROVE_CHOICES = (
        (00, "Don't require approval"),
        (10, 'Manager must approve'),
        (20, 'Admin must approve'),
    )
    APPROVE_NAMES = dict(APPROVE_CHOICES)
    APPROVE_IDS = dict([choice[::-1] for choice in APPROVE_CHOICES])

    team = models.ForeignKey(Team)

    project = models.ForeignKey(Project, blank=True, null=True)
    team_video = models.ForeignKey(TeamVideo, blank=True, null=True)

    autocreate_subtitle = models.BooleanField(default=False)
    autocreate_translate = models.BooleanField(default=False)

    review_allowed = models.PositiveIntegerField(
            choices=REVIEW_CHOICES, verbose_name='reviewers', default=0)

    approve_allowed = models.PositiveIntegerField(
            choices=APPROVE_CHOICES, verbose_name='approvers', default=0)

    created = models.DateTimeField(auto_now_add=True, editable=False)
    modified = models.DateTimeField(auto_now=True, editable=False)

    class Meta:
        unique_together = ('team', 'project', 'team_video')


    @classmethod
    def _get_target_team(cls, id, type):
        """Return the team for the given target.

        The target is identified by id (its PK as an integer) and type (a string
        of 'team_video', 'project', or 'team').

        """
        if type == 'team_video':
            return TeamVideo.objects.select_related('team').get(pk=id).team
        elif type == 'project':
            return Project.objects.select_related('team').get(pk=id).team
        else:
            return Team.objects.get(pk=id)

    @classmethod
    def get_for_target(cls, id, type, workflows=None):
        '''Return the most specific Workflow for the given target.

        If target object does not exist, None is returned.

        If workflows is given, it should be a QS or List of all Workflows for
        the TeamVideo's team.  This will let you look it up yourself once and
        use it in many of these calls to avoid hitting the DB each time.

        If workflows is not given it will be looked up with one DB query.

        '''
        if not workflows:
            team = Workflow._get_target_team(id, type)
            workflows = list(Workflow.objects.filter(team=team.id)
                                             .select_related('project', 'team',
                                                             'team_video'))
        else:
            team = workflows[0].team

        default_workflow = Workflow(team=team)

        if not workflows:
            return default_workflow

        if type == 'team_video':
            try:
                return [w for w in workflows
                        if w.team_video and w.team_video.id == id][0]
            except IndexError:
                # If there's no video-specific workflow for this video, there
                # might be a workflow for its project, so we'll start looking
                # for that instead.
                team_video = TeamVideo.objects.get(pk=id)
                id, type = team_video.project_id, 'project'

        if type == 'project':
            try:
                return [w for w in workflows
                        if w.project and w.project.workflow_enabled
                        and w.project.id == id and not w.team_video][0]
            except IndexError:
                # If there's no project-specific workflow for this project,
                # there might be one for its team, so we'll fall through.
                pass

        if not team.workflow_enabled:
            return default_workflow

        return [w for w in workflows
                if (not w.project) and (not w.team_video)][0]


    @classmethod
    def get_for_team_video(cls, team_video, workflows=None):
        '''Return the most specific Workflow for the given team_video.

        If workflows is given, it should be a QuerySet or List of all Workflows
        for the TeamVideo's team.  This will let you look it up yourself once
        and use it in many of these calls to avoid hitting the DB each time.

        If workflows is not given it will be looked up with one DB query.

        NOTE: This function caches the workflow for performance reasons.  If the
        workflow changes within the space of a single request that
        _cached_workflow should be cleared.

        '''
        if not hasattr(team_video, '_cached_workflow'):
            team_video._cached_workflow = Workflow.get_for_target(
                    team_video.id, 'team_video', workflows)
        return team_video._cached_workflow

    @classmethod
    def get_for_project(cls, project, workflows=None):
        '''Return the most specific Workflow for the given project.

        If workflows is given, it should be a QuerySet or List of all Workflows
        for the Project's team.  This will let you look it up yourself once
        and use it in many of these calls to avoid hitting the DB each time.

        If workflows is not given it will be looked up with one DB query.

        '''
        return Workflow.get_for_target(project.id, 'project', workflows)

    @classmethod
    def add_to_team_videos(cls, team_videos):
        '''Add the appropriate Workflow objects to each TeamVideo as .workflow.

        This will only perform one DB query, and it will add the most specific
        workflow possible to each TeamVideo.

        This only exists for performance reasons.

        '''
        if not team_videos:
            return []

        workflows = list(Workflow.objects.filter(team=team_videos[0].team))

        for tv in team_videos:
            tv.workflow = Workflow.get_for_team_video(tv, workflows)


    def get_specific_target(self):
        """Return the most specific target that this workflow applies to."""
        return self.team_video or self.project or self.team


    def __unicode__(self):
        target = self.get_specific_target()
        return u'Workflow %s for %s (%s %d)' % (
                self.pk, target, target.__class__.__name__, target.pk)


    # Convenience functions for checking if a step of the workflow is enabled.
    @property
    def review_enabled(self):
        """Return whether any form of review is enabled for this workflow."""
        return True if self.review_allowed else False

    @property
    def approve_enabled(self):
        """Return whether any form of approval is enabled for this workflow."""
        return True if self.approve_allowed else False

    @property
    def requires_review_or_approval(self):
        """Return whether a given workflow requires review or approval."""
        return self.approve_enabled or self.review_enabled

    @property
    def requires_tasks(self):
        """Return whether a given workflow requires the use of tasks."""
        return (self.requires_review_or_approval or self.autocreate_subtitle
                or self.autocreate_translate)


# Tasks
class TaskManager(models.Manager):
    def not_deleted(self):
        """Return a QS of tasks that are not deleted."""
        return self.get_query_set().filter(deleted=False)


    def incomplete(self):
        """Return a QS of tasks that are not deleted or completed."""
        return self.not_deleted().filter(completed=None)

    def complete(self):
        """Return a QS of tasks that are not deleted, but are completed."""
        return self.not_deleted().filter(completed__isnull=False)

    def _type(self, types, completed=None, approved=None):
        """Return a QS of tasks that are not deleted and are one of the given types.

        types should be a list of strings matching a label in Task.TYPE_CHOICES.

        completed should be one of:

        * True (only show completed tasks)
        * False (only show incomplete tasks)
        * None (don't filter on completion status)

        approved should be either None or a string matching a label in
        Task.APPROVED_CHOICES.

        """
        type_ids = [Task.TYPE_IDS[type] for type in types]
        qs = self.not_deleted().filter(type__in=type_ids)

        if completed == False:
            qs = qs.filter(completed=None)
        elif completed == True:
            qs = qs.filter(completed__isnull=False)

        if approved:
            qs = qs.filter(approved=Task.APPROVED_IDS[approved])

        return qs


    def incomplete_subtitle(self):
        """Return a QS of subtitle tasks that are not deleted or completed."""
        return self._type(['Subtitle'], False)

    def incomplete_translate(self):
        """Return a QS of translate tasks that are not deleted or completed."""
        return self._type(['Translate'], False)

    def incomplete_review(self):
        """Return a QS of review tasks that are not deleted or completed."""
        return self._type(['Review'], False)

    def incomplete_approve(self):
        """Return a QS of approve tasks that are not deleted or completed."""
        return self._type(['Approve'], False)

    def incomplete_subtitle_or_translate(self):
        """Return a QS of subtitle or translate tasks that are not deleted or completed."""
        return self._type(['Subtitle', 'Translate'], False)

    def incomplete_review_or_approve(self):
        """Return a QS of review or approve tasks that are not deleted or completed."""
        return self._type(['Review', 'Approve'], False)


    def complete_subtitle(self):
        """Return a QS of subtitle tasks that are not deleted, but are completed."""
        return self._type(['Subtitle'], True)

    def complete_translate(self):
        """Return a QS of translate tasks that are not deleted, but are completed."""
        return self._type(['Translate'], True)

    def complete_review(self, approved=None):
        """Return a QS of review tasks that are not deleted, but are completed.

        If approved is given the tasks are further filtered on their .approved
        attribute.  It must be a string matching one of the labels in
        Task.APPROVED_CHOICES, like 'Rejected'.

        """
        return self._type(['Review'], True, approved)

    def complete_approve(self, approved=None):
        """Return a QS of approve tasks that are not deleted, but are completed.

        If approved is given the tasks are further filtered on their .approved
        attribute.  It must be a string matching one of the labels in
        Task.APPROVED_CHOICES, like 'Rejected'.

        """
        return self._type(['Approve'], True, approved)

    def complete_subtitle_or_translate(self):
        """Return a QS of subtitle or translate tasks that are not deleted, but are completed."""
        return self._type(['Subtitle', 'Translate'], True)

    def complete_review_or_approve(self, approved=None):
        """Return a QS of review or approve tasks that are not deleted, but are completed.

        If approved is given the tasks are further filtered on their .approved
        attribute.  It must be a string matching one of the labels in
        Task.APPROVED_CHOICES, like 'Rejected'.

        """
        return self._type(['Review', 'Approve'], True, approved)


    def all_subtitle(self):
        """Return a QS of subtitle tasks that are not deleted."""
        return self._type(['Subtitle'])

    def all_translate(self):
        """Return a QS of translate tasks that are not deleted."""
        return self._type(['Translate'])

    def all_review(self):
        """Return a QS of review tasks that are not deleted."""
        return self._type(['Review'])

    def all_approve(self):
        """Return a QS of tasks that are not deleted."""
        return self._type(['Approve'])

    def all_subtitle_or_translate(self):
        """Return a QS of subtitle or translate tasks that are not deleted."""
        return self._type(['Subtitle', 'Translate'])

    def all_review_or_approve(self):
        """Return a QS of review or approve tasks that are not deleted."""
        return self._type(['Review', 'Approve'])

class Task(models.Model):
    TYPE_CHOICES = (
        (10, 'Subtitle'),
        (20, 'Translate'),
        (30, 'Review'),
        (40, 'Approve'),
    )
    TYPE_NAMES = dict(TYPE_CHOICES)
    TYPE_IDS = dict([choice[::-1] for choice in TYPE_CHOICES])

    APPROVED_CHOICES = (
        (10, 'In Progress'),
        (20, 'Approved'),
        (30, 'Rejected'),
    )
    APPROVED_NAMES = dict(APPROVED_CHOICES)
    APPROVED_IDS = dict([choice[::-1] for choice in APPROVED_CHOICES])
    APPROVED_FINISHED_IDS = (20, 30)

    type = models.PositiveIntegerField(choices=TYPE_CHOICES)

    team = models.ForeignKey(Team)
    team_video = models.ForeignKey(TeamVideo)
    language = models.CharField(max_length=16,
                                choices=translation.ALL_LANGUAGE_CHOICES,
                                blank=True, db_index=True)
    assignee = models.ForeignKey(User, blank=True, null=True)
    subtitle_version = models.ForeignKey(SubtitleVersion, blank=True, null=True)
    new_subtitle_version = models.ForeignKey(NewSubtitleVersion,
                                             blank=True, null=True)

    # The original source version being reviewed or approved.
    #
    # For example, if person A creates two versions while working on a subtitle
    # task:
    #
    #  v1  v2
    # --o---o
    #   s   s
    #
    # and then the reviewer and approver make some edits
    #
    #  v1  v2  v3  v4  v5
    # --o---o---o---o---o
    #   s   s   r   r   a
    #       *
    #
    # the review_base_version will be v2.  Once approved, if an edit is made it
    # needs to be approved as well, and the same thing happens:
    #
    #  v1  v2  v3  v4  v5  v6  v7
    # --o---o---o---o---o---o---o
    #   s   s   r   r   a   e   a
    #                       *
    #
    # This is used when rejecting versions, and may be used elsewhere in the
    # future as well.
    review_base_version = models.ForeignKey(SubtitleVersion, blank=True,
                                            null=True,
                                            related_name='tasks_based_on')
    new_review_base_version = models.ForeignKey(NewSubtitleVersion, blank=True,
                                                null=True,
                                                related_name='tasks_based_on_new')

    deleted = models.BooleanField(default=False)

    # TODO: Remove this field.
    public = models.BooleanField(default=False)

    created = models.DateTimeField(auto_now_add=True, editable=False)
    modified = models.DateTimeField(auto_now=True, editable=False)
    completed = models.DateTimeField(blank=True, null=True)
    expiration_date = models.DateTimeField(blank=True, null=True)

    # Arbitrary priority for tasks. Some teams might calculate this
    # on complex criteria and expect us to be able to sort tasks on it.
    # Higher numbers mean higher priority
    priority = models.PositiveIntegerField(blank=True, default=0, db_index=True)
    # Review and Approval -specific fields
    approved = models.PositiveIntegerField(choices=APPROVED_CHOICES,
                                           null=True, blank=True)
    body = models.TextField(blank=True, default="")

    objects = TaskManager()

    def __unicode__(self):
        return u'Task %s (%s) for %s' % (self.id or "unsaved",
                                         self.get_type_display(),
                                         self.team_video)
    @property
    def summary(self):
        """
        Return a brief summary of the task
        """
        output = unicode(self.team_video)
        if self.body:
            output += unicode(self.body.split('\n',1)[0].strip()[:20])
        return output

    @staticmethod
    def now():
        """datetime.datetime.now as a method

        This lets us patch it in the unittests.
        """
        return datetime.datetime.now()

    def is_subtitle_task(self):
        return self.type == Task.TYPE_IDS['Subtitle']

    def is_translate_task(self):
        return self.type == Task.TYPE_IDS['Translate']

    def is_review_task(self):
        return self.type == Task.TYPE_IDS['Review']

    def is_approve_task(self):
        return self.type == Task.TYPE_IDS['Approve']

    @property
    def workflow(self):
        '''Return the most specific workflow for this task's TeamVideo.'''
        return Workflow.get_for_team_video(self.team_video)

    @staticmethod
    def add_cached_video_urls(tasks):
        """Add the cached_video_url attribute to a list of atkss

        cached_video_url is the URL as a string for the video.
        """
        team_video_pks = [t.team_video_id for t in tasks]
        video_urls = (VideoUrl.objects
                      .filter(video__teamvideo__id__in=team_video_pks)
                      .filter(primary=True))
        video_url_map = dict((vu.video_id, vu.effective_url)
                             for vu in video_urls)
        for t in tasks:
            t.cached_video_url = video_url_map.get(t.team_video.video_id)


    def _add_comment(self, lang_ct=None):
        """Add a comment on the SubtitleLanguage for this task with the body as content."""
        if self.body.strip():
            if lang_ct is None:
                lang_ct = ContentType.objects.get_for_model(NewSubtitleLanguage)
            comment = Comment(
                content=self.body,
                object_pk=self.new_subtitle_version.subtitle_language.pk,
                content_type=lang_ct,
                submit_date=self.completed,
                user=self.assignee,
            )
            comment.save()
            notifier.send_video_comment_notification.delay(
                comment.pk, version_pk=self.new_subtitle_version.pk)

    def future(self):
        """Return whether this task expires in the future."""
        return self.expiration_date > self.now()

    # Functions related to task completion.
    def _send_back(self, sends_notification=True):
        """Handle "rejection" of this task.

        This will:

        * Create a new task with the appropriate type (translate or subtitle).
        * Try to reassign it to the previous assignee, leaving it unassigned
          if that's not possible.
        * Send a notification unless sends_notification is given as False.

        NOTE: This function does not modify the *current* task in any way.

        """
        # when sending back, instead of always sending back
        # to the first step (translate/subtitle) go to the
        # step before this one:
        # Translate/Subtitle -> Review -> Approve
        # also, you can just send back approve and review tasks.
        if self.type == Task.TYPE_IDS['Approve'] and self.workflow.review_enabled:
            type = Task.TYPE_IDS['Review']
        else:
            is_primary = (self.new_subtitle_version
                              .subtitle_language
                              .is_primary_audio_language())
            if is_primary:
                type = Task.TYPE_IDS['Subtitle']
            else:
                type = Task.TYPE_IDS['Translate']

        # let's guess which assignee should we use
        # by finding the last user that did this task type
        previous_task = Task.objects.complete().filter(
            team_video=self.team_video, language=self.language, team=self.team, type=type
        ).order_by('-completed')[:1]

        if previous_task:
            assignee = previous_task[0].assignee
        else:
            assignee = None

        # The target assignee may have left the team in the mean time.
        if not self.team.members.filter(user=assignee).exists():
            assignee = None

        task = Task(team=self.team, team_video=self.team_video,
                    language=self.language, type=type,
                    assignee=assignee)

        task.new_subtitle_version = self.new_subtitle_version

        task.set_expiration()

        task.save()

        if sends_notification:
            # notify original submiter (assignee of self)
            notifier.reviewed_and_sent_back.delay(self.pk)
        return task

    def complete_approved(self, user):
        """Mark a review/approve task as Approved and complete it.

        :param user: user who is approving he task
        :returns: next task in the workflow.
        """
        self.assignee = user
        self.approved = Task.APPROVED_IDS['Approved']
        return self.complete()

    def complete_rejected(self, user):
        """Mark a review/approve task as Rejected and complete it.

        :param user: user who is approving he task
        :returns: next task in the workflow.
        """
        self.assignee = user
        self.approved = Task.APPROVED_IDS['Rejected']
        return self.complete()

    def complete(self):
        '''Mark as complete and return the next task in the process if applicable.'''

        self.completed = self.now()
        self.save()

        return { 'Subtitle': self._complete_subtitle,
                 'Translate': self._complete_translate,
                 'Review': self._complete_review,
                 'Approve': self._complete_approve,
        }[Task.TYPE_NAMES[self.type]]()

    def _can_publish_directly(self, subtitle_version):
        from teams.permissions import can_publish_edits_immediately

        type = {10: 'Review',
                20: 'Review',
                30: 'Approve'}.get(self.type)

        tasks = (Task.objects._type([type], True, 'Approved')
                             .filter(language=self.language))

        return (can_publish_edits_immediately(self.team_video,
                                                    self.assignee,
                                                    self.language) and
                subtitle_version and
                subtitle_version.previous_version() and
                subtitle_version.previous_version().is_public() and
                subtitle_version.subtitle_language.is_complete_and_synced() and
                tasks.exists())

    def _find_previous_assignee(self, type):
        """Find the previous assignee for a new review/approve task for this video.

        NOTE: This is different than finding out the person to send a task back
              to!  This is for saying "who reviewed this task last time?".

        For now, we'll assign the review/approval task to whomever did it last
        time (if it was indeed done), but only if they're still eligible to
        perform it now.

        """
        from teams.permissions import can_review, can_approve

        if type == 'Approve':
            # Check if this is a post-publish edit.
            # According to #1039 we don't wanna auto-assign the assignee
            version = self.get_subtitle_version()
            if (version and 
                version.is_public() and
                version.subtitle_language.is_complete_and_synced()):
                return None

            type = Task.TYPE_IDS['Approve']
            can_do = can_approve
        elif type == 'Review':
            type = Task.TYPE_IDS['Review']
            can_do = partial(can_review, allow_own=True)
        else:
            return None

        last_task = self.team_video.task_set.complete().filter(
            language=self.language, type=type
        ).order_by('-completed')[:1]

        if last_task:
            candidate = last_task[0].assignee
            if candidate and can_do(self.team_video, candidate, self.language):
                return candidate

    def _complete_subtitle(self):
        """Handle the messy details of completing a subtitle task."""
        sv = self.get_subtitle_version()

        # TL;DR take a look at #1206 to know why i did this
        if self.workflow.requires_review_or_approval and not self._can_publish_directly(sv):

            if self.workflow.review_enabled:
                task = Task(team=self.team, team_video=self.team_video,
                            new_subtitle_version=sv,
                            new_review_base_version=sv,
                            language=self.language, type=Task.TYPE_IDS['Review'],
                            assignee=self._find_previous_assignee('Review'))
                task.set_expiration()
                task.save()
            elif self.workflow.approve_enabled:
                task = Task(team=self.team, team_video=self.team_video,
                            new_subtitle_version=sv,
                            new_review_base_version=sv,
                            language=self.language, type=Task.TYPE_IDS['Approve'],
                            assignee=self._find_previous_assignee('Approve'))
                task.set_expiration()
                task.save()
        else:
            # Subtitle task is done, and there is no approval or review
            # required, so we mark the version as approved.
            sv.publish()

            # We need to make sure this is updated correctly here.
            from videos import metadata_manager
            metadata_manager.update_metadata(self.team_video.video.pk)

            if self.workflow.autocreate_translate:
                # TODO: Switch to autocreate_task?
                _create_translation_tasks(self.team_video, sv)

            task = None
        return task

    def _complete_translate(self):
        """Handle the messy details of completing a translate task."""
        sv = self.get_subtitle_version()

        # TL;DR take a look at #1206 to know why i did this
        if self.workflow.requires_review_or_approval and not self._can_publish_directly(sv):

            if self.workflow.review_enabled:
                task = Task(team=self.team, team_video=self.team_video,
                            new_subtitle_version=sv,
                            new_review_base_version=sv,
                            language=self.language, type=Task.TYPE_IDS['Review'],
                            assignee=self._find_previous_assignee('Review'))
                task.set_expiration()
                task.save()
            elif self.workflow.approve_enabled:
                # The review step may be disabled.  If so, we check the approve step.
                task = Task(team=self.team, team_video=self.team_video,
                            new_subtitle_version=sv,
                            new_review_base_version=sv,
                            language=self.language, type=Task.TYPE_IDS['Approve'],
                            assignee=self._find_previous_assignee('Approve'))
                task.set_expiration()
                task.save()
        else:
            sv.publish()

            # We need to make sure this is updated correctly here.
            from videos import metadata_manager
            metadata_manager.update_metadata(self.team_video.video.pk)

            task = None

        return task

    def _complete_review(self):
        """Handle the messy details of completing a review task."""
        approval = self.approved == Task.APPROVED_IDS['Approved']
        sv = self.get_subtitle_version()
        if approval:
            self._ensure_language_complete(sv.subtitle_language)

        self._add_comment()

        task = None
        if self.workflow.approve_enabled:
            # Approval is enabled, so...
            if approval:
                # If the reviewer thought these subtitles were good we create
                # the next task.
                task = Task(team=self.team, team_video=self.team_video,
                            new_subtitle_version=sv,
                            new_review_base_version=sv,
                            language=self.language, type=Task.TYPE_IDS['Approve'],
                            assignee=self._find_previous_assignee('Approve'))
                task.set_expiration()
                task.save()

                # Notify the appropriate users.
                notifier.reviewed_and_pending_approval.delay(self.pk)
            else:
                # Otherwise we send the subtitles back for improvement.
                task = self._send_back()
        else:
            # Approval isn't enabled, so the ruling of this Review task
            # determines whether the subtitles go public.
            if approval:
                # Make these subtitles public!
                self.new_subtitle_version.publish()

                # If the subtitles are okay, go ahead and autocreate translation
                # tasks if necessary.
                if self.workflow.autocreate_translate:
                    _create_translation_tasks(self.team_video, sv)

                # Notify the appropriate users and external services.
                notifier.reviewed_and_published.delay(self.pk)
            else:
                # Send the subtitles back for improvement.
                task = self._send_back()

        # Before we go, we need to record who reviewed these subtitles, so if
        # necessary we can "send back" to them later.
        if self.assignee:
            sv.set_reviewed_by(self.assignee)

        return task

    def do_complete_approve(self, lang_ct=None):
        return self._complete_approve(lang_ct=lang_ct)

    def _complete_approve(self, lang_ct=None):
        """Handle the messy details of completing an approve task."""
        approval = self.approved == Task.APPROVED_IDS['Approved']
        sv = self.get_subtitle_version()
        if approval:
            self._ensure_language_complete(sv.subtitle_language)

        self._add_comment(lang_ct=lang_ct)

        if approval:
            # The subtitles are acceptable, so make them public!
            self.new_subtitle_version.publish()

            # Create translation tasks if necessary.
            if self.workflow.autocreate_translate:
                _create_translation_tasks(self.team_video, sv)

            task = None
        else:
            # Send the subtitles back for improvement.
            task = self._send_back()

        # Before we go, we need to record who approved these subtitles, so if
        # necessary we can "send back" to them later.
        if self.assignee:
            sv.set_approved_by(self.assignee)

        # Notify the appropriate users.
        notifier.approved_notification.delay(self.pk, approval)
        return task

    def _ensure_language_complete(self, subtitle_language):
        if not subtitle_language.subtitles_complete:
            subtitle_language.subtitles_complete = True
            subtitle_language.save()

    def get_perform_url(self):
        """Return a URL for whatever dialog is used to perform this task."""
        return reverse('teams:perform_task', args=(self.team.slug, self.id))

    def tasks_page_perform_link_text(self):
        """Get the link text for perform link on the tasks page."""
        if self.assignee:
            return _('Resume')
        else:
            return _('Start now')

    def get_widget_url(self):
        """Get the URL to edit the video for this task.  """
        return reverse("subtitles:subtitle-editor", kwargs={
                        "video_id": self.team_video.video.video_id,
                        "language_code": self.language
                    })

    def needs_start_dialog(self):
        """Check if this task needs the start dialog.

        The only time we need it is when a user is starting a
        transcribe/translate task.  We don't need it for review/approval, or
        if the task is being resumed.
        """
        # We use the start dialog for select two things:
        #   - primary audio language
        #   - language of the subtitles
        return (self.language == '' or
                self.team_video.video.primary_audio_language_code == '')

    def get_reviewer(self):
        """For Approve tasks, return the last user to Review these subtitles.

        May be None if this task is not an Approve task, or if we can't figure
        out the last reviewer for any reason.

        """
        if self.get_type_display() == 'Approve':
            previous = Task.objects.complete().filter(
                team_video=self.team_video,
                language=self.language,
                team=self.team,
                type=Task.TYPE_IDS['Review']).order_by('-completed')[:1]

            if previous:
                return previous[0].assignee

    def set_expiration(self):
        """Set the expiration_date of this task.  Does not save().

        Requires that self.team and self.assignee be set correctly.

        """
        if not self.assignee or not self.team.task_expiration:
            self.expiration_date = None
        else:
            limit = datetime.timedelta(days=self.team.task_expiration)
            self.expiration_date = self.now() + limit

    def get_subtitle_version(self):
        """ Gets the subtitle version related to this task.
        If the task has a subtitle_version attached, return it and
        if not, try to find it throught the subtitle language of the video.

        Note: we need this since we don't attach incomplete subtitle_version
        to the task (and if we do we need to set the status to unmoderated and
        that causes the version to get published).
        """

        # autocreate sets the subtitle_version to another
        # language's subtitle_version and that was breaking
        # not only the interface but the new upload method.
        if (self.new_subtitle_version and
            self.new_subtitle_version.language_code == self.language):
            return self.new_subtitle_version

        if not hasattr(self, "_subtitle_version"):
            language = self.team_video.video.subtitle_language(self.language)
            self._subtitle_version = (language.get_tip(public=False)
                                      if language else None)
        return self._subtitle_version

    def is_blocked(self):
        """Return whether this task is "blocked".
        "Blocked" means that it's a translation task but the source language
        isn't ready to be translated yet.
        """
        subtitle_version = self.get_subtitle_version()
        if not subtitle_version:
            return False
        source_language = subtitle_version.subtitle_language.get_translation_source_language()
        if not source_language:
            return False
        can_perform = (source_language and
                       source_language.is_complete_and_synced())

        if self.get_type_display() != 'Translate':
            if self.get_type_display() in ('Review', 'Approve'):
                # review and approve tasks will be blocked if they're
                # a translation and they have a draft and the source
                # language no longer  has published version
                if not can_perform or source_language.language_code == self.language:
                    return True
        return not can_perform

    def save(self, update_team_video_index=True, *args, **kwargs):
        is_review_or_approve = self.get_type_display() in ('Review', 'Approve')

        if self.language:
            if not self.language in translation.ALL_LANGUAGE_CODES:
                raise ValidationError(
                    "Subtitle Language should be a valid code.")

        result = super(Task, self).save(*args, **kwargs)

        if update_team_video_index:
            tasks.update_one_team_video.delay(self.team_video.pk)

        Video.cache.invalidate_by_pk(self.team_video.video_id)

        return result


# Settings
class SettingManager(models.Manager):
    use_for_related_fields = True

    def guidelines(self):
        """Return a QS of settings related to team guidelines."""
        keys = [key for key, name in Setting.KEY_CHOICES
                if name.startswith('guidelines_')]
        return self.get_query_set().filter(key__in=keys)

    def messages(self):
        """Return a QS of settings related to team messages."""
        keys = [key for key, name in Setting.KEY_CHOICES
                if name.startswith('messages_')]
        return self.get_query_set().filter(key__in=keys)

    def messages_guidelines(self):
        """Return a QS of settings related to team messages or guidelines."""
        keys = [key for key, name in Setting.KEY_CHOICES
                if name.startswith('messages_') or name.startswith('guidelines_')]
        return self.get_query_set().filter(key__in=keys)

class Setting(models.Model):
    KEY_CHOICES = (
        (100, 'messages_invite'),
        (101, 'messages_manager'),
        (102, 'messages_admin'),
        (103, 'messages_application'),
        (104, 'messages_joins'),
        (200, 'guidelines_subtitle'),
        (201, 'guidelines_translate'),
        (202, 'guidelines_review'),
        # 300s means if this team will block those notifications
        (300, 'block_invitation_sent_message'),
        (301, 'block_application_sent_message'),
        (302, 'block_application_denided_message'),
        (303, 'block_team_member_new_message'),
        (304, 'block_team_member_leave_message'),
        (305, 'block_task_assigned_message'),
        (306, 'block_reviewed_and_published_message'),
        (307, 'block_reviewed_and_pending_approval_message'),
        (308, 'block_reviewed_and_sent_back_message'),
        (309, 'block_approved_message'),
        (310, 'block_new_video_message'),
    )
    KEY_NAMES = dict(KEY_CHOICES)
    KEY_IDS = dict([choice[::-1] for choice in KEY_CHOICES])

    key = models.PositiveIntegerField(choices=KEY_CHOICES)
    data = models.TextField(blank=True)
    team = models.ForeignKey(Team, related_name='settings')

    created = models.DateTimeField(auto_now_add=True, editable=False)
    modified = models.DateTimeField(auto_now=True, editable=False)

    objects = SettingManager()

    class Meta:
        unique_together = (('key', 'team'),)

    def __unicode__(self):
        return u'%s - %s' % (self.team, self.key_name)

    @property
    def key_name(self):
        """Return the key name for this setting.

        TODO: Remove this and replace with get_key_display()?

        """
        return Setting.KEY_NAMES[self.key]


# TeamLanguagePreferences
class TeamLanguagePreferenceManager(models.Manager):
    def _generate_writable(self, team):
        """Return the set of language codes that are writeable for this team."""

        unwritable = self.for_team(team).filter(allow_writes=False, preferred=False).values("language_code")
        unwritable = set([x['language_code'] for x in unwritable])

        return translation.ALL_LANGUAGE_CODES - unwritable

    def _generate_readable(self, team):
        """Return the set of language codes that are readable for this team."""

        unreadable = self.for_team(team).filter(allow_reads=False, preferred=False).values("language_code")
        unreadable = set([x['language_code'] for x in unreadable])

        return translation.ALL_LANGUAGE_CODES - unreadable

    def _generate_preferred(self, team):
        """Return the set of language codes that are preferred for this team."""
        preferred = self.for_team(team).filter(preferred=True).values("language_code")
        return set([x['language_code'] for x in preferred])


    def for_team(self, team):
        """Return a QS of all language preferences for the given team."""
        return self.get_query_set().filter(team=team)

    def on_changed(cls, sender,  instance, *args, **kwargs):
        """Perform any necessary actions when a language preference changes.

        TODO: Refactor this out of the manager...

        """
        from teams.cache import invalidate_lang_preferences
        invalidate_lang_preferences(instance.team)


    def get_readable(self, team):
        """Return the set of language codes that are readable for this team.

        This value may come from memcache if possible.

        """
        from teams.cache import get_readable_langs
        return get_readable_langs(team)

    def get_writable(self, team):
        """Return the set of language codes that are writeable for this team.

        This value may come from memcache if possible.

        """
        from teams.cache import get_writable_langs
        return get_writable_langs(team)

    def get_preferred(self, team):
        """Return the set of language codes that are preferred for this team.

        This value may come from memcache if possible.

        """
        from teams.cache import get_preferred_langs
        return get_preferred_langs(team)

class TeamLanguagePreference(models.Model):
    """Represent language preferences for a given team.

    First, TLPs may mark a language as "preferred".  If that's the case then the
    other attributes of this model are irrelevant and can be ignored.
    "Preferred" languages will have translation tasks automatically created for
    them when subtitles are added.

    If preferred is False, the TLP describes a *restriction* on the language
    instead.  Writing in that language may be prevented, or both reading and
    writing may be prevented.

    (Note: "writing" means not only writing new subtitles but also creating
    tasks, etc)

    This is how the restriction settings should interact.  TLP means that we
    have created a TeamLanguagePreference for that team and language.

    | Action                                 | NO  | allow_read=True,  | allow_read=False, |
    |                                        | TLP | allow_write=False | allow_write=False |
    ========================================================================================
    | assignable as tasks                    | X   |                   |                   |
    | assignable as narrowing                | X   |                   |                   |
    | listed on the widget for viewing       | X   | X                 |                   |
    | listed on the widget for improving     | X   |                   |                   |
    | returned from the api read operations  | X   | X                 |                   |
    | upload / write operations from the api | X   |                   |                   |
    | show up on the start dialog            | X   |                   |                   |
    +----------------------------------------+-----+-------------------+-------------------+

    Remember, this table only applies if preferred=False.  If the language is
    preferred the "restriction" attributes are effectively garbage.  Maybe we
    should make the column nullable to make this more clear?

    allow_read=True, allow_write=True, preferred=False is invalid.  Just remove
    the row all together.

    """
    team = models.ForeignKey(Team, related_name="lang_preferences")
    language_code = models.CharField(max_length=16)

    allow_reads = models.BooleanField(default=False)
    allow_writes = models.BooleanField(default=False)
    preferred = models.BooleanField(default=False)

    objects = TeamLanguagePreferenceManager()

    class Meta:
        unique_together = ('team', 'language_code')


    def clean(self, *args, **kwargs):
        if self.allow_reads and self.allow_writes:
            raise ValidationError("No sense in having all allowed, just remove the preference for this language.")

        if self.preferred and (self.allow_reads or self.allow_writes):
            raise ValidationError("Cannot restrict a preferred language.")

        super(TeamLanguagePreference, self).clean(*args, **kwargs)

    def __unicode__(self):
        return u"%s preference for team %s" % (self.language_code, self.team)


post_save.connect(TeamLanguagePreference.objects.on_changed, TeamLanguagePreference)


# TeamNotificationSettings
class TeamNotificationSettingManager(models.Manager):
    def notify_team(self, team_pk, event_name, **kwargs):
        """Notify the given team of a given event.

        Finds the matching notification settings for this team, instantiates
        the notifier class, and sends the appropriate notification.

        If the notification settings has an email target, sends an email.

        If the http settings are filled, then sends the request.

        This can be ran as a Celery task, as it requires no objects to be passed.

        """
        try:
            team = Team.objects.get(pk=team_pk)
        except Team.DoesNotExist:
            logger.error("A pk for a non-existent team was passed in.",
                         extra={"team_pk": team_pk, "event_name": event_name})
            return

        try:
            if team.partner:
                notification_settings = self.get(partner=team.partner)
            else:
                notification_settings = self.get(team=team)
        except TeamNotificationSetting.DoesNotExist:
            return

        notification_settings.notify(event_name, **kwargs)


class TeamNotificationSetting(models.Model):
    """Info on how a team should be notified of changes to its videos.

    For now, a team can be notified by having a http request sent with the
    payload as the notification information.  This cannot be hardcoded since
    teams might have different urls for each environment.

    Some teams have strict requirements on mapping video ids to their internal
    values, and also their own language codes. Therefore we need to configure
    a class that can do the correct mapping.

    TODO: allow email notifications

    """
    EVENT_VIDEO_NEW = "video-new"
    EVENT_VIDEO_EDITED = "video-edited"
    EVENT_LANGUAGE_NEW = "language-new"
    EVENT_LANGUAGE_EDITED = "language-edit"
    EVENT_LANGUAGE_DELETED = "language-deleted"
    EVENT_SUBTITLE_NEW = "subs-new"
    EVENT_SUBTITLE_APPROVED = "subs-approved"
    EVENT_SUBTITLE_REJECTED = "subs-rejected"
    EVENT_APPLICATION_NEW = 'application-new'

    team = models.OneToOneField(Team, related_name="notification_settings",
            null=True, blank=True)
    partner = models.OneToOneField('Partner',
        related_name="notification_settings",  null=True, blank=True)

    # the url to post the callback notifing partners of new video activity
    request_url = models.URLField(blank=True, null=True)
    basic_auth_username = models.CharField(max_length=255, blank=True, null=True)
    basic_auth_password = models.CharField(max_length=255, blank=True, null=True)

    # not being used, here to avoid extra migrations in the future
    email = models.EmailField(blank=True, null=True)

    # integers mapping to classes, see unisubs-integration/notificationsclasses.py
    notification_class = models.IntegerField(default=1,)

    objects = TeamNotificationSettingManager()

    def get_notification_class(self):
        try:
            from ted.notificationclasses import NOTIFICATION_CLASS_MAP

            return NOTIFICATION_CLASS_MAP[self.notification_class]
        except ImportError:
            logger.exception("Apparently unisubs-integration is not installed")

    def notify(self, event_name,  **kwargs):
        """Resolve the notification class for this setting and fires notfications."""
        notification_class = self.get_notification_class()

        if not notification_class:
            logger.error("Could not find notification class %s" % self.notification_class)
            return

        notification = notification_class(self.team, self.partner,
                event_name,  **kwargs)

        if self.request_url:
            success, content = notification.send_http_request(
                self.request_url,
                self.basic_auth_username,
                self.basic_auth_password
            )
            return success, content
        # FIXME: spec and test this, for now just return
        return

    def __unicode__(self):
        if self.partner:
            return u'NotificationSettings for partner %s' % self.partner
        return u'NotificationSettings for team %s' % self.team


class BillingReport(models.Model):
    # use BillingRecords to signify completed work
    TYPE_BILLING_RECORD = 2
    # use approval tasks to signify completed work
    TYPE_APPROVAL = 3
    # Like TYPE_APPROVAL, but centered on the users who subtitle/review the
    # work
    TYPE_APPROVAL_FOR_USERS = 4
    TYPE_CHOICES = (
        (TYPE_BILLING_RECORD, 'Crowd sourced'),
        (TYPE_APPROVAL, 'Professional services'),
        (TYPE_APPROVAL_FOR_USERS, 'On-demand translators'),
    )
    teams = models.ManyToManyField(Team, related_name='billing_reports')
    start_date = models.DateField()
    end_date = models.DateField()
    csv_file = S3EnabledFileField(blank=True, null=True,
            upload_to='teams/billing/')
    processed = models.DateTimeField(blank=True, null=True)
    type = models.IntegerField(choices=TYPE_CHOICES,
                               default=TYPE_BILLING_RECORD)

    def __unicode__(self):
        if hasattr(self, 'id') and self.id is not None:
            team_count = self.teams.all().count()
        else:
            team_count = 0
        return "%s teams (%s - %s)" % (team_count,
                self.start_date.strftime('%Y-%m-%d'),
                self.end_date.strftime('%Y-%m-%d'))

    def _get_approved_tasks(self):
        return Task.objects.complete_approve().filter(
            approved=Task.APPROVED_IDS['Approved'],
            team__in=self.teams.all(),
            completed__range=(self.start_date, self.end_date))

    def _report_date(self, datetime):
        return datetime.strftime('%Y-%m-%d %H:%M:%S')

    def generate_rows_type_approval(self):
        header = (
            'Team',
            'Video Title',
            'Video ID',
            'Project',
            'Language',
            'Minutes',
            'Original',
            'Translation?',
            'Approver',
            'Date',
        )
        rows = [header]
        for approve_task in self._get_approved_tasks():
            video = approve_task.team_video.video
            project = approve_task.team_video.project.name if approve_task.team_video.project else _('none')
            version = approve_task.new_subtitle_version
            language = version.subtitle_language
            subtitle_task = (Task.objects.complete_subtitle_or_translate()
                             .filter(team_video=approve_task.team_video,
                                     language=approve_task.language)
                             .order_by('-completed'))[0]
            rows.append((
                approve_task.team.name,
                video.title_display(),
                video.video_id,
                project,
                approve_task.language,
                get_minutes_for_version(version, False),
                language.is_primary_audio_language(),
                subtitle_task.type==Task.TYPE_IDS['Translate'],
                unicode(approve_task.assignee),
                self._report_date(approve_task.completed),
            ))
        return rows

    def generate_rows_type_approval_for_users(self):
        header = (
            'User',
            'Task Type',
            'Team',
            'Video Title',
            'Video ID',
            'Project',
            'Language',
            'Minutes',
            'Original',
            'Approver',
            'Note',
            'Date',
            'Pay Rate',
        )
        data_rows = []
        for approve_task in self._get_approved_tasks():
            video = approve_task.team_video.video
            project = approve_task.team_video.project.name if approve_task.team_video.project else _('none')
            version = approve_task.get_subtitle_version()
            language = version.subtitle_language

            all_tasks = [approve_task]
            try:
                all_tasks.append((Task.objects.complete_subtitle_or_translate()
                                  .filter(team_video=approve_task.team_video,
                                          language=approve_task.language)
                                  .order_by('-completed'))[0])
            except IndexError:
                # no subtitling task, probably the review task was manually
                # created.
                pass
            try:
                all_tasks.append((Task.objects.complete_review()
                                  .filter(team_video=approve_task.team_video,
                                          language=approve_task.language)
                                  .order_by('-completed'))[0])
            except IndexError:
                # review not enabled
                pass

            for task in all_tasks:
                data_rows.append((
                    unicode(task.assignee),
                    task.get_type_display(),
                    approve_task.team.name,
                    video.title_display(),
                    video.video_id,
                    project,
                    language.language_code,
                    get_minutes_for_version(version, False),
                    language.is_primary_audio_language(),
                    unicode(approve_task.assignee),
                    unicode(task.body),
                    self._report_date(task.completed),
                    task.assignee.pay_rate_code,
                ))

        data_rows.sort(key=lambda row: row[0])
        return [header] + data_rows

    def generate_rows_type_billing_record(self):
        rows = []
        for i,team in enumerate(self.teams.all()):
            rows = rows + BillingRecord.objects.csv_report_for_team(team,
                self.start_date, self.end_date, add_header=i == 0)
        return rows

    def generate_rows(self):
        if self.type == BillingReport.TYPE_BILLING_RECORD:
            rows = self.generate_rows_type_billing_record()
        elif self.type == BillingReport.TYPE_APPROVAL:
            rows = self.generate_rows_type_approval()
        elif self.type == BillingReport.TYPE_APPROVAL_FOR_USERS:
            rows = self.generate_rows_type_approval_for_users()
        else:
            raise ValueError("Unknown type: %s" % self.type)
        return rows

    def convert_unicode_to_utf8(self, rows):
        def _convert(value):
            if isinstance(value, unicode):
                return value.encode("utf-8")
            else:
                return value
        return [tuple(_convert(v) for v in row) for row in rows]

    def process(self):
        """
        Generate the correct rows (including headers), saves it to a tempo file,
        then set's that file to the csv_file property, which if , using the S3
        storage will take care of exporting it to s3.
        """
        try:
            rows = self.generate_rows()
        except StandardError:
            logger.error("Error generating billing report: (id: %s)", self.id)
            self.csv_file = None
        else:
            self.csv_file = self.make_csv_file(rows)
        self.processed = datetime.datetime.utcnow()
        self.save()

    def make_csv_file(self, rows):
        rows = self.convert_unicode_to_utf8(rows)
        fn = '/tmp/bill-%s-teams-%s-%s-%s-%s.csv' % (
            self.teams.all().count(),
            self.start_str, self.end_str,
            self.get_type_display(), self.pk)
        with open(fn, 'w') as f:
            writer = csv.writer(f)
            writer.writerows(rows)

        return File(open(fn, 'r'))

    @property
    def start_str(self):
        return self.start_date.strftime("%Y%m%d")

    @property
    def end_str(self):
        return self.end_date.strftime("%Y%m%d")

class BillingReportGenerator(object):
    def __init__(self, all_records, add_header=True):
        if add_header:
            self.rows = [self.header()]
        else:
            self.rows = []
        all_records = list(all_records)
        self.make_language_number_map(all_records)
        self.make_languages_without_records(all_records)
        for video, records in groupby(all_records, lambda r: r.video):
            records = list(records)
            if video:
                for lang in self.languages_without_records.get(video.id, []):
                    self.rows.append(
                        self.make_row_for_lang_without_record(video, lang))
            for r in records:
                self.rows.append(self.make_row(video, r))

    def header(self):
        return [
            'Video Title',
            'Video ID',
            'Project',
            'Language',
            'Minutes',
            'Original',
            'Language number',
            'Team',
            'Created',
            'Source',
            'User',
        ]

    def make_row(self, video, record):
        return [
            (video and video.title_display()) or "----",
            (video and video.video_id) or "deleted",
            (record.project.name if record.project else _('none')),
            (record.new_subtitle_language and record.new_subtitle_language.language_code) or "----",
            record.minutes,
            record.is_original,
            (self.language_number_map and (record.id in self.language_number_map) and self.language_number_map[record.id]) or "----",
            record.team.slug,
            record.created.strftime('%Y-%m-%d %H:%M:%S'),
            record.source,
            record.user.username,
        ]

    def make_language_number_map(self, records):
        self.language_number_map = {}
        videos = set(r.video for r in records)
        video_counts = dict((v and v.id, 0) for v in videos)
        qs = (BillingRecord.objects
              .filter(video__in=videos)
              .order_by('created'))
        for record in qs:
            vid = record.video and record.video.id
            video_counts[vid] += 1
            self.language_number_map[record.id] = video_counts[vid]

    def make_languages_without_records(self, records):
        self.languages_without_records = {}
        videos = [r.video for r in records]
        language_ids = [r.new_subtitle_language_id for r in records]
        no_billing_record_where = """\
NOT EXISTS (
    SELECT 1
    FROM teams_billingrecord br
    WHERE br.new_subtitle_language_id = subtitles_subtitlelanguage.id
)"""
        qs = (NewSubtitleLanguage.objects
              .filter(video__in=videos, subtitles_complete=True)
              .exclude(id__in=language_ids).
              extra(where=[no_billing_record_where]))
        for lang in qs:
            vid = lang.video_id
            if vid not in self.languages_without_records:
                self.languages_without_records[vid] = [lang]
            else:
                self.languages_without_records[vid].append(lang)

    def make_row_for_lang_without_record(self, video, language):
        return [
            video.title_display(),
            video.video_id,
            _('none'),
            language.language_code,
            0,
            language.is_primary_audio_language(),
            0,
            'unknown',
            language.created.strftime('%Y-%m-%d %H:%M:%S'),
            'unknown',
            'unknown',
        ]

class BillingRecordManager(models.Manager):

    def data_for_team(self, team, start, end):
        return self.filter(team=team, created__gte=start, created__lte=end)

    def csv_report_for_team(self, team, start, end, add_header=True):
        all_records = self.data_for_team(team, start, end)
        generator = BillingReportGenerator(all_records, add_header)
        return generator.rows

    def insert_records_for_translations(self, billing_record):
        """
        IF you've translated from an incomplete language, and later on that
        language is completed, we must check if any translations are now
        complete and therefore should have billing records with them
        """
        translations = billing_record.new_subtitle_language.get_dependent_subtitle_languages()
        inserted = []
        for translation in translations:
            version = translation.get_tip(public=False)
            if version:
               inserted.append(self.insert_record(version))
        return filter(bool, inserted)

    def insert_record(self, version):
        """
        Figures out if this version qualifies for a billing record, and
        if so creates one. This should be self contained, e.g. safe to call
        for any version. No records should be created if not needed, and it
        won't create multiples.

        If this language has translations it will check if any of those are now
        eligible for BillingRecords and create one accordingly.
        """
        from teams.models import BillingRecord

        celery_logger.debug('insert billing record')

        language = version.subtitle_language
        video = language.video
        tv = video.get_team_video()

        if not tv:
            celery_logger.debug('not a team video')
            return

        if not language.is_complete_and_synced(public=False):
            celery_logger.debug('language not complete')
            return


        try:
            # we already have a record
            previous_record = BillingRecord.objects.get(video=video,
                            new_subtitle_language=language)
            # make sure we update it
            celery_logger.debug('a billing record for this language exists')
            previous_record.is_original = \
                video.primary_audio_language_code == language.language_code
            previous_record.save()
            return
        except BillingRecord.DoesNotExist:
            pass


        if NewSubtitleVersion.objects.filter(
                subtitle_language=language,
                created__lt=BILLING_CUTOFF).exclude(
                pk=version.pk).exists():
            celery_logger.debug('an older version exists')
            return

        is_original = language.is_primary_audio_language()
        source = version.origin
        team = tv.team
        project = tv.project
        new_record = BillingRecord.objects.create(
            video=video,
            project = project,
            new_subtitle_version=version,
            new_subtitle_language=language,
            is_original=is_original, team=team,
            created=version.created,
            source=source,
            user=version.author)
        from_translations = self.insert_records_for_translations(new_record)
        return new_record, from_translations


def get_minutes_for_version(version, round_up_to_integer):
    """
    Return the number of minutes the subtitles specified in version
    """
    subs = version.get_subtitles()

    if len(subs) == 0:
        return 0

    for sub in subs:
        if sub.start_time is not None:
            start_time = sub.start_time
            break
        # we shouldn't have an end time set without a start time, but handle
        # it just in case
        if sub.end_time is not None:
            start_time = sub.end_time
            break
    else:
        return 0

    for sub in reversed(subs):
        if sub.end_time is not None:
            end_time = sub.end_time
            break
        # we shouldn't have an end time not set, but check for that just in
        # case
        if sub.start_time is not None:
            end_time = sub.start_time
            break
    else:
        return 0

    duration_seconds =  (end_time - start_time) / 1000.0
    minutes = duration_seconds/60.0
    if round_up_to_integer:
        minutes = int(ceil(minutes))
    return minutes

class BillingRecord(models.Model):
    # The billing record should still exist if the video is deleted
    video = models.ForeignKey(Video, blank=True, null=True, on_delete=models.SET_NULL)
    project = models.ForeignKey(Project, blank=True, null=True, on_delete=models.SET_NULL)
    subtitle_version = models.ForeignKey(SubtitleVersion, null=True,
            blank=True, on_delete=models.SET_NULL)
    new_subtitle_version = models.ForeignKey(NewSubtitleVersion, null=True,
            blank=True, on_delete=models.SET_NULL)

    subtitle_language = models.ForeignKey(SubtitleLanguage, null=True,
            blank=True, on_delete=models.SET_NULL)
    new_subtitle_language = models.ForeignKey(NewSubtitleLanguage, null=True,
            blank=True, on_delete=models.SET_NULL)

    minutes = models.FloatField(blank=True, null=True)
    is_original = models.BooleanField(default=False)
    team = models.ForeignKey(Team)
    created = models.DateTimeField()
    source = models.CharField(max_length=255)
    user = models.ForeignKey(User)

    objects = BillingRecordManager()

    class Meta:
        unique_together = ('video', 'new_subtitle_language')


    def __unicode__(self):
        return "%s - %s" % (self.video and self.video.video_id,
                self.new_subtitle_language and self.new_subtitle_language.language_code)

    def save(self, *args, **kwargs):
        if not self.minutes and self.minutes != 0.0:
            self.minutes = self.get_minutes()

        assert self.minutes is not None

        return super(BillingRecord, self).save(*args, **kwargs)

    def get_minutes(self):
        return get_minutes_for_version(self.new_subtitle_version, True)

class Partner(models.Model):
    name = models.CharField(_(u'name'), max_length=250, unique=True)
    slug = models.SlugField(_(u'slug'), unique=True)
    can_request_paid_captions = models.BooleanField(default=False)

    # The `admins` field specifies users who can do just about anything within
    # the partner realm.
    admins = models.ManyToManyField('auth.CustomUser',
            related_name='managed_partners', blank=True, null=True)

    def __unicode__(self):
        return self.name

    def is_admin(self, user):
        return user in self.admins.all()<|MERGE_RESOLUTION|>--- conflicted
+++ resolved
@@ -950,10 +950,7 @@
         self.video.cache.invalidate()
         self.video.clear_team_video_cache()
         super(TeamVideo, self).save(*args, **kwargs)
-<<<<<<< HEAD
         video_changed_tasks(self.video.pk)
-=======
->>>>>>> 168be2cf
 
     def is_checked_out(self, ignore_user=None):
         '''Return whether this video is checked out in a task.
