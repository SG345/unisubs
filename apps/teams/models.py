# Amara, universalsubtitles.org
#
# Copyright (C) 2013 Participatory Culture Foundation
#
# This program is free software: you can redistribute it and/or modify
# it under the terms of the GNU Affero General Public License as
# published by the Free Software Foundation, either version 3 of the
# License, or (at your option) any later version.
#
# This program is distributed in the hope that it will be useful,
# but WITHOUT ANY WARRANTY; without even the implied warranty of
# MERCHANTABILITY or FITNESS FOR A PARTICULAR PURPOSE.  See the
# GNU Affero General Public License for more details.
#
# You should have received a copy of the GNU Affero General Public License
# along with this program.  If not, see
# http://www.gnu.org/licenses/agpl-3.0.html.
import datetime
import logging
from math import ceil
import csv
from itertools import groupby

from django.conf import settings
from django.contrib.contenttypes.models import ContentType
from django.contrib.sites.models import Site
from django.core.exceptions import ValidationError
from django.core.urlresolvers import reverse
from django.core.files import File
from django.db import models
from django.db.models.signals import post_save, post_delete, pre_delete
from django.http import Http404
from django.template.loader import render_to_string
from django.utils.translation import ugettext_lazy as _
from haystack import site
from haystack.query import SQ

import teams.moderation_const as MODERATION
from apps.comments.models import Comment
from auth.models import CustomUser as User
from auth.providers import get_authentication_provider
from messages import tasks as notifier
from apps.subtitles import shims
from apps.subtitles.signals import language_deleted
from teams.moderation_const import WAITING_MODERATION, UNMODERATED, APPROVED
from teams.permissions_const import (
    TEAM_PERMISSIONS, PROJECT_PERMISSIONS, ROLE_OWNER, ROLE_ADMIN, ROLE_MANAGER,
    ROLE_CONTRIBUTOR
)
from videos.tasks import (
    upload_subtitles_to_original_service, sync_latest_versions_for_video
)
from teams.tasks import update_one_team_video
from utils import DEFAULT_PROTOCOL
from utils.amazon import S3EnabledImageField, S3EnabledFileField
from utils.panslugify import pan_slugify
from utils.searching import get_terms
from videos.models import Video, SubtitleVersion, SubtitleLanguage
from subtitles.models import (
    SubtitleVersion as NewSubtitleVersion,
    SubtitleLanguage as NewSubtitleLanguage,
    ORIGIN_IMPORTED
)
from subtitles import pipeline

from functools import partial

logger = logging.getLogger(__name__)
celery_logger = logging.getLogger('celery.task')

BILLING_CUTOFF = getattr(settings, 'BILLING_CUTOFF', None)
ALL_LANGUAGES = [(val, _(name))for val, name in settings.ALL_LANGUAGES]
VALID_LANGUAGE_CODES = [unicode(x[0]) for x in ALL_LANGUAGES]

# Teams
class TeamManager(models.Manager):
    def get_query_set(self):
        """Return a QS of all non-deleted teams."""
        return super(TeamManager, self).get_query_set().filter(deleted=False)

    def for_user(self, user):
        """Return a QS of all the (non-deleted) teams visible for the given user."""
        if user.is_authenticated():
            return self.get_query_set().filter(
                    models.Q(is_visible=True) |
                    models.Q(members__user=user)
            ).distinct()
        else:
            return self.get_query_set().filter(is_visible=True)

class Team(models.Model):
    APPLICATION = 1
    INVITATION_BY_MANAGER = 2
    INVITATION_BY_ALL = 3
    OPEN = 4
    INVITATION_BY_ADMIN = 5
    MEMBERSHIP_POLICY_CHOICES = (
            (OPEN, _(u'Open')),
            (APPLICATION, _(u'Application')),
            (INVITATION_BY_ALL, _(u'Invitation by any team member')),
            (INVITATION_BY_MANAGER, _(u'Invitation by manager')),
            (INVITATION_BY_ADMIN, _(u'Invitation by admin')),
            )

    VP_MEMBER = 1
    VP_MANAGER = 2
    VP_ADMIN = 3
    VIDEO_POLICY_CHOICES = (
        (VP_MEMBER, _(u'Any team member')),
        (VP_MANAGER, _(u'Managers and admins')),
        (VP_ADMIN, _(u'Admins only'))
    )

    TASK_ASSIGN_CHOICES = (
            (10, 'Any team member'),
            (20, 'Managers and admins'),
            (30, 'Admins only'),
            )
    TASK_ASSIGN_NAMES = dict(TASK_ASSIGN_CHOICES)
    TASK_ASSIGN_IDS = dict([choice[::-1] for choice in TASK_ASSIGN_CHOICES])

    SUBTITLE_CHOICES = (
            (10, 'Anyone'),
            (20, 'Any team member'),
            (30, 'Only managers and admins'),
            (40, 'Only admins'),
            )
    SUBTITLE_NAMES = dict(SUBTITLE_CHOICES)
    SUBTITLE_IDS = dict([choice[::-1] for choice in SUBTITLE_CHOICES])

    name = models.CharField(_(u'name'), max_length=250, unique=True)
    slug = models.SlugField(_(u'slug'), unique=True)
    description = models.TextField(_(u'description'), blank=True, help_text=_('All urls will be converted to links. Line breaks and HTML not supported.'))

    logo = S3EnabledImageField(verbose_name=_(u'logo'), blank=True, upload_to='teams/logo/', thumb_options=dict(autocrop=True, upscale=True))
    is_visible = models.BooleanField(_(u'publicly Visible?'), default=True)
    videos = models.ManyToManyField(Video, through='TeamVideo',  verbose_name=_('videos'))
    users = models.ManyToManyField(User, through='TeamMember', related_name='teams', verbose_name=_('users'))

    # these allow unisubs to do things on user's behalf such as uploding subs to Youtub
    third_party_accounts = models.ManyToManyField("accountlinker.ThirdPartyAccount",  related_name='teams', verbose_name=_('third party accounts'))

    points = models.IntegerField(default=0, editable=False)
    applicants = models.ManyToManyField(User, through='Application', related_name='applicated_teams', verbose_name=_('applicants'))
    created = models.DateTimeField(auto_now_add=True)
    highlight = models.BooleanField(default=False)
    video = models.ForeignKey(Video, null=True, blank=True, related_name='intro_for_teams', verbose_name=_(u'Intro Video'))
    application_text = models.TextField(blank=True)
    page_content = models.TextField(_(u'Page content'), blank=True, help_text=_(u'You can use markdown. This will replace Description.'))
    is_moderated = models.BooleanField(default=False)
    header_html_text = models.TextField(blank=True, default='', help_text=_(u"HTML that appears at the top of the teams page."))
    last_notification_time = models.DateTimeField(editable=False, default=datetime.datetime.now)

    auth_provider_code = models.CharField(_(u'authentication provider code'),
            max_length=24, blank=True, default="")

    # Enabling Features
    projects_enabled = models.BooleanField(default=False)
    workflow_enabled = models.BooleanField(default=False)

    # Policies and Permissions
    membership_policy = models.IntegerField(_(u'membership policy'),
            choices=MEMBERSHIP_POLICY_CHOICES,
            default=OPEN)
    video_policy = models.IntegerField(_(u'video policy'),
            choices=VIDEO_POLICY_CHOICES,
            default=VP_MEMBER)
    task_assign_policy = models.IntegerField(_(u'task assignment policy'),
            choices=TASK_ASSIGN_CHOICES,
            default=TASK_ASSIGN_IDS['Any team member'])
    subtitle_policy = models.IntegerField(_(u'subtitling policy'),
            choices=SUBTITLE_CHOICES,
            default=SUBTITLE_IDS['Anyone'])
    translate_policy = models.IntegerField(_(u'translation policy'),
            choices=SUBTITLE_CHOICES,
            default=SUBTITLE_IDS['Anyone'])
    max_tasks_per_member = models.PositiveIntegerField(_(u'maximum tasks per member'),
            default=None, null=True, blank=True)
    task_expiration = models.PositiveIntegerField(_(u'task expiration (days)'),
            default=None, null=True, blank=True)

    deleted = models.BooleanField(default=False)
    partner = models.ForeignKey('Partner', null=True, blank=True,
            related_name='teams')

    objects = TeamManager()
    all_objects = models.Manager() # For accessing deleted teams, if necessary.

    class Meta:
        ordering = ['name']
        verbose_name = _(u'Team')
        verbose_name_plural = _(u'Teams')


    def save(self, *args, **kwargs):
        creating = self.pk is None
        super(Team, self).save(*args, **kwargs)
        if creating:
            # make sure we create a default project
            self.default_project

    def __unicode__(self):
        return self.name or self.slug

    def render_message(self, msg):
        """Return a string of HTML represention a team header for a notification.

        TODO: Get this out of the model and into a templatetag or something.

        """
        author_page = msg.author.get_absolute_url() if msg.author else ''
        context = {
            'team': self,
            'msg': msg,
            'author': msg.author,
            'author_page': author_page,
            'team_page': self.get_absolute_url(),
            "STATIC_URL": settings.STATIC_URL,
        }
        return render_to_string('teams/_team_message.html', context)

    def is_open(self):
        """Return whether this team's membership is open to the public."""
        return self.membership_policy == self.OPEN

    def is_by_application(self):
        """Return whether this team's membership is by application only."""
        return self.membership_policy == self.APPLICATION

    @classmethod
    def get(cls, slug, user=None, raise404=True):
        """Return the Team with the given slug.

        If a user is given the Team must be visible to that user.  Otherwise the
        Team must be visible to the public.

        If raise404 is given an Http404 exception will be raised if a suitable
        team is not found.  Otherwise None will be returned.

        """
        if user:
            qs = cls.objects.for_user(user)
        else:
            qs = cls.objects.filter(is_visible=True)
        try:
            return qs.get(slug=slug)
        except cls.DoesNotExist:
            try:
                return qs.get(pk=int(slug))
            except (cls.DoesNotExist, ValueError):
                pass

        if raise404:
            raise Http404

    def get_workflow(self):
        """Return the workflow for the given team.

        A workflow will always be returned.  If one isn't specified for the team
        a default (unsaved) one will be populated with default values and
        returned.

        TODO: Refactor this behaviour into something less confusing.

        """
        return Workflow.get_for_target(self.id, 'team')

    @property
    def auth_provider(self):
        """Return the authentication provider class for this Team, or None.

        No DB queries are used, so this is safe to call many times.

        """
        if not self.auth_provider_code:
            return None
        else:
            return get_authentication_provider(self.auth_provider_code)

    # Thumbnails
    def logo_thumbnail(self):
        """Return the URL for a kind-of small version of this team's logo, or None."""
        if self.logo:
            return self.logo.thumb_url(100, 100)

    def medium_logo_thumbnail(self):
        """Return the URL for a medium version of this team's logo, or None."""
        if self.logo:
            return self.logo.thumb_url(280, 100)

    def small_logo_thumbnail(self):
        """Return the URL for a really small version of this team's logo, or None."""
        if self.logo:
            return self.logo.thumb_url(50, 50)


    # URLs
    @models.permalink
    def get_absolute_url(self):
        return ('teams:dashboard', [self.slug])

    def get_site_url(self):
        """Return the full, absolute URL for this team, including http:// and the domain."""
        return '%s://%s%s' % (DEFAULT_PROTOCOL,
                              Site.objects.get_current().domain,
                              self.get_absolute_url())


    # Membership and roles
    def _is_role(self, user, role=None):
        """Return whether the given user has the given role in this team.

        Safe to use with null or unauthenticated users.

        If no role is given, simply return whether the user is a member of this team at all.

        TODO: Change this to use the stuff in teams.permissions.

        """
        if not user or not user.is_authenticated():
            return False
        qs = self.members.filter(user=user)
        if role:
            qs = qs.filter(role=role)
        return qs.exists()

    def is_owner(self, user):
        """
        Return whether the given user is an owner of this team.
        """
        return self._is_role(user, TeamMember.ROLE_OWNER)

    def is_admin(self, user):
        """Return whether the given user is an admin of this team."""
        return self._is_role(user, TeamMember.ROLE_ADMIN)

    def is_manager(self, user):
        """Return whether the given user is a manager of this team."""
        return self._is_role(user, TeamMember.ROLE_MANAGER)

    def is_member(self, user):
        """Return whether the given user is a member of this team."""
        return self._is_role(user)

    def is_contributor(self, user, authenticated=True):
        """Return whether the given user is a contributor of this team, False otherwise."""
        return self._is_role(user, TeamMember.ROLE_CONTRIBUTOR)

    def can_see_video(self, user, team_video=None):
        """I have no idea.

        TODO: Figure out what this thing is, and if it's still necessary.

        """
        if not user.is_authenticated():
            return False
        return self.is_member(user)

    # moderation


    # Moderation
    def moderates_videos(self):
        """Return whether this team moderates videos in some way, False otherwise.

        Moderation means the team restricts who can create subtitles and/or
        translations.

        """
        if self.subtitle_policy != Team.SUBTITLE_IDS['Anyone']:
            return True

        if self.translate_policy != Team.SUBTITLE_IDS['Anyone']:
            return True

        return False

    def video_is_moderated_by_team(self, video):
        """Return whether this team moderates the given video."""
        return video.moderated_by == self


    # Item counts
    @property
    def member_count(self):
        """Return the number of members of this team.

        Caches the result in-object for performance.

        """
        if not hasattr(self, '_member_count'):
            setattr(self, '_member_count', self.users.count())
        return self._member_count

    @property
    def videos_count(self):
        """Return the number of videos of this team.

        Caches the result in-object for performance.

        """
        if not hasattr(self, '_videos_count'):
            setattr(self, '_videos_count', self.videos.count())
        return self._videos_count

    @property
    def tasks_count(self):
        """Return the number of incomplete, undeleted tasks of this team.

        Caches the result in-object for performance.

        """
        if not hasattr(self, '_tasks_count'):
            setattr(self, '_tasks_count', Task.objects.filter(team=self, deleted=False, completed=None).count())
        return self._tasks_count


    # Applications (people applying to join)
    def application_message(self):
        """Return the membership application message for this team, or '' if none exists."""
        try:
            return self.settings.get(key=Setting.KEY_IDS['messages_application']).data
        except Setting.DoesNotExist:
            return ''

    @property
    def applications_count(self):
        """Return the number of open membership applications to this team.

        Caches the result in-object for performance.

        """
        if not hasattr(self, '_applications_count'):
            setattr(self, '_applications_count', self.applications.count())
        return self._applications_count


    # Language pairs
    def _lang_pair(self, lp, suffix):
        return SQ(content="{0}_{1}_{2}".format(lp[0], lp[1], suffix))

    def get_videos_for_languages_haystack(self, language=None, num_completed_langs=None,
                                          project=None, user=None, query=None, sort=None):
        from teams.search_indexes import TeamVideoLanguagesIndex

        is_member = (user and user.is_authenticated()
                     and self.members.filter(user=user).exists())

        if is_member:
            qs =  TeamVideoLanguagesIndex.results_for_members(self).filter(team_id=self.id)
        else:
            qs =  TeamVideoLanguagesIndex.results().filter(team_id=self.id)

        if project:
            qs = qs.filter(project_pk=project.pk)

        if query:
            for term in get_terms(query):
                qs = qs.auto_query(qs.query.clean(term).decode('utf-8'))

        if language:
            qs = qs.filter(video_completed_langs=language)

        if num_completed_langs != None:
            qs = qs.filter(num_completed_langs=num_completed_langs)

        qs = qs.order_by({
             'name':  'video_title_exact',
            '-name': '-video_title_exact',
             'subs':  'num_completed_langs',
            '-subs': '-num_completed_langs',
             'time':  'team_video_create_date',
            '-time': '-team_video_create_date',
        }.get(sort or '-time'))

        return qs


    # Projects
    @property
    def default_project(self):
        """Return the default project for this team.

        If it doesn't already exist it will be created.

        TODO: Move the creation into a signal on the team to avoid creating
        multiple default projects here?

        """
        try:
            return Project.objects.get(team=self, slug=Project.DEFAULT_NAME)
        except Project.DoesNotExist:
            p = Project(team=self,name=Project.DEFAULT_NAME)
            p.save()
            return p

    @property
    def has_projects(self):
        """Return whether this team has projects other than the default one."""
        return self.project_set.count() > 1


    # Readable/writeable language codes
    def get_writable_langs(self):
        """Return a list of language code strings that are writable for this team.

        This value may come from memcache.

        """
        return TeamLanguagePreference.objects.get_writable(self)

    def get_readable_langs(self):
        """Return a list of language code strings that are readable for this team.

        This value may come from memcache.

        """
        return TeamLanguagePreference.objects.get_readable(self)

# This needs to be constructed after the model definition since we need a
# reference to the class itself.
Team._meta.permissions = TEAM_PERMISSIONS


# Project
class ProjectManager(models.Manager):
    def for_team(self, team_identifier):
        """Return all non-default projects for the given team with the given identifier.

        The team_identifier passed may be an actual Team object, or a string
        containing a team slug, or the primary key of a team as an integer.

        """
        if hasattr(team_identifier, "pk"):
            team = team_identifier
        elif isinstance(team_identifier, int):
            team = Team.objects.get(pk=team_identifier)
        elif isinstance(team_identifier, str):
            team = Team.objects.get(slug=team_identifier)
        return Project.objects.filter(team=team).exclude(name=Project.DEFAULT_NAME)

class Project(models.Model):
    # All tvs belong to a project, wheather the team has enabled them or not
    # the default project is just a convenience UI that pretends to be part of
    # the team . If this ever gets changed, you need to change migrations/0044
    DEFAULT_NAME = "_root"

    team = models.ForeignKey(Team)
    created = models.DateTimeField(auto_now_add=True)
    modified = models.DateTimeField(blank=True)

    name = models.CharField(max_length=255, null=False)
    description = models.TextField(blank=True, null=True, max_length=2048)
    guidelines = models.TextField(blank=True, null=True, max_length=2048)

    slug = models.SlugField(blank=True)
    order = models.PositiveIntegerField(default=0)

    workflow_enabled = models.BooleanField(default=False)

    objects = ProjectManager()

    def __unicode__(self):
        if self.is_default_project:
            return u"---------"
        return u"%s" % (self.name)

    def save(self, slug=None,*args, **kwargs):
        self.modified = datetime.datetime.now()
        slug = slug if slug is not None else self.slug or self.name
        self.slug = pan_slugify(slug)
        super(Project, self).save(*args, **kwargs)

    @property
    def is_default_project(self):
        """Return whether this project is a default project for a team."""
        return self.name == Project.DEFAULT_NAME


    def get_site_url(self):
        """Return the full, absolute URL for this project, including http:// and the domain."""
        return '%s://%s%s' % (DEFAULT_PROTOCOL, Site.objects.get_current().domain, self.get_absolute_url())

    @models.permalink
    def get_absolute_url(self):
        return ('teams:project_video_list', [self.team.slug, self.slug])


    @property
    def videos_count(self):
        """Return the number of videos in this project.

        Caches the result in-object for performance.

        """
        if not hasattr(self, '_videos_count'):
            setattr(self, '_videos_count', TeamVideo.objects.filter(project=self).count())
        return self._videos_count

    @property
    def tasks_count(self):
        """Return the number of incomplete, undeleted tasks in this project.

        Caches the result in-object for performance.

        """
        tasks = Task.objects.filter(team=self.team, deleted=False, completed=None)

        if not hasattr(self, '_tasks_count'):
            setattr(self, '_tasks_count', tasks.filter(team_video__project = self).count())
        return self._tasks_count


    class Meta:
        unique_together = (
                ("team", "name",),
                ("team", "slug",),
        )
        permissions = PROJECT_PERMISSIONS


# TeamVideo
class TeamVideo(models.Model):
    team = models.ForeignKey(Team)
    video = models.OneToOneField(Video)
    description = models.TextField(blank=True,
        help_text=_(u'Use this space to explain why you or your team need to '
                    u'caption or subtitle this video. Adding a note makes '
                    u'volunteers more likely to help out!'))
    thumbnail = S3EnabledImageField(upload_to='teams/video_thumbnails/', null=True, blank=True,
        help_text=_(u'We automatically grab thumbnails for certain sites, e.g. Youtube'),
                                    thumb_sizes=((290,165), (120,90),))
    all_languages = models.BooleanField(_('Need help with all languages'), default=False,
        help_text=_(u'If you check this, other languages will not be displayed.'))
    added_by = models.ForeignKey(User)
    # this is an auto_add like field, but done on the model save so the
    # admin doesn't throw a fit
    created = models.DateTimeField(blank=True)
    partner_id = models.CharField(max_length=100, blank=True, default="")

    project = models.ForeignKey(Project)

    class Meta:
        unique_together = (('team', 'video'),)

    def __unicode__(self):
        return unicode(self.video)

    def link_to_page(self):
        if self.all_languages:
            return self.video.get_absolute_url()
        return reverse('videos:history', [self.video.video_id])

    @models.permalink
    def get_absolute_url(self):
        return ('teams:team_video', [self.pk])

    def get_thumbnail(self):
        if self.thumbnail:
            return self.thumbnail.thumb_url(290, 165)

        video_thumb = self.video.get_thumbnail(fallback=False)
        if video_thumb:
            return video_thumb

        return "%simages/video-no-thumbnail-medium.png" % settings.STATIC_URL_BASE

    def _original_language(self):
        if not hasattr(self, 'original_language_code'):
            sub_lang = self.video.subtitle_language()
            setattr(self, 'original_language_code', None if not sub_lang else sub_lang.language)
        return getattr(self, 'original_language_code')

    def save(self, *args, **kwargs):
        if not hasattr(self, "project"):
            self.project = self.team.default_project

        assert self.project.team == self.team, \
                    "%s: Team (%s) is not equal to project's (%s) team (%s)"\
                         % (self, self.team, self.project, self.project.team)

        if not self.pk:
            self.created = datetime.datetime.now()
        super(TeamVideo, self).save(*args, **kwargs)


    def is_checked_out(self, ignore_user=None):
        '''Return whether this video is checked out in a task.

        If a user is given, checkouts by that user will be ignored.  This
        provides a way to ask "can user X check out or work on this task?".

        This is similar to the writelocking done on Videos and
        SubtitleLanguages.

        '''
        tasks = self.task_set.filter(
                # Find all tasks for this video which:
                deleted=False,           # - Aren't deleted
                assignee__isnull=False,  # - Are assigned to someone
                language="",             # - Aren't specific to a language
                completed__isnull=True,  # - Are unfinished
        )
        if ignore_user:
            tasks = tasks.exclude(assignee=ignore_user)

        return tasks.exists()


    # Convenience functions
    def subtitles_started(self):
        """Return whether subtitles have been started for this video."""
        from subtitles.models import SubtitleLanguage
        return (SubtitleLanguage.objects.having_nonempty_versions()
                                        .filter(video=self.video)
                                        .exists())

    def subtitles_finished(self):
        """Return whether at least one set of subtitles has been finished for this video."""
        qs = (self.video.newsubtitlelanguage_set.having_public_versions()
              .filter(subtitles_complete=True))
        for lang in qs:
            if lang.is_synced():
                return True
        return False

    def get_workflow(self):
        """Return the appropriate Workflow for this TeamVideo."""
        return Workflow.get_for_team_video(self)

    def move_to(self, new_team, project=None):
        """
        Moves this TeamVideo to a new team.
        This method expects you to have run the correct permissions checks.
        """
        # these imports are here to avoid circular imports, hacky
        from teams.signals import api_teamvideo_new
        from teams.signals import video_moved_from_team_to_team
        from videos import metadata_manager
        # For now, we'll just delete any tasks associated with the moved video.
        self.task_set.update(deleted=True)

        # We move the video by just switching the team, instead of deleting and
        # recreating it.
        self.team = new_team

        # projects are always team dependent:
        if project:
            self.project = project
        else:
            self.project = new_team.default_project

        self.save()

        # We need to make any as-yet-unmoderated versions public.
        # TODO: Dedupe this and the team video delete signal.
        video = self.video

        video.newsubtitleversion_set.extant().update(visibility='public')
        video.is_public = new_team.is_visible
        video.moderated_by = new_team if new_team.moderates_videos() else None
        video.save()

        # Update all Solr data.
        metadata_manager.update_metadata(video.pk)
        video.update_search_index()
        update_one_team_video(self.pk)

        # Create any necessary tasks.
        autocreate_tasks(self)

        # fire a http notification that a new video has hit this team:
        api_teamvideo_new.send(self)
        video_moved_from_team_to_team.send(sender=self,
                destination_team=new_team, video=self.video)


def _create_translation_tasks(team_video, subtitle_version=None):
    """Create any translation tasks that should be autocreated for this video.

    subtitle_version should be the original SubtitleVersion that these tasks
    will probably be translating from.

    """
    preferred_langs = TeamLanguagePreference.objects.get_preferred(team_video.team)

    for lang in preferred_langs:
        # Don't create tasks for languages that are already complete.
        sl = team_video.video.subtitle_language(lang)
        if sl and sl.is_complete_and_synced():
            continue

        # Don't create tasks for languages that already have one.  This includes
        # review/approve tasks and such.
        # Doesn't matter if it's complete or not.
        task_exists = Task.objects.not_deleted().filter(
            team=team_video.team, team_video=team_video, language=lang
        ).exists()
        if task_exists:
            continue

        # Otherwise, go ahead and create it.
        task = Task(team=team_video.team, team_video=team_video,
                    language=lang, type=Task.TYPE_IDS['Translate'])

        # we should only update the team video after all tasks for
        # this video are saved, else we end up with a lot of
        # wasted tasks
        task.save(update_team_video_index=False)

    update_one_team_video.delay(team_video.pk)

def autocreate_tasks(team_video):
    workflow = Workflow.get_for_team_video(team_video)
    existing_subtitles = team_video.video.completed_subtitle_languages(public_only=True)

    # We may need to create a transcribe task, if there are no existing subs.
    if workflow.autocreate_subtitle and not existing_subtitles:
        if not team_video.task_set.not_deleted().exists():
            original_language = team_video.video.primary_audio_language_code
            Task(team=team_video.team,
                 team_video=team_video,
                 subtitle_version=None,
                 language= original_language or '',
                 type=Task.TYPE_IDS['Subtitle']
            ).save()

    # If there are existing subtitles, we may need to create translate tasks.
    #
    # TODO: This sets the "source version" for the translations to an arbitrary
    #       language's version.  In practice this probably won't be a problem
    #       because most teams will transcribe one language and then send to a
    #       new team for translation, but we can probably be smarter about this
    #       if we spend some time.
    if workflow.autocreate_translate and existing_subtitles:
        _create_translation_tasks(team_video)


def team_video_save(sender, instance, created, **kwargs):
    """Update the Solr index for this team video.

    TODO: Rename this to something more specific.

    """
    update_one_team_video.delay(instance.id)

def team_video_delete(sender, instance, **kwargs):
    """Perform necessary actions for when a TeamVideo is deleted.

    TODO: Split this up into separate signals.

    """
    from videos import metadata_manager
    # not using an async task for this since the async task
    # could easily execute way after the instance is gone,
    # and backend.remove requires the instance.
    tv_search_index = site.get_index(TeamVideo)
    tv_search_index.backend.remove(instance)
    try:
        video = instance.video

        # we need to publish all unpublished subs for this video:
        NewSubtitleVersion.objects.filter(video=video,
                visibility='private').update(visibility='public')

        video.is_public = True
        video.moderated_by = None
        video.save()

        metadata_manager.update_metadata(video.pk)
        video.update_search_index()
        sync_latest_versions_for_video.delay(video.pk)
    except Video.DoesNotExist:
        pass

def on_language_deleted(sender, **kwargs):
    """When a language is deleted, delete all tasks associated with it."""
    team_video = sender.video.get_team_video()
    if not team_video:
        return
    Task.objects.filter(team_video=team_video,
                        language=sender.language_code).delete()
    # check if there are no more source languages for the video, and in that
    # case delete all transcribe tasks.  Don't delete:
    #     - transcribe tasks that have already been started
    #     - review tasks
    #     - approve tasks
    if not sender.video.has_public_version():
        # filtering on new_subtitle_version=None excludes all 3 cases where we
        # don't want to delete tasks
        Task.objects.filter(team_video=team_video,
                            new_subtitle_version=None).delete()

def team_video_autocreate_task(sender, instance, created, raw, **kwargs):
    """Create subtitle/translation tasks for a newly added TeamVideo, if necessary."""
    if created and not raw:
        autocreate_tasks(instance)

def team_video_add_video_moderation(sender, instance, created, raw, **kwargs):
    """Set the .moderated_by attribute on a newly created TeamVideo's Video, if necessary."""
    if created and not raw and instance.team.moderates_videos():
        instance.video.moderated_by = instance.team
        instance.video.save()

def team_video_rm_video_moderation(sender, instance, **kwargs):
    """Clear the .moderated_by attribute on a newly deleted TeamVideo's Video, if necessary."""
    try:
        # when removing a video, this will be triggered by the fk constraing
        # and will be already removed
        instance.video.moderated_by = None
        instance.video.save()
    except Video.DoesNotExist:
        pass


post_save.connect(team_video_save, TeamVideo, dispatch_uid="teams.teamvideo.team_video_save")
post_save.connect(team_video_autocreate_task, TeamVideo, dispatch_uid='teams.teamvideo.team_video_autocreate_task')
post_save.connect(team_video_add_video_moderation, TeamVideo, dispatch_uid='teams.teamvideo.team_video_add_video_moderation')
post_delete.connect(team_video_delete, TeamVideo, dispatch_uid="teams.teamvideo.team_video_delete")
post_delete.connect(team_video_rm_video_moderation, TeamVideo, dispatch_uid="teams.teamvideo.team_video_rm_video_moderation")
language_deleted.connect(on_language_deleted, dispatch_uid="teams.subtitlelanguage.language_deleted")

# TeamMember
class TeamMemberManager(models.Manager):
    use_for_related_fields = True

    def create_first_member(self, team, user):
        """Make sure that new teams always have an 'owner' member."""

        tm = TeamMember(team=team, user=user, role=ROLE_OWNER)
        tm.save()
        return tm

class TeamMember(models.Model):
    ROLE_OWNER = ROLE_OWNER
    ROLE_ADMIN = ROLE_ADMIN
    ROLE_MANAGER = ROLE_MANAGER
    ROLE_CONTRIBUTOR = ROLE_CONTRIBUTOR

    ROLES = (
        (ROLE_OWNER, _("Owner")),
        (ROLE_MANAGER, _("Manager")),
        (ROLE_ADMIN, _("Admin")),
        (ROLE_CONTRIBUTOR, _("Contributor")),
    )

    team = models.ForeignKey(Team, related_name='members')
    user = models.ForeignKey(User, related_name='team_members')
    role = models.CharField(max_length=16, default=ROLE_CONTRIBUTOR, choices=ROLES, db_index=True)
    created = models.DateTimeField(default=datetime.datetime.now, null=True,
            blank=True)

    objects = TeamMemberManager()

    def __unicode__(self):
        return u'%s' % self.user


    def project_narrowings(self):
        """Return any project narrowings applied to this member."""
        return self.narrowings.filter(project__isnull=False)

    def language_narrowings(self):
        """Return any language narrowings applied to this member."""
        return self.narrowings.filter(project__isnull=True)


    def project_narrowings_fast(self):
        """Return any project narrowings applied to this member.

        Caches the result in-object for speed.

        """
        return [n for n in  self.narrowings_fast() if n.project]

    def language_narrowings_fast(self):
        """Return any language narrowings applied to this member.

        Caches the result in-object for speed.

        """
        return [n for n in self.narrowings_fast() if n.language]

    def narrowings_fast(self):
        """Return any narrowings (both project and language) applied to this member.

        Caches the result in-object for speed.

        """
        if hasattr(self, '_cached_narrowings'):
            if self._cached_narrowings is not None:
                return self._cached_narrowings

        self._cached_narrowings = self.narrowings.all()
        return self._cached_narrowings


    def has_max_tasks(self):
        """Return whether this member has the maximum number of tasks."""
        max_tasks = self.team.max_tasks_per_member
        if max_tasks:
            if self.user.task_set.incomplete().filter(team=self.team).count() >= max_tasks:
                return True
        return False


    class Meta:
        unique_together = (('team', 'user'),)


def clear_tasks(sender, instance, *args, **kwargs):
    """Unassign all tasks assigned to a user.

    Used when deleting a user from a team.

    """
    tasks = instance.team.task_set.incomplete().filter(assignee=instance.user)
    tasks.update(assignee=None)

pre_delete.connect(clear_tasks, TeamMember, dispatch_uid='teams.members.clear-tasks-on-delete')


# MembershipNarrowing
class MembershipNarrowing(models.Model):
    """Represent narrowings that can be made on memberships.

    A single MembershipNarrowing can apply to a project or a language, but not both.

    """
    member = models.ForeignKey(TeamMember, related_name="narrowings")
    project = models.ForeignKey(Project, null=True, blank=True)
    language = models.CharField(max_length=24, blank=True, choices=ALL_LANGUAGES)

    added_by = models.ForeignKey(TeamMember, related_name="narrowing_includer", null=True, blank=True)

    created = models.DateTimeField(auto_now_add=True, blank=None)
    modified = models.DateTimeField(auto_now=True, blank=None)

    def __unicode__(self):
        if self.project:
            return u"Permission restriction for %s to project %s " % (self.member, self.project)
        else:
            return u"Permission restriction for %s to language %s " % (self.member, self.language)


    def save(self, *args, **kwargs):
        # Cannot have duplicate narrowings for a language.
        if self.language:
            duplicate_exists = MembershipNarrowing.objects.filter(
                member=self.member, language=self.language
            ).exclude(id=self.id).exists()

            assert not duplicate_exists, "Duplicate language narrowing detected!"

        # Cannot have duplicate narrowings for a project.
        if self.project:
            duplicate_exists = MembershipNarrowing.objects.filter(
                member=self.member, project=self.project
            ).exclude(id=self.id).exists()

            assert not duplicate_exists, "Duplicate project narrowing detected!"

        return super(MembershipNarrowing, self).save(*args, **kwargs)


class ApplicationInvalidException(Exception):
    pass

class ApplicationManager(models.Manager):

    def can_apply(self, team, user):
        """
        A user can apply either if he is not a member of the team yet, the
        team hasn't said no to the user (either application denied or removed the user'
        and if no applications are pending.
        """
        sour_application_exists =  self.filter(team=team, user=user, status__in=[
            Application.STATUS_MEMBER_REMOVED, Application.STATUS_DENIED,
            Application.STATUS_PENDING]).exists()
        if sour_application_exists:
            return False
        return  not team.is_member(user)

    def open(self, team=None, user=None):
        qs =  self.filter(status=Application.STATUS_PENDING)
        if team:
            qs = qs.filter(team=team)
        if user:
            qs = qs.filter(user=user)
        return qs


# Application
class Application(models.Model):
    team = models.ForeignKey(Team, related_name='applications')
    user = models.ForeignKey(User, related_name='team_applications')
    note = models.TextField(blank=True)
    # None -> not acted upon
    # True -> Approved
    # False -> Rejected
    STATUS_PENDING,STATUS_APPROVED, STATUS_DENIED, STATUS_MEMBER_REMOVED,\
        STATUS_MEMBER_LEFT = xrange(0, 5)
    STATUSES = (
        (STATUS_PENDING, u"Pending"),
        (STATUS_APPROVED, u"Approved"),
        (STATUS_DENIED, u"Denied"),
        (STATUS_MEMBER_REMOVED, u"Member Removed"),
        (STATUS_MEMBER_LEFT, u"Member Left"),
    )
    STATUSES_IDS = dict([choice[::-1] for choice in STATUSES])

    status = models.PositiveIntegerField(default=STATUS_PENDING, choices=STATUSES)
    created = models.DateTimeField(auto_now_add=True)
    modified = models.DateTimeField(blank=True, null=True)

    # free text keeping a log of changes to this application
    history = models.TextField(blank=True, null=True)

    objects = ApplicationManager()
    class Meta:
        unique_together = (('team', 'user', 'status'),)


    def approve(self, author, interface):
        """Approve the application.

        This will create an appropriate TeamMember if this application has
        not been already acted upon
        """
        if self.status not in (Application.STATUS_PENDING, Application.STATUS_MEMBER_LEFT):
            raise ApplicationInvalidException("")
        member, created = TeamMember.objects.get_or_create(team=self.team, user=self.user)
        if created:
            notifier.team_member_new.delay(member.pk)
        self.modified = datetime.datetime.now()
        self.status = Application.STATUS_APPROVED
        self.save(author=author, interface=interface)
        return self

    def deny(self, author, interface):
        """
        Marks the application as not approved, then
        Queue a Celery task that will handle properly denying this
        application.
        """
        if self.status != Application.STATUS_PENDING:
            raise ApplicationInvalidException("")
        self.modified = datetime.datetime.now()
        self.status = Application.STATUS_DENIED
        self.save(author=author, interface=interface)
        notifier.team_application_denied.delay(self.pk)
        return self

    def on_member_leave(self, author, interface):
        """
        Marks the appropriate status, but users can still
        reapply to a team if they so desire later.
        """
        self.status = Application.STATUS_MEMBER_LEFT
        self.save(author=author, interface=interface)

    def on_member_removed(self, author, interface):
        """
        Marks the appropriate status so that user's cannot reapply
        to a team after being removed.
        """
        self.status = Application.STATUS_MEMBER_REMOVED
        self.save(author=author, interface=interface)

    def _generate_history_line(self, new_status, author=None, interface=None):
        author = author or "?"
        interface = interface or "web UI"
        new_status = new_status if new_status != None else Application.STATUS_PENDING
        for value,name in Application.STATUSES:
            if value == new_status:
                status = name
        assert status
        return u"%s by %s from %s (%s)\n" % (status, author, interface, datetime.datetime.now())

    def save(self, dispatches_http_callback=True, author=None, interface=None, *args, **kwargs):
        """
        Saves the model, but also appends a line on the history for that
        model, like these:
           - CoolGuy Approved through the web UI.
           - Arthur Left team through the web UI.
        This way,we can keep one application per user per team, never
        delete them (so the messages stay current) and we still can
        track history
        """
        self.history = (self.history or "") + self._generate_history_line(self.status, author, interface)
        super(Application, self).save(*args, **kwargs)
        if dispatches_http_callback:
            from teams.signals import api_application_new
            api_application_new.send(self)

    def __unicode__(self):
        return "Application: %s - %s - %s" % (self.team.slug, self.user.username, self.get_status_display())


# Invites
class InviteExpiredException(Exception):
    pass

class InviteManager(models.Manager):
    def pending_for(self, team, user):
        return self.filter(team=team, user=user, approved=None)

    def acted_on(self, team, user):
        return self.filter(team=team, user=user, approved__notnull=True)

class Invite(models.Model):
    team = models.ForeignKey(Team, related_name='invitations')
    user = models.ForeignKey(User, related_name='team_invitations')
    note = models.TextField(blank=True, max_length=200)
    author = models.ForeignKey(User)
    role = models.CharField(max_length=16, choices=TeamMember.ROLES,
                            default=TeamMember.ROLE_CONTRIBUTOR)
    # None -> not acted upon
    # True -> Approved
    # False -> Rejected
    approved = models.NullBooleanField(default=None)

    objects = InviteManager()

    def accept(self):
        """Accept this invitation.

        Creates an appropriate TeamMember record, sends a notification and
        deletes itself.

        """
        if self.approved is not None:
            raise InviteExpiredException("")
        self.approved = True
        member, created = TeamMember.objects.get_or_create(
            team=self.team, user=self.user, role=self.role)
        if created:
            notifier.team_member_new.delay(member.pk)
        self.save()
        return True

    def deny(self):
        """Deny this invitation.

        Could be useful to send a notification here in the future.

        """
        if self.approved is not None:
            raise InviteExpiredException("")
        self.approved = False
        self.save()


    def message_json_data(self, data, msg):
        data['can-reply'] = False
        return data


# Workflows
class Workflow(models.Model):
    REVIEW_CHOICES = (
        (00, "Don't require review"),
        (10, 'Peer must review'),
        (20, 'Manager must review'),
        (30, 'Admin must review'),
    )
    REVIEW_NAMES = dict(REVIEW_CHOICES)
    REVIEW_IDS = dict([choice[::-1] for choice in REVIEW_CHOICES])

    APPROVE_CHOICES = (
        (00, "Don't require approval"),
        (10, 'Manager must approve'),
        (20, 'Admin must approve'),
    )
    APPROVE_NAMES = dict(APPROVE_CHOICES)
    APPROVE_IDS = dict([choice[::-1] for choice in APPROVE_CHOICES])

    team = models.ForeignKey(Team)

    project = models.ForeignKey(Project, blank=True, null=True)
    team_video = models.ForeignKey(TeamVideo, blank=True, null=True)

    autocreate_subtitle = models.BooleanField(default=False)
    autocreate_translate = models.BooleanField(default=False)

    review_allowed = models.PositiveIntegerField(
            choices=REVIEW_CHOICES, verbose_name='reviewers', default=0)

    approve_allowed = models.PositiveIntegerField(
            choices=APPROVE_CHOICES, verbose_name='approvers', default=0)

    created = models.DateTimeField(auto_now_add=True, editable=False)
    modified = models.DateTimeField(auto_now=True, editable=False)

    class Meta:
        unique_together = ('team', 'project', 'team_video')


    @classmethod
    def _get_target_team(cls, id, type):
        """Return the team for the given target.

        The target is identified by id (its PK as an integer) and type (a string
        of 'team_video', 'project', or 'team').

        """
        if type == 'team_video':
            return TeamVideo.objects.select_related('team').get(pk=id).team
        elif type == 'project':
            return Project.objects.select_related('team').get(pk=id).team
        else:
            return Team.objects.get(pk=id)

    @classmethod
    def get_for_target(cls, id, type, workflows=None):
        '''Return the most specific Workflow for the given target.

        If target object does not exist, None is returned.

        If workflows is given, it should be a QS or List of all Workflows for
        the TeamVideo's team.  This will let you look it up yourself once and
        use it in many of these calls to avoid hitting the DB each time.

        If workflows is not given it will be looked up with one DB query.

        '''
        if not workflows:
            team = Workflow._get_target_team(id, type)
            workflows = list(Workflow.objects.filter(team=team.id)
                                             .select_related('project', 'team',
                                                             'team_video'))
        else:
            team = workflows[0].team

        default_workflow = Workflow(team=team)

        if not workflows:
            return default_workflow

        if type == 'team_video':
            try:
                return [w for w in workflows
                        if w.team_video and w.team_video.id == id][0]
            except IndexError:
                # If there's no video-specific workflow for this video, there
                # might be a workflow for its project, so we'll start looking
                # for that instead.
                team_video = TeamVideo.objects.get(pk=id)
                id, type = team_video.project_id, 'project'

        if type == 'project':
            try:
                return [w for w in workflows
                        if w.project and w.project.workflow_enabled
                        and w.project.id == id and not w.team_video][0]
            except IndexError:
                # If there's no project-specific workflow for this project,
                # there might be one for its team, so we'll fall through.
                pass

        if not team.workflow_enabled:
            return default_workflow

        return [w for w in workflows
                if (not w.project) and (not w.team_video)][0]


    @classmethod
    def get_for_team_video(cls, team_video, workflows=None):
        '''Return the most specific Workflow for the given team_video.

        If workflows is given, it should be a QuerySet or List of all Workflows
        for the TeamVideo's team.  This will let you look it up yourself once
        and use it in many of these calls to avoid hitting the DB each time.

        If workflows is not given it will be looked up with one DB query.

        NOTE: This function caches the workflow for performance reasons.  If the
        workflow changes within the space of a single request that
        _cached_workflow should be cleared.

        '''
        if not hasattr(team_video, '_cached_workflow'):
            team_video._cached_workflow = Workflow.get_for_target(
                    team_video.id, 'team_video', workflows)
        return team_video._cached_workflow

    @classmethod
    def get_for_project(cls, project, workflows=None):
        '''Return the most specific Workflow for the given project.

        If workflows is given, it should be a QuerySet or List of all Workflows
        for the Project's team.  This will let you look it up yourself once
        and use it in many of these calls to avoid hitting the DB each time.

        If workflows is not given it will be looked up with one DB query.

        '''
        return Workflow.get_for_target(project.id, 'project', workflows)

    @classmethod
    def add_to_team_videos(cls, team_videos):
        '''Add the appropriate Workflow objects to each TeamVideo as .workflow.

        This will only perform one DB query, and it will add the most specific
        workflow possible to each TeamVideo.

        This only exists for performance reasons.

        '''
        if not team_videos:
            return []

        workflows = list(Workflow.objects.filter(team=team_videos[0].team))

        for tv in team_videos:
            tv.workflow = Workflow.get_for_team_video(tv, workflows)


    def get_specific_target(self):
        """Return the most specific target that this workflow applies to."""
        return self.team_video or self.project or self.team


    def __unicode__(self):
        target = self.get_specific_target()
        return u'Workflow %s for %s (%s %d)' % (
                self.pk, target, target.__class__.__name__, target.pk)


    # Convenience functions for checking if a step of the workflow is enabled.
    @property
    def review_enabled(self):
        """Return whether any form of review is enabled for this workflow."""
        return True if self.review_allowed else False

    @property
    def approve_enabled(self):
        """Return whether any form of approval is enabled for this workflow."""
        return True if self.approve_allowed else False

    @property
    def requires_review_or_approval(self):
        """Return whether a given workflow requires review or approval."""
        return self.approve_enabled or self.review_enabled

    @property
    def requires_tasks(self):
        """Return whether a given workflow requires the use of tasks."""
        return (self.requires_review_or_approval or self.autocreate_subtitle
                or self.autocreate_translate)


# Tasks
class TaskManager(models.Manager):
    def not_deleted(self):
        """Return a QS of tasks that are not deleted."""
        return self.get_query_set().filter(deleted=False)


    def incomplete(self):
        """Return a QS of tasks that are not deleted or completed."""
        return self.not_deleted().filter(completed=None)

    def complete(self):
        """Return a QS of tasks that are not deleted, but are completed."""
        return self.not_deleted().filter(completed__isnull=False)


    def _type(self, types, completed=None, approved=None):
        """Return a QS of tasks that are not deleted and are one of the given types.

        types should be a list of strings matching a label in Task.TYPE_CHOICES.

        completed should be one of:

        * True (only show completed tasks)
        * False (only show incomplete tasks)
        * None (don't filter on completion status)

        approved should be either None or a string matching a label in
        Task.APPROVED_CHOICES.

        """
        type_ids = [Task.TYPE_IDS[type] for type in types]
        qs = self.not_deleted().filter(type__in=type_ids)

        if completed == False:
            qs = qs.filter(completed=None)
        elif completed == True:
            qs = qs.filter(completed__isnull=False)

        if approved:
            qs = qs.filter(approved=Task.APPROVED_IDS[approved])

        return qs


    def incomplete_subtitle(self):
        """Return a QS of subtitle tasks that are not deleted or completed."""
        return self._type(['Subtitle'], False)

    def incomplete_translate(self):
        """Return a QS of translate tasks that are not deleted or completed."""
        return self._type(['Translate'], False)

    def incomplete_review(self):
        """Return a QS of review tasks that are not deleted or completed."""
        return self._type(['Review'], False)

    def incomplete_approve(self):
        """Return a QS of approve tasks that are not deleted or completed."""
        return self._type(['Approve'], False)

    def incomplete_subtitle_or_translate(self):
        """Return a QS of subtitle or translate tasks that are not deleted or completed."""
        return self._type(['Subtitle', 'Translate'], False)

    def incomplete_review_or_approve(self):
        """Return a QS of review or approve tasks that are not deleted or completed."""
        return self._type(['Review', 'Approve'], False)


    def complete_subtitle(self):
        """Return a QS of subtitle tasks that are not deleted, but are completed."""
        return self._type(['Subtitle'], True)

    def complete_translate(self):
        """Return a QS of translate tasks that are not deleted, but are completed."""
        return self._type(['Translate'], True)

    def complete_review(self, approved=None):
        """Return a QS of review tasks that are not deleted, but are completed.

        If approved is given the tasks are further filtered on their .approved
        attribute.  It must be a string matching one of the labels in
        Task.APPROVED_CHOICES, like 'Rejected'.

        """
        return self._type(['Review'], True, approved)

    def complete_approve(self, approved=None):
        """Return a QS of approve tasks that are not deleted, but are completed.

        If approved is given the tasks are further filtered on their .approved
        attribute.  It must be a string matching one of the labels in
        Task.APPROVED_CHOICES, like 'Rejected'.

        """
        return self._type(['Approve'], True, approved)

    def complete_subtitle_or_translate(self):
        """Return a QS of subtitle or translate tasks that are not deleted, but are completed."""
        return self._type(['Subtitle', 'Translate'], True)

    def complete_review_or_approve(self, approved=None):
        """Return a QS of review or approve tasks that are not deleted, but are completed.

        If approved is given the tasks are further filtered on their .approved
        attribute.  It must be a string matching one of the labels in
        Task.APPROVED_CHOICES, like 'Rejected'.

        """
        return self._type(['Review', 'Approve'], True, approved)


    def all_subtitle(self):
        """Return a QS of subtitle tasks that are not deleted."""
        return self._type(['Subtitle'])

    def all_translate(self):
        """Return a QS of translate tasks that are not deleted."""
        return self._type(['Translate'])

    def all_review(self):
        """Return a QS of review tasks that are not deleted."""
        return self._type(['Review'])

    def all_approve(self):
        """Return a QS of tasks that are not deleted."""
        return self._type(['Approve'])

    def all_subtitle_or_translate(self):
        """Return a QS of subtitle or translate tasks that are not deleted."""
        return self._type(['Subtitle', 'Translate'])

    def all_review_or_approve(self):
        """Return a QS of review or approve tasks that are not deleted."""
        return self._type(['Review', 'Approve'])

class Task(models.Model):
    TYPE_CHOICES = (
        (10, 'Subtitle'),
        (20, 'Translate'),
        (30, 'Review'),
        (40, 'Approve'),
    )
    TYPE_NAMES = dict(TYPE_CHOICES)
    TYPE_IDS = dict([choice[::-1] for choice in TYPE_CHOICES])

    APPROVED_CHOICES = (
        (10, 'In Progress'),
        (20, 'Approved'),
        (30, 'Rejected'),
    )
    APPROVED_NAMES = dict(APPROVED_CHOICES)
    APPROVED_IDS = dict([choice[::-1] for choice in APPROVED_CHOICES])
    APPROVED_FINISHED_IDS = (20, 30)

    type = models.PositiveIntegerField(choices=TYPE_CHOICES)

    team = models.ForeignKey(Team)
    team_video = models.ForeignKey(TeamVideo)
    language = models.CharField(max_length=16, choices=ALL_LANGUAGES, blank=True,
                                db_index=True)
    assignee = models.ForeignKey(User, blank=True, null=True)
    subtitle_version = models.ForeignKey(SubtitleVersion, blank=True, null=True)
    new_subtitle_version = models.ForeignKey(NewSubtitleVersion,
                                             blank=True, null=True)

    # The original source version being reviewed or approved.
    #
    # For example, if person A creates two versions while working on a subtitle
    # task:
    #
    #  v1  v2
    # --o---o
    #   s   s
    #
    # and then the reviewer and approver make some edits
    #
    #  v1  v2  v3  v4  v5
    # --o---o---o---o---o
    #   s   s   r   r   a
    #       *
    #
    # the review_base_version will be v2.  Once approved, if an edit is made it
    # needs to be approved as well, and the same thing happens:
    #
    #  v1  v2  v3  v4  v5  v6  v7
    # --o---o---o---o---o---o---o
    #   s   s   r   r   a   e   a
    #                       *
    #
    # This is used when rejecting versions, and may be used elsewhere in the
    # future as well.
    review_base_version = models.ForeignKey(SubtitleVersion, blank=True,
                                            null=True,
                                            related_name='tasks_based_on')
    new_review_base_version = models.ForeignKey(NewSubtitleVersion, blank=True,
                                                null=True,
                                                related_name='tasks_based_on_new')

    deleted = models.BooleanField(default=False)

    # TODO: Remove this field.
    public = models.BooleanField(default=False)

    created = models.DateTimeField(auto_now_add=True, editable=False)
    modified = models.DateTimeField(auto_now=True, editable=False)
    completed = models.DateTimeField(blank=True, null=True)
    expiration_date = models.DateTimeField(blank=True, null=True)

    # Arbitrary priority for tasks. Some teams might calculate this
    # on complex criteria and expect us to be able to sort tasks on it.
    # Higher numbers mean higher priority
    priority = models.PositiveIntegerField(blank=True, default=0, db_index=True)
    # Review and Approval -specific fields
    approved = models.PositiveIntegerField(choices=APPROVED_CHOICES,
                                           null=True, blank=True)
    body = models.TextField(blank=True, default="")

    objects = TaskManager()

    def __unicode__(self):
        return u'Task %s (%s) for %s' % (self.id or "unsaved",
                                         self.get_type_display(),
                                         self.team_video)


    @property
    def workflow(self):
        '''Return the most specific workflow for this task's TeamVideo.'''
        return Workflow.get_for_team_video(self.team_video)


    def _add_comment(self):
        """Add a comment on the SubtitleLanguage for this task with the body as content."""
        if self.body.strip():
            lang_ct = ContentType.objects.get_for_model(NewSubtitleLanguage)
            comment = Comment(
                content=self.body,
                object_pk=self.new_subtitle_version.subtitle_language.pk,
                content_type=lang_ct,
                submit_date=self.completed,
                user=self.assignee,
            )
            comment.save()
            notifier.send_video_comment_notification.delay(
                comment.pk, version_pk=self.new_subtitle_version.pk)

    def future(self):
        """Return whether this task expires in the future."""
        return self.expiration_date > datetime.datetime.now()


    # Functions related to task completion.
    def _send_back(self, sends_notification=True):
        """Handle "rejection" of this task.

        This will:

        * Create a new task with the appropriate type (translate or subtitle).
        * Try to reassign it to the previous assignee, leaving it unassigned
          if that's not possible.
        * Send a notification unless sends_notification is given as False.

        NOTE: This function does not modify the *current* task in any way.

        """
        # when sending back, instead of always sending back
        # to the first step (translate/subtitle) go to the
        # step before this one:
        # Translate/Subtitle -> Review -> Approve
        # also, you can just send back approve and review tasks.
        if self.type == Task.TYPE_IDS['Approve'] and self.workflow.review_enabled:
            type = Task.TYPE_IDS['Review']
        else:
            is_primary = (self.new_subtitle_version
                              .subtitle_language
                              .is_primary_audio_language())
            if is_primary:
                type = Task.TYPE_IDS['Subtitle']
            else:
                type = Task.TYPE_IDS['Translate']

        # let's guess which assignee should we use
        # by finding the last user that did this task type
        previous_task = Task.objects.complete().filter(
            team_video=self.team_video, language=self.language, team=self.team, type=type
        ).order_by('-completed')[:1]

        if previous_task:
            assignee = previous_task[0].assignee
        else:
            assignee = None

        # The target assignee may have left the team in the mean time.
        if not self.team.members.filter(user=assignee).exists():
            assignee = None

        task = Task(team=self.team, team_video=self.team_video,
                    language=self.language, type=type,
                    assignee=assignee)

        task.new_subtitle_version = self.new_subtitle_version

        task.set_expiration()

        task.save()

        if sends_notification:
            # notify original submiter (assignee of self)
            notifier.reviewed_and_sent_back.delay(self.pk)
        return task

    def complete(self):
        '''Mark as complete and return the next task in the process if applicable.'''
        assert (self.new_subtitle_version != None and self.new_subtitle_version.pk != None), 'to complete a task, subtitle version cannot be None'

        self.completed = datetime.datetime.now()
        self.save()

        return { 'Subtitle': self._complete_subtitle,
                 'Translate': self._complete_translate,
                 'Review': self._complete_review,
                 'Approve': self._complete_approve,
        }[Task.TYPE_NAMES[self.type]]()

    def _can_publish_directly(self, subtitle_version):
        from teams.permissions import can_publish_edits_immediately

        type = {10: 'Review',
                20: 'Review',
                30: 'Approve'}.get(self.type)

        tasks = (Task.objects._type([type], True, 'Approved')
                             .filter(language=self.language))

        return (can_publish_edits_immediately(self.team_video,
                                                    self.assignee,
                                                    self.language) and
                subtitle_version and
                subtitle_version.previous_version() and
                subtitle_version.previous_version().is_public() and
                subtitle_version.subtitle_language.is_complete_and_synced() and
                tasks.exists())

    def _find_previous_assignee(self, type):
        """Find the previous assignee for a new review/approve task for this video.

        NOTE: This is different than finding out the person to send a task back
              to!  This is for saying "who reviewed this task last time?".

        For now, we'll assign the review/approval task to whomever did it last
        time (if it was indeed done), but only if they're still eligible to
        perform it now.

        """
        from teams.permissions import can_review, can_approve

        if type == 'Approve':
            # if there's a previous version, it's a post-publish edit.
            # and according to #1039 we don't wanna auto-assign
            # the assignee
            if self.subtitle_version and self.subtitle_version.prev_version() and \
                    self.subtitle_version.language.is_complete_and_synced():
                return None

            type = Task.TYPE_IDS['Approve']
            can_do = can_approve
        elif type == 'Review':
            type = Task.TYPE_IDS['Review']
            can_do = partial(can_review, allow_own=True)
        else:
            return None

        last_task = self.team_video.task_set.complete().filter(
            language=self.language, type=type
        ).order_by('-completed')[:1]

        if last_task:
            candidate = last_task[0].assignee
            if candidate and can_do(self.team_video, candidate, self.language):
                return candidate

    def _complete_subtitle(self):
        """Handle the messy details of completing a subtitle task."""
        sv = self.get_subtitle_version()

        # TL;DR take a look at #1206 to know why i did this
        if self.workflow.requires_review_or_approval and not self._can_publish_directly(sv):

            if self.workflow.review_enabled:
                task = Task(team=self.team, team_video=self.team_video,
                            new_subtitle_version=sv,
                            new_review_base_version=sv,
                            language=self.language, type=Task.TYPE_IDS['Review'],
                            assignee=self._find_previous_assignee('Review'))
                task.set_expiration()
                task.save()
            elif self.workflow.approve_enabled:
                task = Task(team=self.team, team_video=self.team_video,
                            new_subtitle_version=sv,
                            new_review_base_version=sv,
                            language=self.language, type=Task.TYPE_IDS['Approve'],
                            assignee=self._find_previous_assignee('Approve'))
                task.set_expiration()
                task.save()
        else:
            # Subtitle task is done, and there is no approval or review
            # required, so we mark the version as approved.
            sv.publish()

            # We need to make sure this is updated correctly here.
            from apps.videos import metadata_manager
            metadata_manager.update_metadata(self.team_video.video.pk)

            if self.workflow.autocreate_translate:
                # TODO: Switch to autocreate_task?
                _create_translation_tasks(self.team_video, sv)

            upload_subtitles_to_original_service.delay(sv.pk)
            task = None
        return task

    def _complete_translate(self):
        """Handle the messy details of completing a translate task."""
        sv = self.get_subtitle_version()

        # TL;DR take a look at #1206 to know why i did this
        if self.workflow.requires_review_or_approval and not self._can_publish_directly(sv):

            if self.workflow.review_enabled:
                task = Task(team=self.team, team_video=self.team_video,
                            new_subtitle_version=sv,
                            new_review_base_version=sv,
                            language=self.language, type=Task.TYPE_IDS['Review'],
                            assignee=self._find_previous_assignee('Review'))
                task.set_expiration()
                task.save()
            elif self.workflow.approve_enabled:
                # The review step may be disabled.  If so, we check the approve step.
                task = Task(team=self.team, team_video=self.team_video,
                            new_subtitle_version=sv,
                            new_review_base_version=sv,
                            language=self.language, type=Task.TYPE_IDS['Approve'],
                            assignee=self._find_previous_assignee('Approve'))
                task.set_expiration()
                task.save()
        else:
            sv.publish()

            # We need to make sure this is updated correctly here.
            from apps.videos import metadata_manager
            metadata_manager.update_metadata(self.team_video.video.pk)
            upload_subtitles_to_original_service.delay(sv.pk)

            task = None

        return task

    def _complete_review(self):
        """Handle the messy details of completing a review task."""
        approval = self.approved == Task.APPROVED_IDS['Approved']
        sv = self.get_subtitle_version()

        self._add_comment()

        task = None
        if self.workflow.approve_enabled:
            # Approval is enabled, so...
            if approval:
                # If the reviewer thought these subtitles were good we create
                # the next task.
                task = Task(team=self.team, team_video=self.team_video,
                            new_subtitle_version=sv,
                            new_review_base_version=sv,
                            language=self.language, type=Task.TYPE_IDS['Approve'],
                            assignee=self._find_previous_assignee('Approve'))
                task.set_expiration()
                task.save()

                # Notify the appropriate users.
                notifier.reviewed_and_pending_approval.delay(self.pk)
            else:
                # Otherwise we send the subtitles back for improvement.
                task = self._send_back()
        else:
            # Approval isn't enabled, so the ruling of this Review task
            # determines whether the subtitles go public.
            if approval:
                # Make these subtitles public!
                self.new_subtitle_version.publish()

                # If the subtitles are okay, go ahead and autocreate translation
                # tasks if necessary.
                if self.workflow.autocreate_translate:
                    _create_translation_tasks(self.team_video, sv)

                # Notify the appropriate users and external services.
                notifier.reviewed_and_published.delay(self.pk)
                upload_subtitles_to_original_service.delay(sv.pk)
            else:
                # Send the subtitles back for improvement.
                task = self._send_back()

        # Before we go, we need to record who reviewed these subtitles, so if
        # necessary we can "send back" to them later.
        if self.assignee:
            sv.set_reviewed_by(self.assignee)

        return task

    def _complete_approve(self):
        """Handle the messy details of completing an approve task."""
        approval = self.approved == Task.APPROVED_IDS['Approved']
        sv = self.get_subtitle_version()

        self._add_comment()

        if approval:
            # The subtitles are acceptable, so make them public!
            self.new_subtitle_version.publish()

            # Create translation tasks if necessary.
            if self.workflow.autocreate_translate:
                _create_translation_tasks(self.team_video, sv)

            # And send them back to the original service.
            upload_subtitles_to_original_service.delay(sv.pk)
        else:
            # Send the subtitles back for improvement.
            task = self._send_back()

        # Before we go, we need to record who approved these subtitles, so if
        # necessary we can "send back" to them later.
        if self.assignee:
            sv.set_approved_by(self.assignee)

        # Notify the appropriate users.
        notifier.approved_notification.delay(self.pk, approval)


    def get_perform_url(self):
        """Return a URL for whatever dialog is used to perform this task."""

        mode = Task.TYPE_NAMES[self.type].lower()

        if self.new_subtitle_version:
            sl = self.new_subtitle_version.subtitle_language
            base_url = shims.get_widget_url(sl, mode=mode, task_id=self.pk)
        else:
            video = self.team_video.video

            if self.language:
                sl = video.subtitle_language(language_code=self.language)

                if sl:
                    base_url = reverse("videos:translation_history", kwargs={
                        "video_id": video.video_id,
                        "lang": sl.language_code,
                        "lang_id": sl.pk,
                    })
                else:
                    # The subtitleLanguage may not exist (yet).
                    base_url = video.get_absolute_url()
            else:
                # Subtitle tasks might not have a language.
                base_url = video.get_absolute_url()

        return base_url + "?t=%s" % self.pk

    def needs_start_dialog(self):
        """Check if this task needs the start dialog.

        The only time we need it is when a user is starting a
        transcribe/translate task.  We don't need it for review/approval, or
        if the task is being resumed.
        """
        # We use the start dialog for select several things:
        #   - primary audio language
        #   - language of the subtitles
        #   - language to translate from
        # If we have a SubtitleVersion to use, then we have all the info we
        # need and can skip the dialog.
        return (self.new_review_base_version is None and
                self.new_subtitle_version is None)

    def get_reviewer(self):
        """For Approve tasks, return the last user to Review these subtitles.

        May be None if this task is not an Approve task, or if we can't figure
        out the last reviewer for any reason.

        """
        if self.get_type_display() == 'Approve':
            previous = Task.objects.complete().filter(
                team_video=self.team_video,
                language=self.language,
                team=self.team,
                type=Task.TYPE_IDS['Review']).order_by('-completed')[:1]

            if previous:
                return previous[0].assignee

    def set_expiration(self):
        """Set the expiration_date of this task.  Does not save().

        Requires that self.team and self.assignee be set correctly.

        """
        if not self.assignee or not self.team.task_expiration:
            self.expiration_date = None
        else:
            limit = datetime.timedelta(days=self.team.task_expiration)
            self.expiration_date = datetime.datetime.now() + limit

    def get_subtitle_version(self):
        """ Gets the subtitle version related to this task.
        If the task has a subtitle_version attached, return it and
        if not, try to find it throught the subtitle language of the video.

        Note: we need this since we don't attach incomplete subtitle_version
        to the task (and if we do we need to set the status to unmoderated and
        that causes the version to get published).
        """

        # autocreate sets the subtitle_version to another
        # language's subtitle_version and that was breaking
        # not only the interface but the new upload method.
        if (self.new_subtitle_version and
            self.new_subtitle_version.language_code == self.language):
            return self.new_subtitle_version

        if not hasattr(self, "_subtitle_version"):
            language = self.team_video.video.subtitle_language(self.language)
            self._subtitle_version = (language.get_tip(public=False)
                                      if language else None)
        return self._subtitle_version

    def is_blocked(self):
        """Return whether this task is "blocked".
        "Blocked" means that it's a translation task but the source language
        isn't ready to be translated yet.
        """
        subtitle_version = self.get_subtitle_version()
        if not subtitle_version:
            return False
        source_language = subtitle_version.subtitle_language.get_translation_source_language()
        if not source_language:
            return False
        can_perform = (source_language and
                       source_language.is_complete_and_synced())

        if self.get_type_display() != 'Translate':
            if self.get_type_display() in ('Review', 'Approve'):
                # review and approve tasks will be blocked if they're
                # a translation and they have a draft and the source
                # language no longer  has published version
                if not can_perform or source_language.language_code == self.language:
                    return True
        return not can_perform

    def save(self, update_team_video_index=True, *args, **kwargs):
        is_review_or_approve = self.get_type_display() in ('Review', 'Approve')
        if is_review_or_approve and not self.deleted:
            assert (self.subtitle_version or self.new_subtitle_version), \
                   "Review and Approve tasks must have a subtitle_version!"

        if self.language:
            assert self.language in VALID_LANGUAGE_CODES, \
                "Subtitle Language should be a valid code."

        result = super(Task, self).save(*args, **kwargs)

        if update_team_video_index:
            update_one_team_video.delay(self.team_video.pk)

        return result


# Settings
class SettingManager(models.Manager):
    use_for_related_fields = True

    def guidelines(self):
        """Return a QS of settings related to team guidelines."""
        keys = [key for key, name in Setting.KEY_CHOICES
                if name.startswith('guidelines_')]
        return self.get_query_set().filter(key__in=keys)

    def messages(self):
        """Return a QS of settings related to team messages."""
        keys = [key for key, name in Setting.KEY_CHOICES
                if name.startswith('messages_')]
        return self.get_query_set().filter(key__in=keys)

    def messages_guidelines(self):
        """Return a QS of settings related to team messages or guidelines."""
        keys = [key for key, name in Setting.KEY_CHOICES
                if name.startswith('messages_') or name.startswith('guidelines_')]
        return self.get_query_set().filter(key__in=keys)

class Setting(models.Model):
    KEY_CHOICES = (
        (100, 'messages_invite'),
        (101, 'messages_manager'),
        (102, 'messages_admin'),
        (103, 'messages_application'),
        (200, 'guidelines_subtitle'),
        (201, 'guidelines_translate'),
        (202, 'guidelines_review'),
        # 300s means if this team will block those notifications
        (300, 'block_invitation_sent_message'),
        (301, 'block_application_sent_message'),
        (302, 'block_application_denided_message'),
        (303, 'block_team_member_new_message'),
        (304, 'block_team_member_leave_message'),
        (305, 'block_task_assigned_message'),
        (306, 'block_reviewed_and_published_message'),
        (307, 'block_reviewed_and_pending_approval_message'),
        (308, 'block_reviewed_and_sent_back_message'),
        (309, 'block_approved_message'),
        (310, 'block_new_video_message'),
    )
    KEY_NAMES = dict(KEY_CHOICES)
    KEY_IDS = dict([choice[::-1] for choice in KEY_CHOICES])

    key = models.PositiveIntegerField(choices=KEY_CHOICES)
    data = models.TextField(blank=True)
    team = models.ForeignKey(Team, related_name='settings')

    created = models.DateTimeField(auto_now_add=True, editable=False)
    modified = models.DateTimeField(auto_now=True, editable=False)

    objects = SettingManager()

    class Meta:
        unique_together = (('key', 'team'),)

    def __unicode__(self):
        return u'%s - %s' % (self.team, self.key_name)

    @property
    def key_name(self):
        """Return the key name for this setting.

        TODO: Remove this and replace with get_key_display()?

        """
        return Setting.KEY_NAMES[self.key]


# TeamLanguagePreferences
class TeamLanguagePreferenceManager(models.Manager):
    def _generate_writable(self, team):
        """Return the set of language codes that are writeable for this team."""
        langs_set = set([x[0] for x in settings.ALL_LANGUAGES])

        unwritable = self.for_team(team).filter(allow_writes=False, preferred=False).values("language_code")
        unwritable = set([x['language_code'] for x in unwritable])

        return langs_set - unwritable

    def _generate_readable(self, team):
        """Return the set of language codes that are readable for this team."""
        langs = set([x[0] for x in settings.ALL_LANGUAGES])

        unreadable = self.for_team(team).filter(allow_reads=False, preferred=False).values("language_code")
        unreadable = set([x['language_code'] for x in unreadable])

        return langs - unreadable

    def _generate_preferred(self, team):
        """Return the set of language codes that are preferred for this team."""
        preferred = self.for_team(team).filter(preferred=True).values("language_code")
        return set([x['language_code'] for x in preferred])


    def for_team(self, team):
        """Return a QS of all language preferences for the given team."""
        return self.get_query_set().filter(team=team)

    def on_changed(cls, sender,  instance, *args, **kwargs):
        """Perform any necessary actions when a language preference changes.

        TODO: Refactor this out of the manager...

        """
        from teams.cache import invalidate_lang_preferences
        invalidate_lang_preferences(instance.team)


    def get_readable(self, team):
        """Return the set of language codes that are readable for this team.

        This value may come from memcache if possible.

        """
        from teams.cache import get_readable_langs
        return get_readable_langs(team)

    def get_writable(self, team):
        """Return the set of language codes that are writeable for this team.

        This value may come from memcache if possible.

        """
        from teams.cache import get_writable_langs
        return get_writable_langs(team)

    def get_preferred(self, team):
        """Return the set of language codes that are preferred for this team.

        This value may come from memcache if possible.

        """
        from teams.cache import get_preferred_langs
        return get_preferred_langs(team)

class TeamLanguagePreference(models.Model):
    """Represent language preferences for a given team.

    First, TLPs may mark a language as "preferred".  If that's the case then the
    other attributes of this model are irrelevant and can be ignored.
    "Preferred" languages will have translation tasks automatically created for
    them when subtitles are added.

    If preferred is False, the TLP describes a *restriction* on the language
    instead.  Writing in that language may be prevented, or both reading and
    writing may be prevented.

    (Note: "writing" means not only writing new subtitles but also creating
    tasks, etc)

    This is how the restriction settings should interact.  TLP means that we
    have created a TeamLanguagePreference for that team and language.

    | Action                                 | NO  | allow_read=True,  | allow_read=False, |
    |                                        | TLP | allow_write=False | allow_write=False |
    ========================================================================================
    | assignable as tasks                    | X   |                   |                   |
    | assignable as narrowing                | X   |                   |                   |
    | listed on the widget for viewing       | X   | X                 |                   |
    | listed on the widget for improving     | X   |                   |                   |
    | returned from the api read operations  | X   | X                 |                   |
    | upload / write operations from the api | X   |                   |                   |
    | show up on the start dialog            | X   |                   |                   |
    +----------------------------------------+-----+-------------------+-------------------+

    Remember, this table only applies if preferred=False.  If the language is
    preferred the "restriction" attributes are effectively garbage.  Maybe we
    should make the column nullable to make this more clear?

    allow_read=True, allow_write=True, preferred=False is invalid.  Just remove
    the row all together.

    """
    team = models.ForeignKey(Team, related_name="lang_preferences")
    language_code = models.CharField(max_length=16)

    allow_reads = models.BooleanField()
    allow_writes = models.BooleanField()
    preferred = models.BooleanField(default=False)

    objects = TeamLanguagePreferenceManager()

    class Meta:
        unique_together = ('team', 'language_code')


    def clean(self, *args, **kwargs):
        if self.allow_reads and self.allow_writes:
            raise ValidationError("No sense in having all allowed, just remove the preference for this language.")

        if self.preferred and (self.allow_reads or self.allow_writes):
            raise ValidationError("Cannot restrict a preferred language.")

        super(TeamLanguagePreference, self).clean(*args, **kwargs)

    def __unicode__(self):
        return u"%s preference for team %s" % (self.language_code, self.team)


post_save.connect(TeamLanguagePreference.objects.on_changed, TeamLanguagePreference)


# TeamNotificationSettings
class TeamNotificationSettingManager(models.Manager):
    def notify_team(self, team_pk, event_name, **kwargs):
        """Notify the given team of a given event.

        Finds the matching notification settings for this team, instantiates
        the notifier class, and sends the appropriate notification.

        If the notification settings has an email target, sends an email.

        If the http settings are filled, then sends the request.

        This can be ran as a Celery task, as it requires no objects to be passed.

        """
        try:
            team = Team.objects.get(pk=team_pk)
        except Team.DoesNotExist:
            logger.error("A pk for a non-existent team was passed in.",
                    extra={"team_pk": team_pk, "event_name": event_name})
            return

        try:
            if team.partner:
                notification_settings = self.get(partner=team.partner)
            else:
                notification_settings = self.get(team=team)
        except TeamNotificationSetting.DoesNotExist:
            return

        notification_settings.notify(event_name, **kwargs)


class TeamNotificationSetting(models.Model):
    """Info on how a team should be notified of changes to its videos.

    For now, a team can be notified by having a http request sent with the
    payload as the notification information.  This cannot be hardcoded since
    teams might have different urls for each environment.

    Some teams have strict requirements on mapping video ids to their internal
    values, and also their own language codes. Therefore we need to configure
    a class that can do the correct mapping.

    TODO: allow email notifications

    """
    EVENT_VIDEO_NEW = "video-new"
    EVENT_VIDEO_EDITED = "video-edited"
    EVENT_LANGUAGE_NEW = "language-new"
    EVENT_LANGUAGE_EDITED = "language-edit"
    EVENT_SUBTITLE_NEW = "subs-new"
    EVENT_SUBTITLE_APPROVED = "subs-approved"
    EVENT_SUBTITLE_REJECTED = "subs-rejected"
    EVENT_APPLICATION_NEW = 'application-new'

    team = models.OneToOneField(Team, related_name="notification_settings",
            null=True, blank=True)
    partner = models.OneToOneField('Partner',
        related_name="notification_settings",  null=True, blank=True)

    # the url to post the callback notifing partners of new video activity
    request_url = models.URLField(blank=True, null=True)
    basic_auth_username = models.CharField(max_length=255, blank=True, null=True)
    basic_auth_password = models.CharField(max_length=255, blank=True, null=True)

    # not being used, here to avoid extra migrations in the future
    email = models.EmailField(blank=True, null=True)

    # integers mapping to classes, see unisubs-integration/notificationsclasses.py
    notification_class = models.IntegerField(default=1,)

    objects = TeamNotificationSettingManager()

    def get_notification_class(self):
        try:
            from notificationclasses import NOTIFICATION_CLASS_MAP

            return NOTIFICATION_CLASS_MAP[self.notification_class]
        except ImportError:
            logger.exception("Apparently unisubs-integration is not installed")

    def notify(self, event_name,  **kwargs):
        """Resolve the notification class for this setting and fires notfications."""
        notification_class = self.get_notification_class()

        if not notification_class:
            logger.error("Could not find notification class %s" % self.notification_class)
            return

        notification = notification_class(self.team, self.partner,
                event_name,  **kwargs)

        if self.request_url:
            success, content = notification.send_http_request(
                self.request_url,
                self.basic_auth_username,
                self.basic_auth_password
            )
            return success, content
        # FIXME: spec and test this, for now just return
        return

    def __unicode__(self):
        if self.partner:
            return u'NotificationSettings for partner %s' % self.partner
        return u'NotificationSettings for team %s' % self.team


class BillingReport(models.Model):
    TYPE_OLD = 1
    TYPE_NEW = 2
    TYPE_CHOICES = (
        (TYPE_OLD, 'Old model'),
        (TYPE_NEW, 'New model'),
    )
    teams = models.ManyToManyField(Team, related_name='billing_reports')
    start_date = models.DateField()
    end_date = models.DateField()
    csv_file = S3EnabledFileField(blank=True, null=True,
            upload_to='teams/billing/')
    processed = models.DateTimeField(blank=True, null=True)
    type = models.IntegerField(choices=TYPE_CHOICES, default=TYPE_OLD)

    def __unicode__(self):
        return "%s (%s - %s)" % (",".join([x.slug for x in self.teams.all()]),
                self.start_date.strftime('%Y-%m-%d'),
                self.end_date.strftime('%Y-%m-%d'))

    def start_datetime(self):
        midnight = datetime.time(0, 0, 0)
        return datetime.datetime.combine(self.start_date, midnight)

    def end_datetime(self):
        almost_midnight = datetime.time(23, 59, 59)
        return datetime.datetime.combine(self.end_date, almost_midnight)

    def _should_bill(self, language, version, start, end):
        if not version:
            return False

        # for moderated team videos we want to be sure that they're published
        if not version.is_public():
            return False

        # teams that require no moderation we bill if the user says they're
        # complete
        tv = version.video.get_team_video()
        if not tv or tv.team.is_moderated:
            if language.in_progress():
                return False

        if (version.created <= start or
                version.created >= end):
            return False

        return True

    def _get_lang_data(self, languages, from_date, team):
        workflow = team.get_workflow()

        # TODO:
        # These do the same for now.  If a workflow is enabled, we should get
        # the first approved version.  Not sure how to do that yet.
        imported, crowd_created = self._separate_languages(languages)

        # TODO: Are we going to count deleted versions here?  If so, the
        # get_tip() calls here may need full=True to get deleted tips...
        if workflow.approve_enabled:
            imported_data = [(language, language.first_public_version())
                             for language in imported]
            crowd_created_data = [(language, language.first_public_version())
                                  for language in crowd_created]
        else:
            imported_data = [(language, language.get_tip()) for
                             language in imported]
            crowd_created_data = [(language, language.get_tip()) for
                                  language in crowd_created]

        old_version_counter = 1

        created_result = []

        # now make sure we don't have any versions from before the
        # from_date
        for lang, ver in crowd_created_data:
            if ver and ver.created < from_date:
                old_version_counter += 1
                continue

            created_result.append((lang, ver))

        return created_result, imported_data, old_version_counter

    def _separate_languages(self, languages):
        """
        Return two lists;  a list of imported languages and a list of crowd
        created languages.

        Imported language is a language either
        * Whose version 0 contains a note of "From youtube"
        * that was completed before team.created
        * that is not English

        Crowd created language is a language
        * that is not imported
        """
        from videos.types.youtube import FROM_YOUTUBE_MARKER
        imported = set()
        crowd_created = set()

        for lang in languages:
            try:
                v = lang.subtitleversion_set.order_by('version_number')[0]
            except IndexError:
                # Throw away languages that don't have a zero version.
                continue

            tv = lang.video.get_team_video()
            team = tv and tv.team
            if lang.language_code == 'en':
                crowd_created.add(lang)
            elif v.note == FROM_YOUTUBE_MARKER or v.origin == ORIGIN_IMPORTED or \
                    (not tv or v.created < team.created):
                imported.add(lang)
            else:
                crowd_created.add(lang)

        return imported, crowd_created

    def _get_row_data(self, host, header=None):
        if not header:
            header = []

        rows = [header]

        start_date = self.start_datetime()
        end_date = self.end_datetime()

        for team in self.teams.all():
            tvs = TeamVideo.objects.filter(team=team).order_by('video__title')

            for tv in tvs:
                languages = tv.video.newsubtitlelanguage_set.all()

                created_data, imported_data, old_version_counter = \
                        self._get_lang_data(languages, start_date, team)

                created_rows = self._loop(created_data, 'created', start_date,
                        end_date, tv, host, old_version_counter)

                imported_rows = self._loop(imported_data, 'imported', start_date,
                        end_date, tv, host)

                rows = rows + created_rows + imported_rows

        return rows

    def _loop(self, iterable, source, start, end, tv, host, counter=None):
        rows = []

        for language, v in iterable:

            if not self._should_bill(language, v, start, end):
                continue

            row = self._prepare_row(tv, language, v, source, counter, host)

            if not row:
                continue

            rows.append(row)

            if counter is not None:
                counter += 1

        return rows

    def _prepare_row(self, tv, language, version, source, counter, host):
        subs = version.get_subtitles()

        if len(subs) == 0:
            return None

        start = subs[0].start_time
        end = subs[-1].end_time

        # The -1 value for the end_time isn't allowed anymore but some
        # legacy data will still have it.
        if end == -1:
            end = subs[-1].start_time

        if not end:
            end = subs[-1].start_time

        return [
            tv.video.title_display_unabridged().encode('utf-8'),
            host + tv.video.get_absolute_url(),
            language.language_code,
            source,
            round((float(end) - float(start)) / (60 * 1000), 2),
            version.created.strftime("%Y-%m-%d %H:%M:%S"),
            counter or '',
            tv.team.slug
        ]

    def generate_rows_type_old(self):
        domain = Site.objects.get_current().domain
        protocol = getattr(settings, 'DEFAULT_PROTOCOL')
        host = '%s://%s' % (protocol, domain)

        header = ['Video title', 'Video URL', 'Video language', 'Source',
                'Billable minutes', 'Version created', 'Language number',
                'Team'
        ]

        return  self._get_row_data(host, header)
    def process(self):
        """
        Generate the correct rows (including headers), saves it to a tempo file,
        then set's that file to the csv_file property, which if , using the S3
        storage will take care of exporting it to s3.
        """
        if self.type == BillingReport.TYPE_OLD:
            rows = self.generate_rows_type_old()
        elif self.type == BillingReport.TYPE_NEW:
            rows = []
            for i,team in enumerate(self.teams.all()):
                rows = rows + BillingRecord.objects.csv_report_for_team(team,
                    self.start_date, self.end_date, add_header=i == 0)
        fn = '/tmp/bill-%s-%s-%s-%s-%s.csv' % ("-".join([x.slug for x in self.teams.all()]),
                                               self.start_str, self.end_str,
                                               self.get_type_display(), self.pk)

        with open(fn, 'w') as f:
            writer = csv.writer(f)
            writer.writerows(rows)

        self.csv_file = File(open(fn, 'r'))
        self.processed = datetime.datetime.utcnow()
        self.save()
    @property
    def start_str(self):
        return self.start_date.strftime("%Y%m%d")

    @property
    def end_str(self):
        return self.end_date.strftime("%Y%m%d")


class BillingRecordManager(models.Manager):

    def data_for_team(self, team, start, end):
        return self.filter(team=team, created__gte=start, created__lte=end)

    def csv_report_for_team(self, team, start, end, add_header=True):

        header = [
<<<<<<< HEAD
            'Video Title'
=======
            'Video Title',
>>>>>>> db751e5b
            'Video ID',
            'Language',
            'Minutes',
            'Original',
            'Team',
            'Created',
            'Source',
            'User',
        ]

        if add_header:
            rows = [header]
        else:
            rows = []

        all_records = self.data_for_team(team, start, end)
        for video, records in groupby(all_records, lambda r: r.video):
            for r in records:
                rows.append([
                    video.title_display_unabridged().encode('utf-8'),
                    video.video_id,
                    r.new_subtitle_language.language_code,
                    r.minutes,
                    r.is_original,
                    r.team.slug,
                    r.created.strftime('%Y-%m-%d %H:%M:%S'),
                    r.source,
                    r.user.username
                ])

        return rows

    def insert_records_for_translations(self, billing_record):
        """
        IF you've translated from an incomplete language, and later on that
        language is completed, we must check if any translations are now
        complete and therefore should have billing records with them
        """
        translations = billing_record.new_subtitle_language.get_dependent_subtitle_languages()
        inserted = []
        for translation in translations:
            version = translation.get_tip(public=False)
            if version:
               inserted.append(self.insert_record(version))
        return filter(bool, inserted)

    def insert_record(self, version):
        """
        Figures out if this version qualifies for a billing record, and
        if so creates one. This should be self contained, e.g. safe to call
        for any version. No records should be created if not needed, and it
        won't create multiples.

        If this language has translations it will check if any of those are now
        eligible for BillingRecords and create one accordingly.
        """
        from teams.models import BillingRecord

        celery_logger.debug('insert billing record')

        language = version.subtitle_language
        video = language.video
        tv = video.get_team_video()

        if not tv:
            celery_logger.debug('not a team video')
            return

        if not language.is_complete_and_synced(public=False):
            celery_logger.debug('language not complete')
            return


        try:
            # we already have a record
            previous_record = BillingRecord.objects.get(video=video,
                            new_subtitle_language=language)
            # make sure we update it
            celery_logger.debug('a billing record for this language exists')
            previous_record.is_original = \
                video.primary_audio_language_code == language.language_code
            previous_record.save()
            return
        except BillingRecord.DoesNotExist:
            pass


        if NewSubtitleVersion.objects.filter(
                subtitle_language=language,
                created__lt=BILLING_CUTOFF).exclude(
                pk=version.pk).exists():
            celery_logger.debug('an older version exists')
            return

        is_original = language.is_primary_audio_language()
        source = version.origin
        team = tv.team

        new_record = BillingRecord.objects.create(
            video=video,
            new_subtitle_version=version,
            new_subtitle_language=language,
            is_original=is_original, team=team,
            created=version.created,
            source=source,
            user=version.author)
        from_translations = self.insert_records_for_translations(new_record)
        return new_record, from_translations


class BillingRecord(models.Model):
    video = models.ForeignKey(Video)

    subtitle_version = models.ForeignKey(SubtitleVersion, null=True,
            blank=True)
    new_subtitle_version = models.ForeignKey(NewSubtitleVersion, null=True,
            blank=True)

    subtitle_language = models.ForeignKey(SubtitleLanguage, null=True,
            blank=True)
    new_subtitle_language = models.ForeignKey(NewSubtitleLanguage, null=True,
            blank=True)

    minutes = models.FloatField(blank=True, null=True)
    is_original = models.BooleanField()
    team = models.ForeignKey(Team)
    created = models.DateTimeField()
    source = models.CharField(max_length=255)
    user = models.ForeignKey(User)

    objects = BillingRecordManager()

    class Meta:
        unique_together = ('video', 'new_subtitle_language')


    def __unicode__(self):
        return "%s - %s" % (self.video.video_id,
                self.new_subtitle_language.language_code)

    def save(self, *args, **kwargs):
        if not self.minutes and self.minutes != 0.0:
            self.minutes = self.get_minutes()

        assert self.minutes is not None

        return super(BillingRecord, self).save(*args, **kwargs)

    def get_minutes(self):
        """
        Return the number of minutes the subtitles specified in `version`
        cover as an int.
        """
        subs = self.new_subtitle_version.get_subtitles()

        if len(subs) == 0:
            return 0

        start = subs[0].start_time
        end = subs[-1].end_time

        # The -1 value for the end_time isn't allowed anymore but some
        # legacy data will still have it.
        if end == -1:
            end = subs[-1].star_time

        if not end:
            end = subs[-1].start_time
        duration_seconds =  (end - start) / 1000.0
        minutes = duration_seconds/60.0
        return  int(ceil(minutes))

class Partner(models.Model):
    name = models.CharField(_(u'name'), max_length=250, unique=True)
    slug = models.SlugField(_(u'slug'), unique=True)
    can_request_paid_captions = models.BooleanField(default=False)

    # The `admins` field specifies users who can do just about anything within
    # the partner realm.
    admins = models.ManyToManyField('auth.CustomUser',
            related_name='managed_partners', blank=True, null=True)

    def __unicode__(self):
        return self.name

    def is_admin(self, user):
        return user in self.admins.all()
<|MERGE_RESOLUTION|>--- conflicted
+++ resolved
@@ -2694,11 +2694,7 @@
     def csv_report_for_team(self, team, start, end, add_header=True):
 
         header = [
-<<<<<<< HEAD
-            'Video Title'
-=======
             'Video Title',
->>>>>>> db751e5b
             'Video ID',
             'Language',
             'Minutes',
