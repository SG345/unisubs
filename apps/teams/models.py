# Amara, universalsubtitles.org
#
# Copyright (C) 2013 Participatory Culture Foundation
#
# This program is free software: you can redistribute it and/or modify
# it under the terms of the GNU Affero General Public License as
# published by the Free Software Foundation, either version 3 of the
# License, or (at your option) any later version.
#
# This program is distributed in the hope that it will be useful,
# but WITHOUT ANY WARRANTY; without even the implied warranty of
# MERCHANTABILITY or FITNESS FOR A PARTICULAR PURPOSE.  See the
# GNU Affero General Public License for more details.
#
# You should have received a copy of the GNU Affero General Public License
# along with this program.  If not, see
# http://www.gnu.org/licenses/agpl-3.0.html.
from collections import defaultdict
from itertools import groupby
from math import ceil
import csv
import datetime
import logging

from django.conf import settings
from django.contrib.contenttypes.models import ContentType
from django.contrib.sites.models import Site
from django.core.exceptions import ValidationError
from django.core.urlresolvers import reverse
from django.core.files import File
from django.db import models
from django.db.models.signals import post_save, post_delete, pre_delete
from django.http import Http404
from django.template.loader import render_to_string
from django.utils.translation import ugettext_lazy as _
from haystack import site
from haystack.query import SQ

import teams.moderation_const as MODERATION
from apps.comments.models import Comment
from auth.models import CustomUser as User
from auth.providers import get_authentication_provider
from messages import tasks as notifier
from apps.subtitles import shims
from subtitles.signals import language_deleted
from teams.moderation_const import WAITING_MODERATION, UNMODERATED, APPROVED
from teams.permissions_const import (
    TEAM_PERMISSIONS, PROJECT_PERMISSIONS, ROLE_OWNER, ROLE_ADMIN, ROLE_MANAGER,
    ROLE_CONTRIBUTOR
)
from videos.tasks import (
    upload_subtitles_to_original_service, sync_latest_versions_for_video
)
from teams import tasks
from utils import DEFAULT_PROTOCOL
from utils.amazon import S3EnabledImageField, S3EnabledFileField
from utils.panslugify import pan_slugify
from utils.searching import get_terms
from videos.models import Video, VideoUrl, SubtitleVersion, SubtitleLanguage
from subtitles.models import (
    SubtitleVersion as NewSubtitleVersion,
    SubtitleLanguage as NewSubtitleLanguage,
    ORIGIN_IMPORTED
)
from subtitles import pipeline

from functools import partial

logger = logging.getLogger(__name__)
celery_logger = logging.getLogger('celery.task')

BILLING_CUTOFF = getattr(settings, 'BILLING_CUTOFF', None)
ALL_LANGUAGES = [(val, _(name))for val, name in settings.ALL_LANGUAGES]
VALID_LANGUAGE_CODES = [unicode(x[0]) for x in ALL_LANGUAGES]

# Teams
class TeamManager(models.Manager):
    def get_query_set(self):
        """Return a QS of all non-deleted teams."""
        return super(TeamManager, self).get_query_set().filter(deleted=False)

    def for_user(self, user):
        """Return a QS of all the (non-deleted) teams visible for the given user."""
        if user.is_authenticated():
            return self.get_query_set().filter(
                    models.Q(is_visible=True) |
                    models.Q(members__user=user)
            ).distinct()
        else:
            return self.get_query_set().filter(is_visible=True)

    def with_recent_billing_record(self, day_range):
        """Find teams that have had a new video recently"""
        start_date = (datetime.datetime.now() -
                      datetime.timedelta(days=day_range))
        team_ids = list(BillingRecord.objects
                        .order_by()
                        .filter(created__gt=start_date)
                        .values_list('team_id', flat=True)
                        .distinct())
        return Team.objects.filter(id__in=team_ids)

class Team(models.Model):
    APPLICATION = 1
    INVITATION_BY_MANAGER = 2
    INVITATION_BY_ALL = 3
    OPEN = 4
    INVITATION_BY_ADMIN = 5
    MEMBERSHIP_POLICY_CHOICES = (
            (OPEN, _(u'Open')),
            (APPLICATION, _(u'Application')),
            (INVITATION_BY_ALL, _(u'Invitation by any team member')),
            (INVITATION_BY_MANAGER, _(u'Invitation by manager')),
            (INVITATION_BY_ADMIN, _(u'Invitation by admin')),
            )

    VP_MEMBER = 1
    VP_MANAGER = 2
    VP_ADMIN = 3
    VIDEO_POLICY_CHOICES = (
        (VP_MEMBER, _(u'Any team member')),
        (VP_MANAGER, _(u'Managers and admins')),
        (VP_ADMIN, _(u'Admins only'))
    )

    TASK_ASSIGN_CHOICES = (
            (10, 'Any team member'),
            (20, 'Managers and admins'),
            (30, 'Admins only'),
            )
    TASK_ASSIGN_NAMES = dict(TASK_ASSIGN_CHOICES)
    TASK_ASSIGN_IDS = dict([choice[::-1] for choice in TASK_ASSIGN_CHOICES])

    SUBTITLE_CHOICES = (
            (10, 'Anyone'),
            (20, 'Any team member'),
            (30, 'Only managers and admins'),
            (40, 'Only admins'),
            )
    SUBTITLE_NAMES = dict(SUBTITLE_CHOICES)
    SUBTITLE_IDS = dict([choice[::-1] for choice in SUBTITLE_CHOICES])

    name = models.CharField(_(u'name'), max_length=250, unique=True)
    slug = models.SlugField(_(u'slug'), unique=True)
    description = models.TextField(_(u'description'), blank=True, help_text=_('All urls will be converted to links. Line breaks and HTML not supported.'))

    logo = S3EnabledImageField(verbose_name=_(u'logo'), blank=True, upload_to='teams/logo/', thumb_options=dict(autocrop=True, upscale=True))
    is_visible = models.BooleanField(_(u'publicly Visible?'), default=True)
    videos = models.ManyToManyField(Video, through='TeamVideo',  verbose_name=_('videos'))
    users = models.ManyToManyField(User, through='TeamMember', related_name='teams', verbose_name=_('users'))

    # these allow unisubs to do things on user's behalf such as uploding subs to Youtub
    third_party_accounts = models.ManyToManyField("accountlinker.ThirdPartyAccount",  related_name='teams', verbose_name=_('third party accounts'))

    points = models.IntegerField(default=0, editable=False)
    applicants = models.ManyToManyField(User, through='Application', related_name='applicated_teams', verbose_name=_('applicants'))
    created = models.DateTimeField(auto_now_add=True)
    highlight = models.BooleanField(default=False)
    video = models.ForeignKey(Video, null=True, blank=True, related_name='intro_for_teams', verbose_name=_(u'Intro Video'))
    application_text = models.TextField(blank=True)
    page_content = models.TextField(_(u'Page content'), blank=True, help_text=_(u'You can use markdown. This will replace Description.'))
    is_moderated = models.BooleanField(default=False)
    header_html_text = models.TextField(blank=True, default='', help_text=_(u"HTML that appears at the top of the teams page."))
    last_notification_time = models.DateTimeField(editable=False, default=datetime.datetime.now)

    auth_provider_code = models.CharField(_(u'authentication provider code'),
            max_length=24, blank=True, default="")

    # Enabling Features
    projects_enabled = models.BooleanField(default=False)
    workflow_enabled = models.BooleanField(default=False)

    # Policies and Permissions
    membership_policy = models.IntegerField(_(u'membership policy'),
            choices=MEMBERSHIP_POLICY_CHOICES,
            default=OPEN)
    video_policy = models.IntegerField(_(u'video policy'),
            choices=VIDEO_POLICY_CHOICES,
            default=VP_MEMBER)
    task_assign_policy = models.IntegerField(_(u'task assignment policy'),
            choices=TASK_ASSIGN_CHOICES,
            default=TASK_ASSIGN_IDS['Any team member'])
    subtitle_policy = models.IntegerField(_(u'subtitling policy'),
            choices=SUBTITLE_CHOICES,
            default=SUBTITLE_IDS['Anyone'])
    translate_policy = models.IntegerField(_(u'translation policy'),
            choices=SUBTITLE_CHOICES,
            default=SUBTITLE_IDS['Anyone'])
    max_tasks_per_member = models.PositiveIntegerField(_(u'maximum tasks per member'),
            default=None, null=True, blank=True)
    task_expiration = models.PositiveIntegerField(_(u'task expiration (days)'),
            default=None, null=True, blank=True)

    deleted = models.BooleanField(default=False)
    partner = models.ForeignKey('Partner', null=True, blank=True,
            related_name='teams')

    objects = TeamManager()
    all_objects = models.Manager() # For accessing deleted teams, if necessary.

    class Meta:
        ordering = ['name']
        verbose_name = _(u'Team')
        verbose_name_plural = _(u'Teams')


    def save(self, *args, **kwargs):
        creating = self.pk is None
        super(Team, self).save(*args, **kwargs)
        if creating:
            # make sure we create a default project
            self.default_project

    def __unicode__(self):
        return self.name or self.slug

    def render_message(self, msg):
        """Return a string of HTML represention a team header for a notification.

        TODO: Get this out of the model and into a templatetag or something.

        """
        author_page = msg.author.get_absolute_url() if msg.author else ''
        context = {
            'team': self,
            'msg': msg,
            'author': msg.author,
            'author_page': author_page,
            'team_page': self.get_absolute_url(),
            "STATIC_URL": settings.STATIC_URL,
        }
        return render_to_string('teams/_team_message.html', context)

    def is_open(self):
        """Return whether this team's membership is open to the public."""
        return self.membership_policy == self.OPEN

    def is_by_application(self):
        """Return whether this team's membership is by application only."""
        return self.membership_policy == self.APPLICATION

    @classmethod
    def get(cls, slug, user=None, raise404=True):
        """Return the Team with the given slug.

        If a user is given the Team must be visible to that user.  Otherwise the
        Team must be visible to the public.

        If raise404 is given an Http404 exception will be raised if a suitable
        team is not found.  Otherwise None will be returned.

        """
        if user:
            qs = cls.objects.for_user(user)
        else:
            qs = cls.objects.filter(is_visible=True)
        try:
            return qs.get(slug=slug)
        except cls.DoesNotExist:
            try:
                return qs.get(pk=int(slug))
            except (cls.DoesNotExist, ValueError):
                pass

        if raise404:
            raise Http404

    def get_workflow(self):
        """Return the workflow for the given team.

        A workflow will always be returned.  If one isn't specified for the team
        a default (unsaved) one will be populated with default values and
        returned.

        TODO: Refactor this behaviour into something less confusing.

        """
        return Workflow.get_for_target(self.id, 'team')

    @property
    def auth_provider(self):
        """Return the authentication provider class for this Team, or None.

        No DB queries are used, so this is safe to call many times.

        """
        if not self.auth_provider_code:
            return None
        else:
            return get_authentication_provider(self.auth_provider_code)

    # Thumbnails
    def logo_thumbnail(self):
        """Return the URL for a kind-of small version of this team's logo, or None."""
        if self.logo:
            return self.logo.thumb_url(100, 100)

    def medium_logo_thumbnail(self):
        """Return the URL for a medium version of this team's logo, or None."""
        if self.logo:
            return self.logo.thumb_url(280, 100)

    def small_logo_thumbnail(self):
        """Return the URL for a really small version of this team's logo, or None."""
        if self.logo:
            return self.logo.thumb_url(50, 50)


    # URLs
    @models.permalink
    def get_absolute_url(self):
        return ('teams:dashboard', [self.slug])

    def get_site_url(self):
        """Return the full, absolute URL for this team, including http:// and the domain."""
        return '%s://%s%s' % (DEFAULT_PROTOCOL,
                              Site.objects.get_current().domain,
                              self.get_absolute_url())


    # Membership and roles
    def _is_role(self, user, role=None):
        """Return whether the given user has the given role in this team.

        Safe to use with null or unauthenticated users.

        If no role is given, simply return whether the user is a member of this team at all.

        TODO: Change this to use the stuff in teams.permissions.

        """
        if not user or not user.is_authenticated():
            return False
        qs = self.members.filter(user=user)
        if role:
            qs = qs.filter(role=role)
        return qs.exists()

    def is_owner(self, user):
        """
        Return whether the given user is an owner of this team.
        """
        return self._is_role(user, TeamMember.ROLE_OWNER)

    def is_admin(self, user):
        """Return whether the given user is an admin of this team."""
        return self._is_role(user, TeamMember.ROLE_ADMIN)

    def is_manager(self, user):
        """Return whether the given user is a manager of this team."""
        return self._is_role(user, TeamMember.ROLE_MANAGER)

    def is_member(self, user):
        """Return whether the given user is a member of this team."""
        return self._is_role(user)

    def is_contributor(self, user, authenticated=True):
        """Return whether the given user is a contributor of this team, False otherwise."""
        return self._is_role(user, TeamMember.ROLE_CONTRIBUTOR)

    def can_see_video(self, user, team_video=None):
        """I have no idea.

        TODO: Figure out what this thing is, and if it's still necessary.

        """
        if not user.is_authenticated():
            return False
        return self.is_member(user)

    # moderation


    # Moderation
    def moderates_videos(self):
        """Return whether this team moderates videos in some way, False otherwise.

        Moderation means the team restricts who can create subtitles and/or
        translations.

        """
        if self.subtitle_policy != Team.SUBTITLE_IDS['Anyone']:
            return True

        if self.translate_policy != Team.SUBTITLE_IDS['Anyone']:
            return True

        return False

    def video_is_moderated_by_team(self, video):
        """Return whether this team moderates the given video."""
        return video.moderated_by == self


    # Item counts
    @property
    def member_count(self):
        """Return the number of members of this team.

        Caches the result in-object for performance.

        """
        if not hasattr(self, '_member_count'):
            setattr(self, '_member_count', self.users.count())
        return self._member_count

    @property
    def videos_count(self):
        """Return the number of videos of this team.

        Caches the result in-object for performance.

        """
        if not hasattr(self, '_videos_count'):
            setattr(self, '_videos_count', self.teamvideo_set.count())
        return self._videos_count

    def _count_tasks(self):
        qs = Task.objects.filter(team=self, deleted=False, completed=None)
        # quick, check, are there more than 1000 tasks, if so return 1001, and
        # let the UI display > 1000
        if qs[1000:1001].exists():
            return 1001
        else:
            return qs.count()

    @property
    def tasks_count(self):
        """Return the number of incomplete, undeleted tasks of this team.

        Caches the result in-object for performance.

        """
        if not hasattr(self, '_tasks_count'):
            setattr(self, '_tasks_count', self._count_tasks())
        return self._tasks_count

    # Applications (people applying to join)
    def application_message(self):
        """Return the membership application message for this team, or '' if none exists."""
        try:
            return self.settings.get(key=Setting.KEY_IDS['messages_application']).data
        except Setting.DoesNotExist:
            return ''

    @property
    def applications_count(self):
        """Return the number of open membership applications to this team.

        Caches the result in-object for performance.

        """
        if not hasattr(self, '_applications_count'):
            setattr(self, '_applications_count', self.applications.count())
        return self._applications_count


    # Language pairs
    def _lang_pair(self, lp, suffix):
        return SQ(content="{0}_{1}_{2}".format(lp[0], lp[1], suffix))

    def get_videos_for_languages_haystack(self, language=None, num_completed_langs=None,
                                          project=None, user=None, query=None, sort=None):
        from teams.search_indexes import TeamVideoLanguagesIndex

        is_member = (user and user.is_authenticated()
                     and self.members.filter(user=user).exists())

        if is_member:
            qs =  TeamVideoLanguagesIndex.results_for_members(self).filter(team_id=self.id)
        else:
            qs =  TeamVideoLanguagesIndex.results().filter(team_id=self.id)

        if project:
            qs = qs.filter(project_pk=project.pk)

        if query:
            for term in get_terms(query):
                qs = qs.auto_query(qs.query.clean(term).decode('utf-8'))

        if language:
            qs = qs.filter(video_completed_langs=language)

        if num_completed_langs != None:
            qs = qs.filter(num_completed_langs=num_completed_langs)

        qs = qs.order_by({
             'name':  'video_title_exact',
            '-name': '-video_title_exact',
             'subs':  'num_completed_langs',
            '-subs': '-num_completed_langs',
             'time':  'team_video_create_date',
            '-time': '-team_video_create_date',
        }.get(sort or '-time'))

        return qs


    # Projects
    @property
    def default_project(self):
        """Return the default project for this team.

        If it doesn't already exist it will be created.

        TODO: Move the creation into a signal on the team to avoid creating
        multiple default projects here?

        """
        try:
            return Project.objects.get(team=self, slug=Project.DEFAULT_NAME)
        except Project.DoesNotExist:
            p = Project(team=self,name=Project.DEFAULT_NAME)
            p.save()
            return p

    @property
    def has_projects(self):
        """Return whether this team has projects other than the default one."""
        return self.project_set.count() > 1


    # Readable/writeable language codes
    def get_writable_langs(self):
        """Return a list of language code strings that are writable for this team.

        This value may come from memcache.

        """
        return TeamLanguagePreference.objects.get_writable(self)

    def get_readable_langs(self):
        """Return a list of language code strings that are readable for this team.

        This value may come from memcache.

        """
        return TeamLanguagePreference.objects.get_readable(self)

# This needs to be constructed after the model definition since we need a
# reference to the class itself.
Team._meta.permissions = TEAM_PERMISSIONS


# Project
class ProjectManager(models.Manager):
    def for_team(self, team_identifier):
        """Return all non-default projects for the given team with the given identifier.

        The team_identifier passed may be an actual Team object, or a string
        containing a team slug, or the primary key of a team as an integer.

        """
        if hasattr(team_identifier, "pk"):
            team = team_identifier
        elif isinstance(team_identifier, int):
            team = Team.objects.get(pk=team_identifier)
        elif isinstance(team_identifier, str):
            team = Team.objects.get(slug=team_identifier)
        return Project.objects.filter(team=team).exclude(name=Project.DEFAULT_NAME)

class Project(models.Model):
    # All tvs belong to a project, wheather the team has enabled them or not
    # the default project is just a convenience UI that pretends to be part of
    # the team . If this ever gets changed, you need to change migrations/0044
    DEFAULT_NAME = "_root"

    team = models.ForeignKey(Team)
    created = models.DateTimeField(auto_now_add=True)
    modified = models.DateTimeField(blank=True)

    name = models.CharField(max_length=255, null=False)
    description = models.TextField(blank=True, null=True, max_length=2048)
    guidelines = models.TextField(blank=True, null=True, max_length=2048)

    slug = models.SlugField(blank=True)
    order = models.PositiveIntegerField(default=0)

    workflow_enabled = models.BooleanField(default=False)

    objects = ProjectManager()

    def __unicode__(self):
        if self.is_default_project:
            return u"---------"
        return u"%s" % (self.name)

    def save(self, slug=None,*args, **kwargs):
        self.modified = datetime.datetime.now()
        slug = slug if slug is not None else self.slug or self.name
        self.slug = pan_slugify(slug)
        super(Project, self).save(*args, **kwargs)

    @property
    def is_default_project(self):
        """Return whether this project is a default project for a team."""
        return self.name == Project.DEFAULT_NAME


    def get_site_url(self):
        """Return the full, absolute URL for this project, including http:// and the domain."""
        return '%s://%s%s' % (DEFAULT_PROTOCOL, Site.objects.get_current().domain, self.get_absolute_url())

    @models.permalink
    def get_absolute_url(self):
        return ('teams:project_video_list', [self.team.slug, self.slug])


    @property
    def videos_count(self):
        """Return the number of videos in this project.

        Caches the result in-object for performance.

        """
        if not hasattr(self, '_videos_count'):
            setattr(self, '_videos_count', TeamVideo.objects.filter(project=self).count())
        return self._videos_count

    def _count_tasks(self):
        qs = tasks.filter(team_video__project = self)
        # quick, check, are there more than 1000 tasks, if so return 1001, and
        # let the UI display > 1000
        if qs[1000:1001].exists():
            return 1001
        else:
            return qs.count()

    @property
    def tasks_count(self):
        """Return the number of incomplete, undeleted tasks in this project.

        Caches the result in-object for performance.

        """
        tasks = Task.objects.filter(team=self.team, deleted=False, completed=None)

        if not hasattr(self, '_tasks_count'):
            setattr(self, '_tasks_count', self._count_tasks())
        return self._tasks_count


    class Meta:
        unique_together = (
                ("team", "name",),
                ("team", "slug",),
        )
        permissions = PROJECT_PERMISSIONS


# TeamVideo
class TeamVideo(models.Model):
    team = models.ForeignKey(Team)
    video = models.OneToOneField(Video)
    description = models.TextField(blank=True,
        help_text=_(u'Use this space to explain why you or your team need to '
                    u'caption or subtitle this video. Adding a note makes '
                    u'volunteers more likely to help out!'))
    thumbnail = S3EnabledImageField(upload_to='teams/video_thumbnails/', null=True, blank=True,
        help_text=_(u'We automatically grab thumbnails for certain sites, e.g. Youtube'),
                                    thumb_sizes=((290,165), (120,90),))
    all_languages = models.BooleanField(_('Need help with all languages'), default=False,
        help_text=_(u'If you check this, other languages will not be displayed.'))
    added_by = models.ForeignKey(User)
    # this is an auto_add like field, but done on the model save so the
    # admin doesn't throw a fit
    created = models.DateTimeField(blank=True)
    partner_id = models.CharField(max_length=100, blank=True, default="")

    project = models.ForeignKey(Project)

    class Meta:
        unique_together = (('team', 'video'),)

    def __unicode__(self):
        return unicode(self.video)

    @models.permalink
    def get_absolute_url(self):
        return ('teams:team_video', [self.pk])

    def get_thumbnail(self):
        if self.thumbnail:
            return self.thumbnail.thumb_url(290, 165)

        video_thumb = self.video.get_thumbnail(fallback=False)
        if video_thumb:
            return video_thumb

        return "%simages/video-no-thumbnail-medium.png" % settings.STATIC_URL_BASE

    def _original_language(self):
        if not hasattr(self, 'original_language_code'):
            sub_lang = self.video.subtitle_language()
            setattr(self, 'original_language_code', None if not sub_lang else sub_lang.language)
        return getattr(self, 'original_language_code')

    def save(self, *args, **kwargs):
        if not hasattr(self, "project"):
            self.project = self.team.default_project

        assert self.project.team == self.team, \
                    "%s: Team (%s) is not equal to project's (%s) team (%s)"\
                         % (self, self.team, self.project, self.project.team)

        if not self.pk:
            self.created = datetime.datetime.now()
        super(TeamVideo, self).save(*args, **kwargs)


    def is_checked_out(self, ignore_user=None):
        '''Return whether this video is checked out in a task.

        If a user is given, checkouts by that user will be ignored.  This
        provides a way to ask "can user X check out or work on this task?".

        This is similar to the writelocking done on Videos and
        SubtitleLanguages.

        '''
        tasks = self.task_set.filter(
                # Find all tasks for this video which:
                deleted=False,           # - Aren't deleted
                assignee__isnull=False,  # - Are assigned to someone
                language="",             # - Aren't specific to a language
                completed__isnull=True,  # - Are unfinished
        )
        if ignore_user:
            tasks = tasks.exclude(assignee=ignore_user)

        return tasks.exists()


    # Convenience functions
    def subtitles_started(self):
        """Return whether subtitles have been started for this video."""
        from subtitles.models import SubtitleLanguage
        return (SubtitleLanguage.objects.having_nonempty_versions()
                                        .filter(video=self.video)
                                        .exists())

    def subtitles_finished(self):
        """Return whether at least one set of subtitles has been finished for this video."""
        qs = (self.video.newsubtitlelanguage_set.having_public_versions()
              .filter(subtitles_complete=True))
        for lang in qs:
            if lang.is_synced():
                return True
        return False

    def get_workflow(self):
        """Return the appropriate Workflow for this TeamVideo."""
        return Workflow.get_for_team_video(self)

    def move_to(self, new_team, project=None):
        """
        Moves this TeamVideo to a new team.
        This method expects you to have run the correct permissions checks.
        """
        old_team = self.team
        if old_team == new_team:
            return

        # these imports are here to avoid circular imports, hacky
        from teams.signals import api_teamvideo_new
        from teams.signals import video_moved_from_team_to_team
        from videos import metadata_manager
        # For now, we'll just delete any tasks associated with the moved video.
        self.task_set.update(deleted=True)

        # We move the video by just switching the team, instead of deleting and
        # recreating it.
        self.team = new_team

        # projects are always team dependent:
        if project:
            self.project = project
        else:
            self.project = new_team.default_project

        self.save()

        # We need to make any as-yet-unmoderated versions public.
        # TODO: Dedupe this and the team video delete signal.
        video = self.video

        video.newsubtitleversion_set.extant().update(visibility='public')
        video.is_public = new_team.is_visible
        video.moderated_by = new_team if new_team.moderates_videos() else None
        video.save()

        TeamVideoMigration.objects.create(from_team=old_team,
                                          to_team=new_team,
                                          to_project=self.project)

        # Update all Solr data.
        metadata_manager.update_metadata(video.pk)
        video.update_search_index()
        tasks.update_one_team_video(self.pk)

        # Create any necessary tasks.
        autocreate_tasks(self)

        # fire a http notification that a new video has hit this team:
        api_teamvideo_new.send(self)
        video_moved_from_team_to_team.send(sender=self,
                destination_team=new_team, video=self.video)

class TeamVideoMigration(models.Model):
    from_team = models.ForeignKey(Team, related_name='+')
    to_team = models.ForeignKey(Team, related_name='+')
    to_project = models.ForeignKey(Project, related_name='+')
    datetime = models.DateTimeField()

    def __init__(self, *args, **kwargs):
        if 'datetime' not in kwargs:
            kwargs['datetime'] = self.now()
        models.Model.__init__(self, *args, **kwargs)

    @staticmethod
    def now():
        # Make now a function so we can patch it in the unittests
        return datetime.datetime.now()

def _create_translation_tasks(team_video, subtitle_version=None):
    """Create any translation tasks that should be autocreated for this video.

    subtitle_version should be the original SubtitleVersion that these tasks
    will probably be translating from.

    """
    preferred_langs = TeamLanguagePreference.objects.get_preferred(team_video.team)

    for lang in preferred_langs:
        # Don't create tasks for languages that are already complete.
        sl = team_video.video.subtitle_language(lang)
        if sl and sl.is_complete_and_synced():
            continue

        # Don't create tasks for languages that already have one.  This includes
        # review/approve tasks and such.
        # Doesn't matter if it's complete or not.
        task_exists = Task.objects.not_deleted().filter(
            team=team_video.team, team_video=team_video, language=lang
        ).exists()
        if task_exists:
            continue

        # Otherwise, go ahead and create it.
        task = Task(team=team_video.team, team_video=team_video,
                    language=lang, type=Task.TYPE_IDS['Translate'])

        # we should only update the team video after all tasks for
        # this video are saved, else we end up with a lot of
        # wasted tasks
        task.save(update_team_video_index=False)

    tasks.update_one_team_video.delay(team_video.pk)

def autocreate_tasks(team_video):
    workflow = Workflow.get_for_team_video(team_video)
    existing_subtitles = team_video.video.completed_subtitle_languages(public_only=True)

    # We may need to create a transcribe task, if there are no existing subs.
    if workflow.autocreate_subtitle and not existing_subtitles:
        if not team_video.task_set.not_deleted().exists():
            original_language = team_video.video.primary_audio_language_code
            Task(team=team_video.team,
                 team_video=team_video,
                 subtitle_version=None,
                 language= original_language or '',
                 type=Task.TYPE_IDS['Subtitle']
            ).save()

    # If there are existing subtitles, we may need to create translate tasks.
    #
    # TODO: This sets the "source version" for the translations to an arbitrary
    #       language's version.  In practice this probably won't be a problem
    #       because most teams will transcribe one language and then send to a
    #       new team for translation, but we can probably be smarter about this
    #       if we spend some time.
    if workflow.autocreate_translate and existing_subtitles:
        _create_translation_tasks(team_video)


def team_video_save(sender, instance, created, **kwargs):
    """Update the Solr index for this team video.

    TODO: Rename this to something more specific.

    """
    tasks.update_one_team_video.delay(instance.id)

def team_video_delete(sender, instance, **kwargs):
    """Perform necessary actions for when a TeamVideo is deleted.

    TODO: Split this up into separate signals.

    """
    from videos import metadata_manager
    # not using an async task for this since the async task
    # could easily execute way after the instance is gone,
    # and backend.remove requires the instance.
    tv_search_index = site.get_index(TeamVideo)
    tv_search_index.backend.remove(instance)
    try:
        video = instance.video

        # we need to publish all unpublished subs for this video:
        NewSubtitleVersion.objects.filter(video=video,
                visibility='private').update(visibility='public')

        video.is_public = True
        video.moderated_by = None
        video.save()

        metadata_manager.update_metadata(video.pk)
        video.update_search_index()
        sync_latest_versions_for_video.delay(video.pk)
    except Video.DoesNotExist:
        pass

def on_language_deleted(sender, **kwargs):
    """When a language is deleted, delete all tasks associated with it."""
    team_video = sender.video.get_team_video()
    if not team_video:
        return
    Task.objects.filter(team_video=team_video,
                        language=sender.language_code).delete()
    # check if there are no more source languages for the video, and in that
    # case delete all transcribe tasks.  Don't delete:
    #     - transcribe tasks that have already been started
    #     - review tasks
    #     - approve tasks
    if not sender.video.has_public_version():
        # filtering on new_subtitle_version=None excludes all 3 cases where we
        # don't want to delete tasks
        Task.objects.filter(team_video=team_video,
                            new_subtitle_version=None).delete()

def team_video_autocreate_task(sender, instance, created, raw, **kwargs):
    """Create subtitle/translation tasks for a newly added TeamVideo, if necessary."""
    if created and not raw:
        autocreate_tasks(instance)

def team_video_add_video_moderation(sender, instance, created, raw, **kwargs):
    """Set the .moderated_by attribute on a newly created TeamVideo's Video, if necessary."""
    if created and not raw and instance.team.moderates_videos():
        instance.video.moderated_by = instance.team
        instance.video.save()

def team_video_rm_video_moderation(sender, instance, **kwargs):
    """Clear the .moderated_by attribute on a newly deleted TeamVideo's Video, if necessary."""
    try:
        # when removing a video, this will be triggered by the fk constraing
        # and will be already removed
        instance.video.moderated_by = None
        instance.video.save()
    except Video.DoesNotExist:
        pass


post_save.connect(team_video_save, TeamVideo, dispatch_uid="teams.teamvideo.team_video_save")
post_save.connect(team_video_autocreate_task, TeamVideo, dispatch_uid='teams.teamvideo.team_video_autocreate_task')
post_save.connect(team_video_add_video_moderation, TeamVideo, dispatch_uid='teams.teamvideo.team_video_add_video_moderation')
post_delete.connect(team_video_delete, TeamVideo, dispatch_uid="teams.teamvideo.team_video_delete")
post_delete.connect(team_video_rm_video_moderation, TeamVideo, dispatch_uid="teams.teamvideo.team_video_rm_video_moderation")
language_deleted.connect(on_language_deleted, dispatch_uid="teams.subtitlelanguage.language_deleted")

# TeamMember
class TeamMemberManager(models.Manager):
    use_for_related_fields = True

    def create_first_member(self, team, user):
        """Make sure that new teams always have an 'owner' member."""

        tm = TeamMember(team=team, user=user, role=ROLE_OWNER)
        tm.save()
        return tm

class TeamMember(models.Model):
    ROLE_OWNER = ROLE_OWNER
    ROLE_ADMIN = ROLE_ADMIN
    ROLE_MANAGER = ROLE_MANAGER
    ROLE_CONTRIBUTOR = ROLE_CONTRIBUTOR

    ROLES = (
        (ROLE_OWNER, _("Owner")),
        (ROLE_MANAGER, _("Manager")),
        (ROLE_ADMIN, _("Admin")),
        (ROLE_CONTRIBUTOR, _("Contributor")),
    )

    team = models.ForeignKey(Team, related_name='members')
    user = models.ForeignKey(User, related_name='team_members')
    role = models.CharField(max_length=16, default=ROLE_CONTRIBUTOR, choices=ROLES, db_index=True)
    created = models.DateTimeField(default=datetime.datetime.now, null=True,
            blank=True)

    objects = TeamMemberManager()

    def __unicode__(self):
        return u'%s' % self.user


    def project_narrowings(self):
        """Return any project narrowings applied to this member."""
        return self.narrowings.filter(project__isnull=False)

    def language_narrowings(self):
        """Return any language narrowings applied to this member."""
        return self.narrowings.filter(project__isnull=True)


    def project_narrowings_fast(self):
        """Return any project narrowings applied to this member.

        Caches the result in-object for speed.

        """
        return [n for n in  self.narrowings_fast() if n.project]

    def language_narrowings_fast(self):
        """Return any language narrowings applied to this member.

        Caches the result in-object for speed.

        """
        return [n for n in self.narrowings_fast() if n.language]

    def narrowings_fast(self):
        """Return any narrowings (both project and language) applied to this member.

        Caches the result in-object for speed.

        """
        if hasattr(self, '_cached_narrowings'):
            if self._cached_narrowings is not None:
                return self._cached_narrowings

        self._cached_narrowings = self.narrowings.all()
        return self._cached_narrowings


    def has_max_tasks(self):
        """Return whether this member has the maximum number of tasks."""
        max_tasks = self.team.max_tasks_per_member
        if max_tasks:
            if self.user.task_set.incomplete().filter(team=self.team).count() >= max_tasks:
                return True
        return False


    class Meta:
        unique_together = (('team', 'user'),)


def clear_tasks(sender, instance, *args, **kwargs):
    """Unassign all tasks assigned to a user.

    Used when deleting a user from a team.

    """
    tasks = instance.team.task_set.incomplete().filter(assignee=instance.user)
    tasks.update(assignee=None)

pre_delete.connect(clear_tasks, TeamMember, dispatch_uid='teams.members.clear-tasks-on-delete')


# MembershipNarrowing
class MembershipNarrowing(models.Model):
    """Represent narrowings that can be made on memberships.

    A single MembershipNarrowing can apply to a project or a language, but not both.

    """
    member = models.ForeignKey(TeamMember, related_name="narrowings")
    project = models.ForeignKey(Project, null=True, blank=True)
    language = models.CharField(max_length=24, blank=True, choices=ALL_LANGUAGES)

    added_by = models.ForeignKey(TeamMember, related_name="narrowing_includer", null=True, blank=True)

    created = models.DateTimeField(auto_now_add=True, blank=None)
    modified = models.DateTimeField(auto_now=True, blank=None)

    def __unicode__(self):
        if self.project:
            return u"Permission restriction for %s to project %s " % (self.member, self.project)
        else:
            return u"Permission restriction for %s to language %s " % (self.member, self.language)


    def save(self, *args, **kwargs):
        # Cannot have duplicate narrowings for a language.
        if self.language:
            duplicate_exists = MembershipNarrowing.objects.filter(
                member=self.member, language=self.language
            ).exclude(id=self.id).exists()

            assert not duplicate_exists, "Duplicate language narrowing detected!"

        # Cannot have duplicate narrowings for a project.
        if self.project:
            duplicate_exists = MembershipNarrowing.objects.filter(
                member=self.member, project=self.project
            ).exclude(id=self.id).exists()

            assert not duplicate_exists, "Duplicate project narrowing detected!"

        return super(MembershipNarrowing, self).save(*args, **kwargs)


class ApplicationInvalidException(Exception):
    pass

class ApplicationManager(models.Manager):

    def can_apply(self, team, user):
        """
        A user can apply either if he is not a member of the team yet, the
        team hasn't said no to the user (either application denied or removed the user'
        and if no applications are pending.
        """
        sour_application_exists =  self.filter(team=team, user=user, status__in=[
            Application.STATUS_MEMBER_REMOVED, Application.STATUS_DENIED,
            Application.STATUS_PENDING]).exists()
        if sour_application_exists:
            return False
        return  not team.is_member(user)

    def open(self, team=None, user=None):
        qs =  self.filter(status=Application.STATUS_PENDING)
        if team:
            qs = qs.filter(team=team)
        if user:
            qs = qs.filter(user=user)
        return qs


# Application
class Application(models.Model):
    team = models.ForeignKey(Team, related_name='applications')
    user = models.ForeignKey(User, related_name='team_applications')
    note = models.TextField(blank=True)
    # None -> not acted upon
    # True -> Approved
    # False -> Rejected
    STATUS_PENDING,STATUS_APPROVED, STATUS_DENIED, STATUS_MEMBER_REMOVED,\
        STATUS_MEMBER_LEFT = xrange(0, 5)
    STATUSES = (
        (STATUS_PENDING, u"Pending"),
        (STATUS_APPROVED, u"Approved"),
        (STATUS_DENIED, u"Denied"),
        (STATUS_MEMBER_REMOVED, u"Member Removed"),
        (STATUS_MEMBER_LEFT, u"Member Left"),
    )
    STATUSES_IDS = dict([choice[::-1] for choice in STATUSES])

    status = models.PositiveIntegerField(default=STATUS_PENDING, choices=STATUSES)
    created = models.DateTimeField(auto_now_add=True)
    modified = models.DateTimeField(blank=True, null=True)

    # free text keeping a log of changes to this application
    history = models.TextField(blank=True, null=True)

    objects = ApplicationManager()
    class Meta:
        unique_together = (('team', 'user', 'status'),)


    def approve(self, author, interface):
        """Approve the application.

        This will create an appropriate TeamMember if this application has
        not been already acted upon
        """
        if self.status not in (Application.STATUS_PENDING, Application.STATUS_MEMBER_LEFT):
            raise ApplicationInvalidException("")
        member, created = TeamMember.objects.get_or_create(team=self.team, user=self.user)
        if created:
            notifier.team_member_new.delay(member.pk)
        self.modified = datetime.datetime.now()
        self.status = Application.STATUS_APPROVED
        self.save(author=author, interface=interface)
        return self

    def deny(self, author, interface):
        """
        Marks the application as not approved, then
        Queue a Celery task that will handle properly denying this
        application.
        """
        if self.status != Application.STATUS_PENDING:
            raise ApplicationInvalidException("")
        self.modified = datetime.datetime.now()
        self.status = Application.STATUS_DENIED
        self.save(author=author, interface=interface)
        notifier.team_application_denied.delay(self.pk)
        return self

    def on_member_leave(self, author, interface):
        """
        Marks the appropriate status, but users can still
        reapply to a team if they so desire later.
        """
        self.status = Application.STATUS_MEMBER_LEFT
        self.save(author=author, interface=interface)

    def on_member_removed(self, author, interface):
        """
        Marks the appropriate status so that user's cannot reapply
        to a team after being removed.
        """
        self.status = Application.STATUS_MEMBER_REMOVED
        self.save(author=author, interface=interface)

    def _generate_history_line(self, new_status, author=None, interface=None):
        author = author or "?"
        interface = interface or "web UI"
        new_status = new_status if new_status != None else Application.STATUS_PENDING
        for value,name in Application.STATUSES:
            if value == new_status:
                status = name
        assert status
        return u"%s by %s from %s (%s)\n" % (status, author, interface, datetime.datetime.now())

    def save(self, dispatches_http_callback=True, author=None, interface=None, *args, **kwargs):
        """
        Saves the model, but also appends a line on the history for that
        model, like these:
           - CoolGuy Approved through the web UI.
           - Arthur Left team through the web UI.
        This way,we can keep one application per user per team, never
        delete them (so the messages stay current) and we still can
        track history
        """
        self.history = (self.history or "") + self._generate_history_line(self.status, author, interface)
        super(Application, self).save(*args, **kwargs)
        if dispatches_http_callback:
            from teams.signals import api_application_new
            api_application_new.send(self)

    def __unicode__(self):
        return "Application: %s - %s - %s" % (self.team.slug, self.user.username, self.get_status_display())


# Invites
class InviteExpiredException(Exception):
    pass

class InviteManager(models.Manager):
    def pending_for(self, team, user):
        return self.filter(team=team, user=user, approved=None)

    def acted_on(self, team, user):
        return self.filter(team=team, user=user, approved__notnull=True)

class Invite(models.Model):
    team = models.ForeignKey(Team, related_name='invitations')
    user = models.ForeignKey(User, related_name='team_invitations')
    note = models.TextField(blank=True, max_length=200)
    author = models.ForeignKey(User)
    role = models.CharField(max_length=16, choices=TeamMember.ROLES,
                            default=TeamMember.ROLE_CONTRIBUTOR)
    # None -> not acted upon
    # True -> Approved
    # False -> Rejected
    approved = models.NullBooleanField(default=None)

    objects = InviteManager()

    def accept(self):
        """Accept this invitation.

        Creates an appropriate TeamMember record, sends a notification and
        deletes itself.

        """
        if self.approved is not None:
            raise InviteExpiredException("")
        self.approved = True
        member, created = TeamMember.objects.get_or_create(
            team=self.team, user=self.user, role=self.role)
        if created:
            notifier.team_member_new.delay(member.pk)
        self.save()
        return True

    def deny(self):
        """Deny this invitation.

        Could be useful to send a notification here in the future.

        """
        if self.approved is not None:
            raise InviteExpiredException("")
        self.approved = False
        self.save()


    def message_json_data(self, data, msg):
        data['can-reply'] = False
        return data


# Workflows
class Workflow(models.Model):
    REVIEW_CHOICES = (
        (00, "Don't require review"),
        (10, 'Peer must review'),
        (20, 'Manager must review'),
        (30, 'Admin must review'),
    )
    REVIEW_NAMES = dict(REVIEW_CHOICES)
    REVIEW_IDS = dict([choice[::-1] for choice in REVIEW_CHOICES])

    APPROVE_CHOICES = (
        (00, "Don't require approval"),
        (10, 'Manager must approve'),
        (20, 'Admin must approve'),
    )
    APPROVE_NAMES = dict(APPROVE_CHOICES)
    APPROVE_IDS = dict([choice[::-1] for choice in APPROVE_CHOICES])

    team = models.ForeignKey(Team)

    project = models.ForeignKey(Project, blank=True, null=True)
    team_video = models.ForeignKey(TeamVideo, blank=True, null=True)

    autocreate_subtitle = models.BooleanField(default=False)
    autocreate_translate = models.BooleanField(default=False)

    review_allowed = models.PositiveIntegerField(
            choices=REVIEW_CHOICES, verbose_name='reviewers', default=0)

    approve_allowed = models.PositiveIntegerField(
            choices=APPROVE_CHOICES, verbose_name='approvers', default=0)

    created = models.DateTimeField(auto_now_add=True, editable=False)
    modified = models.DateTimeField(auto_now=True, editable=False)

    class Meta:
        unique_together = ('team', 'project', 'team_video')


    @classmethod
    def _get_target_team(cls, id, type):
        """Return the team for the given target.

        The target is identified by id (its PK as an integer) and type (a string
        of 'team_video', 'project', or 'team').

        """
        if type == 'team_video':
            return TeamVideo.objects.select_related('team').get(pk=id).team
        elif type == 'project':
            return Project.objects.select_related('team').get(pk=id).team
        else:
            return Team.objects.get(pk=id)

    @classmethod
    def get_for_target(cls, id, type, workflows=None):
        '''Return the most specific Workflow for the given target.

        If target object does not exist, None is returned.

        If workflows is given, it should be a QS or List of all Workflows for
        the TeamVideo's team.  This will let you look it up yourself once and
        use it in many of these calls to avoid hitting the DB each time.

        If workflows is not given it will be looked up with one DB query.

        '''
        if not workflows:
            team = Workflow._get_target_team(id, type)
            workflows = list(Workflow.objects.filter(team=team.id)
                                             .select_related('project', 'team',
                                                             'team_video'))
        else:
            team = workflows[0].team

        default_workflow = Workflow(team=team)

        if not workflows:
            return default_workflow

        if type == 'team_video':
            try:
                return [w for w in workflows
                        if w.team_video and w.team_video.id == id][0]
            except IndexError:
                # If there's no video-specific workflow for this video, there
                # might be a workflow for its project, so we'll start looking
                # for that instead.
                team_video = TeamVideo.objects.get(pk=id)
                id, type = team_video.project_id, 'project'

        if type == 'project':
            try:
                return [w for w in workflows
                        if w.project and w.project.workflow_enabled
                        and w.project.id == id and not w.team_video][0]
            except IndexError:
                # If there's no project-specific workflow for this project,
                # there might be one for its team, so we'll fall through.
                pass

        if not team.workflow_enabled:
            return default_workflow

        return [w for w in workflows
                if (not w.project) and (not w.team_video)][0]


    @classmethod
    def get_for_team_video(cls, team_video, workflows=None):
        '''Return the most specific Workflow for the given team_video.

        If workflows is given, it should be a QuerySet or List of all Workflows
        for the TeamVideo's team.  This will let you look it up yourself once
        and use it in many of these calls to avoid hitting the DB each time.

        If workflows is not given it will be looked up with one DB query.

        NOTE: This function caches the workflow for performance reasons.  If the
        workflow changes within the space of a single request that
        _cached_workflow should be cleared.

        '''
        if not hasattr(team_video, '_cached_workflow'):
            team_video._cached_workflow = Workflow.get_for_target(
                    team_video.id, 'team_video', workflows)
        return team_video._cached_workflow

    @classmethod
    def get_for_project(cls, project, workflows=None):
        '''Return the most specific Workflow for the given project.

        If workflows is given, it should be a QuerySet or List of all Workflows
        for the Project's team.  This will let you look it up yourself once
        and use it in many of these calls to avoid hitting the DB each time.

        If workflows is not given it will be looked up with one DB query.

        '''
        return Workflow.get_for_target(project.id, 'project', workflows)

    @classmethod
    def add_to_team_videos(cls, team_videos):
        '''Add the appropriate Workflow objects to each TeamVideo as .workflow.

        This will only perform one DB query, and it will add the most specific
        workflow possible to each TeamVideo.

        This only exists for performance reasons.

        '''
        if not team_videos:
            return []

        workflows = list(Workflow.objects.filter(team=team_videos[0].team))

        for tv in team_videos:
            tv.workflow = Workflow.get_for_team_video(tv, workflows)


    def get_specific_target(self):
        """Return the most specific target that this workflow applies to."""
        return self.team_video or self.project or self.team


    def __unicode__(self):
        target = self.get_specific_target()
        return u'Workflow %s for %s (%s %d)' % (
                self.pk, target, target.__class__.__name__, target.pk)


    # Convenience functions for checking if a step of the workflow is enabled.
    @property
    def review_enabled(self):
        """Return whether any form of review is enabled for this workflow."""
        return True if self.review_allowed else False

    @property
    def approve_enabled(self):
        """Return whether any form of approval is enabled for this workflow."""
        return True if self.approve_allowed else False

    @property
    def requires_review_or_approval(self):
        """Return whether a given workflow requires review or approval."""
        return self.approve_enabled or self.review_enabled

    @property
    def requires_tasks(self):
        """Return whether a given workflow requires the use of tasks."""
        return (self.requires_review_or_approval or self.autocreate_subtitle
                or self.autocreate_translate)


# Tasks
class TaskManager(models.Manager):
    def not_deleted(self):
        """Return a QS of tasks that are not deleted."""
        return self.get_query_set().filter(deleted=False)


    def incomplete(self):
        """Return a QS of tasks that are not deleted or completed."""
        return self.not_deleted().filter(completed=None)

    def complete(self):
        """Return a QS of tasks that are not deleted, but are completed."""
        return self.not_deleted().filter(completed__isnull=False)

    def _type(self, types, completed=None, approved=None):
        """Return a QS of tasks that are not deleted and are one of the given types.

        types should be a list of strings matching a label in Task.TYPE_CHOICES.

        completed should be one of:

        * True (only show completed tasks)
        * False (only show incomplete tasks)
        * None (don't filter on completion status)

        approved should be either None or a string matching a label in
        Task.APPROVED_CHOICES.

        """
        type_ids = [Task.TYPE_IDS[type] for type in types]
        qs = self.not_deleted().filter(type__in=type_ids)

        if completed == False:
            qs = qs.filter(completed=None)
        elif completed == True:
            qs = qs.filter(completed__isnull=False)

        if approved:
            qs = qs.filter(approved=Task.APPROVED_IDS[approved])

        return qs


    def incomplete_subtitle(self):
        """Return a QS of subtitle tasks that are not deleted or completed."""
        return self._type(['Subtitle'], False)

    def incomplete_translate(self):
        """Return a QS of translate tasks that are not deleted or completed."""
        return self._type(['Translate'], False)

    def incomplete_review(self):
        """Return a QS of review tasks that are not deleted or completed."""
        return self._type(['Review'], False)

    def incomplete_approve(self):
        """Return a QS of approve tasks that are not deleted or completed."""
        return self._type(['Approve'], False)

    def incomplete_subtitle_or_translate(self):
        """Return a QS of subtitle or translate tasks that are not deleted or completed."""
        return self._type(['Subtitle', 'Translate'], False)

    def incomplete_review_or_approve(self):
        """Return a QS of review or approve tasks that are not deleted or completed."""
        return self._type(['Review', 'Approve'], False)


    def complete_subtitle(self):
        """Return a QS of subtitle tasks that are not deleted, but are completed."""
        return self._type(['Subtitle'], True)

    def complete_translate(self):
        """Return a QS of translate tasks that are not deleted, but are completed."""
        return self._type(['Translate'], True)

    def complete_review(self, approved=None):
        """Return a QS of review tasks that are not deleted, but are completed.

        If approved is given the tasks are further filtered on their .approved
        attribute.  It must be a string matching one of the labels in
        Task.APPROVED_CHOICES, like 'Rejected'.

        """
        return self._type(['Review'], True, approved)

    def complete_approve(self, approved=None):
        """Return a QS of approve tasks that are not deleted, but are completed.

        If approved is given the tasks are further filtered on their .approved
        attribute.  It must be a string matching one of the labels in
        Task.APPROVED_CHOICES, like 'Rejected'.

        """
        return self._type(['Approve'], True, approved)

    def complete_subtitle_or_translate(self):
        """Return a QS of subtitle or translate tasks that are not deleted, but are completed."""
        return self._type(['Subtitle', 'Translate'], True)

    def complete_review_or_approve(self, approved=None):
        """Return a QS of review or approve tasks that are not deleted, but are completed.

        If approved is given the tasks are further filtered on their .approved
        attribute.  It must be a string matching one of the labels in
        Task.APPROVED_CHOICES, like 'Rejected'.

        """
        return self._type(['Review', 'Approve'], True, approved)


    def all_subtitle(self):
        """Return a QS of subtitle tasks that are not deleted."""
        return self._type(['Subtitle'])

    def all_translate(self):
        """Return a QS of translate tasks that are not deleted."""
        return self._type(['Translate'])

    def all_review(self):
        """Return a QS of review tasks that are not deleted."""
        return self._type(['Review'])

    def all_approve(self):
        """Return a QS of tasks that are not deleted."""
        return self._type(['Approve'])

    def all_subtitle_or_translate(self):
        """Return a QS of subtitle or translate tasks that are not deleted."""
        return self._type(['Subtitle', 'Translate'])

    def all_review_or_approve(self):
        """Return a QS of review or approve tasks that are not deleted."""
        return self._type(['Review', 'Approve'])

class Task(models.Model):
    TYPE_CHOICES = (
        (10, 'Subtitle'),
        (20, 'Translate'),
        (30, 'Review'),
        (40, 'Approve'),
    )
    TYPE_NAMES = dict(TYPE_CHOICES)
    TYPE_IDS = dict([choice[::-1] for choice in TYPE_CHOICES])

    APPROVED_CHOICES = (
        (10, 'In Progress'),
        (20, 'Approved'),
        (30, 'Rejected'),
    )
    APPROVED_NAMES = dict(APPROVED_CHOICES)
    APPROVED_IDS = dict([choice[::-1] for choice in APPROVED_CHOICES])
    APPROVED_FINISHED_IDS = (20, 30)

    type = models.PositiveIntegerField(choices=TYPE_CHOICES)

    team = models.ForeignKey(Team)
    team_video = models.ForeignKey(TeamVideo)
    language = models.CharField(max_length=16, choices=ALL_LANGUAGES, blank=True,
                                db_index=True)
    assignee = models.ForeignKey(User, blank=True, null=True)
    subtitle_version = models.ForeignKey(SubtitleVersion, blank=True, null=True)
    new_subtitle_version = models.ForeignKey(NewSubtitleVersion,
                                             blank=True, null=True)

    # The original source version being reviewed or approved.
    #
    # For example, if person A creates two versions while working on a subtitle
    # task:
    #
    #  v1  v2
    # --o---o
    #   s   s
    #
    # and then the reviewer and approver make some edits
    #
    #  v1  v2  v3  v4  v5
    # --o---o---o---o---o
    #   s   s   r   r   a
    #       *
    #
    # the review_base_version will be v2.  Once approved, if an edit is made it
    # needs to be approved as well, and the same thing happens:
    #
    #  v1  v2  v3  v4  v5  v6  v7
    # --o---o---o---o---o---o---o
    #   s   s   r   r   a   e   a
    #                       *
    #
    # This is used when rejecting versions, and may be used elsewhere in the
    # future as well.
    review_base_version = models.ForeignKey(SubtitleVersion, blank=True,
                                            null=True,
                                            related_name='tasks_based_on')
    new_review_base_version = models.ForeignKey(NewSubtitleVersion, blank=True,
                                                null=True,
                                                related_name='tasks_based_on_new')

    deleted = models.BooleanField(default=False)

    # TODO: Remove this field.
    public = models.BooleanField(default=False)

    created = models.DateTimeField(auto_now_add=True, editable=False)
    modified = models.DateTimeField(auto_now=True, editable=False)
    completed = models.DateTimeField(blank=True, null=True)
    expiration_date = models.DateTimeField(blank=True, null=True)

    # Arbitrary priority for tasks. Some teams might calculate this
    # on complex criteria and expect us to be able to sort tasks on it.
    # Higher numbers mean higher priority
    priority = models.PositiveIntegerField(blank=True, default=0, db_index=True)
    # Review and Approval -specific fields
    approved = models.PositiveIntegerField(choices=APPROVED_CHOICES,
                                           null=True, blank=True)
    body = models.TextField(blank=True, default="")

    objects = TaskManager()

    def __unicode__(self):
        return u'Task %s (%s) for %s' % (self.id or "unsaved",
                                         self.get_type_display(),
                                         self.team_video)

    @staticmethod
    def now():
        """datetime.datetime.now as a method

        This lets us patch it in the unittests.
        """
        return datetime.datetime.now()

    @property
    def workflow(self):
        '''Return the most specific workflow for this task's TeamVideo.'''
        return Workflow.get_for_team_video(self.team_video)

    @staticmethod
    def add_cached_video_urls(tasks):
        """Add the cached_video_url attribute to a list of atkss

        cached_video_url is the URL as a string for the video.
        """
        team_video_pks = [t.team_video_id for t in tasks]
        video_urls = (VideoUrl.objects
                      .filter(video__teamvideo__id__in=team_video_pks)
                      .filter(primary=True))
        video_url_map = dict((vu.video_id, vu.effective_url)
                             for vu in video_urls)
        for t in tasks:
            t.cached_video_url = video_url_map.get(t.team_video.video_id)


    def _add_comment(self):
        """Add a comment on the SubtitleLanguage for this task with the body as content."""
        if self.body.strip():
            lang_ct = ContentType.objects.get_for_model(NewSubtitleLanguage)
            comment = Comment(
                content=self.body,
                object_pk=self.new_subtitle_version.subtitle_language.pk,
                content_type=lang_ct,
                submit_date=self.completed,
                user=self.assignee,
            )
            comment.save()
            notifier.send_video_comment_notification.delay(
                comment.pk, version_pk=self.new_subtitle_version.pk)

    def future(self):
        """Return whether this task expires in the future."""
        return self.expiration_date > self.now()

    # Functions related to task completion.
    def _send_back(self, sends_notification=True):
        """Handle "rejection" of this task.

        This will:

        * Create a new task with the appropriate type (translate or subtitle).
        * Try to reassign it to the previous assignee, leaving it unassigned
          if that's not possible.
        * Send a notification unless sends_notification is given as False.

        NOTE: This function does not modify the *current* task in any way.

        """
        # when sending back, instead of always sending back
        # to the first step (translate/subtitle) go to the
        # step before this one:
        # Translate/Subtitle -> Review -> Approve
        # also, you can just send back approve and review tasks.
        if self.type == Task.TYPE_IDS['Approve'] and self.workflow.review_enabled:
            type = Task.TYPE_IDS['Review']
        else:
            is_primary = (self.new_subtitle_version
                              .subtitle_language
                              .is_primary_audio_language())
            if is_primary:
                type = Task.TYPE_IDS['Subtitle']
            else:
                type = Task.TYPE_IDS['Translate']

        # let's guess which assignee should we use
        # by finding the last user that did this task type
        previous_task = Task.objects.complete().filter(
            team_video=self.team_video, language=self.language, team=self.team, type=type
        ).order_by('-completed')[:1]

        if previous_task:
            assignee = previous_task[0].assignee
        else:
            assignee = None

        # The target assignee may have left the team in the mean time.
        if not self.team.members.filter(user=assignee).exists():
            assignee = None

        task = Task(team=self.team, team_video=self.team_video,
                    language=self.language, type=type,
                    assignee=assignee)

        task.new_subtitle_version = self.new_subtitle_version

        task.set_expiration()

        task.save()

        if sends_notification:
            # notify original submiter (assignee of self)
            notifier.reviewed_and_sent_back.delay(self.pk)
        return task

    def complete_approved(self, user):
        """Mark a review/approve task as Approved and complete it.

        :param user: user who is approving he task
        :returns: next task in the workflow.
        """
        self.assignee = user
        self.approved = Task.APPROVED_IDS['Approved']
        return self.complete()

    def complete_rejected(self, user):
        """Mark a review/approve task as Rejected and complete it.

        :param user: user who is approving he task
        :returns: next task in the workflow.
        """
        self.assignee = user
        self.approved = Task.APPROVED_IDS['Rejected']
        return self.complete()

    def complete(self):
        '''Mark as complete and return the next task in the process if applicable.'''

        self.completed = self.now()
        self.save()

        return { 'Subtitle': self._complete_subtitle,
                 'Translate': self._complete_translate,
                 'Review': self._complete_review,
                 'Approve': self._complete_approve,
        }[Task.TYPE_NAMES[self.type]]()

    def _can_publish_directly(self, subtitle_version):
        from teams.permissions import can_publish_edits_immediately

        type = {10: 'Review',
                20: 'Review',
                30: 'Approve'}.get(self.type)

        tasks = (Task.objects._type([type], True, 'Approved')
                             .filter(language=self.language))

        return (can_publish_edits_immediately(self.team_video,
                                                    self.assignee,
                                                    self.language) and
                subtitle_version and
                subtitle_version.previous_version() and
                subtitle_version.previous_version().is_public() and
                subtitle_version.subtitle_language.is_complete_and_synced() and
                tasks.exists())

    def _find_previous_assignee(self, type):
        """Find the previous assignee for a new review/approve task for this video.

        NOTE: This is different than finding out the person to send a task back
              to!  This is for saying "who reviewed this task last time?".

        For now, we'll assign the review/approval task to whomever did it last
        time (if it was indeed done), but only if they're still eligible to
        perform it now.

        """
        from teams.permissions import can_review, can_approve

        if type == 'Approve':
            # Check if this is a post-publish edit.
            # According to #1039 we don't wanna auto-assign the assignee
            version = self.get_subtitle_version()
            if version and version.subtitle_language.is_complete_and_synced():
                return None

            type = Task.TYPE_IDS['Approve']
            can_do = can_approve
        elif type == 'Review':
            type = Task.TYPE_IDS['Review']
            can_do = partial(can_review, allow_own=True)
        else:
            return None

        last_task = self.team_video.task_set.complete().filter(
            language=self.language, type=type
        ).order_by('-completed')[:1]

        if last_task:
            candidate = last_task[0].assignee
            if candidate and can_do(self.team_video, candidate, self.language):
                return candidate

    def _complete_subtitle(self):
        """Handle the messy details of completing a subtitle task."""
        sv = self.get_subtitle_version()

        # TL;DR take a look at #1206 to know why i did this
        if self.workflow.requires_review_or_approval and not self._can_publish_directly(sv):

            if self.workflow.review_enabled:
                task = Task(team=self.team, team_video=self.team_video,
                            new_subtitle_version=sv,
                            new_review_base_version=sv,
                            language=self.language, type=Task.TYPE_IDS['Review'],
                            assignee=self._find_previous_assignee('Review'))
                task.set_expiration()
                task.save()
            elif self.workflow.approve_enabled:
                task = Task(team=self.team, team_video=self.team_video,
                            new_subtitle_version=sv,
                            new_review_base_version=sv,
                            language=self.language, type=Task.TYPE_IDS['Approve'],
                            assignee=self._find_previous_assignee('Approve'))
                task.set_expiration()
                task.save()
        else:
            # Subtitle task is done, and there is no approval or review
            # required, so we mark the version as approved.
            sv.publish()

            # We need to make sure this is updated correctly here.
            from apps.videos import metadata_manager
            metadata_manager.update_metadata(self.team_video.video.pk)

            if self.workflow.autocreate_translate:
                # TODO: Switch to autocreate_task?
                _create_translation_tasks(self.team_video, sv)

            upload_subtitles_to_original_service.delay(sv.pk)
            task = None
        return task

    def _complete_translate(self):
        """Handle the messy details of completing a translate task."""
        sv = self.get_subtitle_version()

        # TL;DR take a look at #1206 to know why i did this
        if self.workflow.requires_review_or_approval and not self._can_publish_directly(sv):

            if self.workflow.review_enabled:
                task = Task(team=self.team, team_video=self.team_video,
                            new_subtitle_version=sv,
                            new_review_base_version=sv,
                            language=self.language, type=Task.TYPE_IDS['Review'],
                            assignee=self._find_previous_assignee('Review'))
                task.set_expiration()
                task.save()
            elif self.workflow.approve_enabled:
                # The review step may be disabled.  If so, we check the approve step.
                task = Task(team=self.team, team_video=self.team_video,
                            new_subtitle_version=sv,
                            new_review_base_version=sv,
                            language=self.language, type=Task.TYPE_IDS['Approve'],
                            assignee=self._find_previous_assignee('Approve'))
                task.set_expiration()
                task.save()
        else:
            sv.publish()

            # We need to make sure this is updated correctly here.
            from apps.videos import metadata_manager
            metadata_manager.update_metadata(self.team_video.video.pk)
            upload_subtitles_to_original_service.delay(sv.pk)

            task = None

        return task

    def _complete_review(self):
        """Handle the messy details of completing a review task."""
        approval = self.approved == Task.APPROVED_IDS['Approved']
        sv = self.get_subtitle_version()

        self._add_comment()

        task = None
        if self.workflow.approve_enabled:
            # Approval is enabled, so...
            if approval:
                # If the reviewer thought these subtitles were good we create
                # the next task.
                task = Task(team=self.team, team_video=self.team_video,
                            new_subtitle_version=sv,
                            new_review_base_version=sv,
                            language=self.language, type=Task.TYPE_IDS['Approve'],
                            assignee=self._find_previous_assignee('Approve'))
                task.set_expiration()
                task.save()

                # Notify the appropriate users.
                notifier.reviewed_and_pending_approval.delay(self.pk)
            else:
                # Otherwise we send the subtitles back for improvement.
                task = self._send_back()
        else:
            # Approval isn't enabled, so the ruling of this Review task
            # determines whether the subtitles go public.
            if approval:
                # Make these subtitles public!
                self.new_subtitle_version.publish()

                # If the subtitles are okay, go ahead and autocreate translation
                # tasks if necessary.
                if self.workflow.autocreate_translate:
                    _create_translation_tasks(self.team_video, sv)

                # Notify the appropriate users and external services.
                notifier.reviewed_and_published.delay(self.pk)
                upload_subtitles_to_original_service.delay(sv.pk)
            else:
                # Send the subtitles back for improvement.
                task = self._send_back()

        # Before we go, we need to record who reviewed these subtitles, so if
        # necessary we can "send back" to them later.
        if self.assignee:
            sv.set_reviewed_by(self.assignee)

        return task

    def _complete_approve(self):
        """Handle the messy details of completing an approve task."""
        approval = self.approved == Task.APPROVED_IDS['Approved']
        sv = self.get_subtitle_version()

        self._add_comment()

        if approval:
            # The subtitles are acceptable, so make them public!
            self.new_subtitle_version.publish()

            # Create translation tasks if necessary.
            if self.workflow.autocreate_translate:
                _create_translation_tasks(self.team_video, sv)

            # And send them back to the original service.
            upload_subtitles_to_original_service.delay(sv.pk)
            task = None
        else:
            # Send the subtitles back for improvement.
            task = self._send_back()

        # Before we go, we need to record who approved these subtitles, so if
        # necessary we can "send back" to them later.
        if self.assignee:
            sv.set_approved_by(self.assignee)

        # Notify the appropriate users.
        notifier.approved_notification.delay(self.pk, approval)
        return task

    def get_perform_url(self):
        """Return a URL for whatever dialog is used to perform this task."""
        return reverse('teams:perform_task', args=(self.team.slug, self.id))

    def get_widget_url(self):

        mode = Task.TYPE_NAMES[self.type].lower()

        if self.get_subtitle_version():
            sl = self.get_subtitle_version().subtitle_language
            base_url = shims.get_widget_url(sl, mode=mode, task_id=self.pk)
        else:
            video = self.team_video.video

            if self.language:
                sl = video.subtitle_language(language_code=self.language)

                if sl:
                    base_url = reverse("videos:translation_history", kwargs={
                        "video_id": video.video_id,
                        "lang": sl.language_code,
                        "lang_id": sl.pk,
                    })
                else:
                    # The subtitleLanguage may not exist (yet).
                    base_url = video.get_absolute_url()
            else:
                # Subtitle tasks might not have a language.
                base_url = video.get_absolute_url()

        return base_url + "?t=%s" % self.pk

    def needs_start_dialog(self):
        """Check if this task needs the start dialog.

        The only time we need it is when a user is starting a
        transcribe/translate task.  We don't need it for review/approval, or
        if the task is being resumed.
        """
        # We use the start dialog for select several things:
        #   - primary audio language
        #   - language of the subtitles
        #   - language to translate from
        # If we have a SubtitleVersion to use, then we have all the info we
        # need and can skip the dialog.
        return (self.new_review_base_version is None and
                self.get_subtitle_version() is None)

    def get_reviewer(self):
        """For Approve tasks, return the last user to Review these subtitles.

        May be None if this task is not an Approve task, or if we can't figure
        out the last reviewer for any reason.

        """
        if self.get_type_display() == 'Approve':
            previous = Task.objects.complete().filter(
                team_video=self.team_video,
                language=self.language,
                team=self.team,
                type=Task.TYPE_IDS['Review']).order_by('-completed')[:1]

            if previous:
                return previous[0].assignee

    def set_expiration(self):
        """Set the expiration_date of this task.  Does not save().

        Requires that self.team and self.assignee be set correctly.

        """
        if not self.assignee or not self.team.task_expiration:
            self.expiration_date = None
        else:
            limit = datetime.timedelta(days=self.team.task_expiration)
            self.expiration_date = self.now() + limit

    def get_subtitle_version(self):
        """ Gets the subtitle version related to this task.
        If the task has a subtitle_version attached, return it and
        if not, try to find it throught the subtitle language of the video.

        Note: we need this since we don't attach incomplete subtitle_version
        to the task (and if we do we need to set the status to unmoderated and
        that causes the version to get published).
        """

        # autocreate sets the subtitle_version to another
        # language's subtitle_version and that was breaking
        # not only the interface but the new upload method.
        if (self.new_subtitle_version and
            self.new_subtitle_version.language_code == self.language):
            return self.new_subtitle_version

        if not hasattr(self, "_subtitle_version"):
            language = self.team_video.video.subtitle_language(self.language)
            self._subtitle_version = (language.get_tip(public=False)
                                      if language else None)
        return self._subtitle_version

    def is_blocked(self):
        """Return whether this task is "blocked".
        "Blocked" means that it's a translation task but the source language
        isn't ready to be translated yet.
        """
        subtitle_version = self.get_subtitle_version()
        if not subtitle_version:
            return False
        source_language = subtitle_version.subtitle_language.get_translation_source_language()
        if not source_language:
            return False
        can_perform = (source_language and
                       source_language.is_complete_and_synced())

        if self.get_type_display() != 'Translate':
            if self.get_type_display() in ('Review', 'Approve'):
                # review and approve tasks will be blocked if they're
                # a translation and they have a draft and the source
                # language no longer  has published version
                if not can_perform or source_language.language_code == self.language:
                    return True
        return not can_perform

    def save(self, update_team_video_index=True, *args, **kwargs):
        is_review_or_approve = self.get_type_display() in ('Review', 'Approve')

        if self.language:
            assert self.language in VALID_LANGUAGE_CODES, \
                "Subtitle Language should be a valid code."

        result = super(Task, self).save(*args, **kwargs)

        if update_team_video_index:
            tasks.update_one_team_video.delay(self.team_video.pk)

        return result


# Settings
class SettingManager(models.Manager):
    use_for_related_fields = True

    def guidelines(self):
        """Return a QS of settings related to team guidelines."""
        keys = [key for key, name in Setting.KEY_CHOICES
                if name.startswith('guidelines_')]
        return self.get_query_set().filter(key__in=keys)

    def messages(self):
        """Return a QS of settings related to team messages."""
        keys = [key for key, name in Setting.KEY_CHOICES
                if name.startswith('messages_')]
        return self.get_query_set().filter(key__in=keys)

    def messages_guidelines(self):
        """Return a QS of settings related to team messages or guidelines."""
        keys = [key for key, name in Setting.KEY_CHOICES
                if name.startswith('messages_') or name.startswith('guidelines_')]
        return self.get_query_set().filter(key__in=keys)

class Setting(models.Model):
    KEY_CHOICES = (
        (100, 'messages_invite'),
        (101, 'messages_manager'),
        (102, 'messages_admin'),
        (103, 'messages_application'),
        (200, 'guidelines_subtitle'),
        (201, 'guidelines_translate'),
        (202, 'guidelines_review'),
        # 300s means if this team will block those notifications
        (300, 'block_invitation_sent_message'),
        (301, 'block_application_sent_message'),
        (302, 'block_application_denided_message'),
        (303, 'block_team_member_new_message'),
        (304, 'block_team_member_leave_message'),
        (305, 'block_task_assigned_message'),
        (306, 'block_reviewed_and_published_message'),
        (307, 'block_reviewed_and_pending_approval_message'),
        (308, 'block_reviewed_and_sent_back_message'),
        (309, 'block_approved_message'),
        (310, 'block_new_video_message'),
    )
    KEY_NAMES = dict(KEY_CHOICES)
    KEY_IDS = dict([choice[::-1] for choice in KEY_CHOICES])

    key = models.PositiveIntegerField(choices=KEY_CHOICES)
    data = models.TextField(blank=True)
    team = models.ForeignKey(Team, related_name='settings')

    created = models.DateTimeField(auto_now_add=True, editable=False)
    modified = models.DateTimeField(auto_now=True, editable=False)

    objects = SettingManager()

    class Meta:
        unique_together = (('key', 'team'),)

    def __unicode__(self):
        return u'%s - %s' % (self.team, self.key_name)

    @property
    def key_name(self):
        """Return the key name for this setting.

        TODO: Remove this and replace with get_key_display()?

        """
        return Setting.KEY_NAMES[self.key]


# TeamLanguagePreferences
class TeamLanguagePreferenceManager(models.Manager):
    def _generate_writable(self, team):
        """Return the set of language codes that are writeable for this team."""
        langs_set = set([x[0] for x in settings.ALL_LANGUAGES])

        unwritable = self.for_team(team).filter(allow_writes=False, preferred=False).values("language_code")
        unwritable = set([x['language_code'] for x in unwritable])

        return langs_set - unwritable

    def _generate_readable(self, team):
        """Return the set of language codes that are readable for this team."""
        langs = set([x[0] for x in settings.ALL_LANGUAGES])

        unreadable = self.for_team(team).filter(allow_reads=False, preferred=False).values("language_code")
        unreadable = set([x['language_code'] for x in unreadable])

        return langs - unreadable

    def _generate_preferred(self, team):
        """Return the set of language codes that are preferred for this team."""
        preferred = self.for_team(team).filter(preferred=True).values("language_code")
        return set([x['language_code'] for x in preferred])


    def for_team(self, team):
        """Return a QS of all language preferences for the given team."""
        return self.get_query_set().filter(team=team)

    def on_changed(cls, sender,  instance, *args, **kwargs):
        """Perform any necessary actions when a language preference changes.

        TODO: Refactor this out of the manager...

        """
        from teams.cache import invalidate_lang_preferences
        invalidate_lang_preferences(instance.team)


    def get_readable(self, team):
        """Return the set of language codes that are readable for this team.

        This value may come from memcache if possible.

        """
        from teams.cache import get_readable_langs
        return get_readable_langs(team)

    def get_writable(self, team):
        """Return the set of language codes that are writeable for this team.

        This value may come from memcache if possible.

        """
        from teams.cache import get_writable_langs
        return get_writable_langs(team)

    def get_preferred(self, team):
        """Return the set of language codes that are preferred for this team.

        This value may come from memcache if possible.

        """
        from teams.cache import get_preferred_langs
        return get_preferred_langs(team)

class TeamLanguagePreference(models.Model):
    """Represent language preferences for a given team.

    First, TLPs may mark a language as "preferred".  If that's the case then the
    other attributes of this model are irrelevant and can be ignored.
    "Preferred" languages will have translation tasks automatically created for
    them when subtitles are added.

    If preferred is False, the TLP describes a *restriction* on the language
    instead.  Writing in that language may be prevented, or both reading and
    writing may be prevented.

    (Note: "writing" means not only writing new subtitles but also creating
    tasks, etc)

    This is how the restriction settings should interact.  TLP means that we
    have created a TeamLanguagePreference for that team and language.

    | Action                                 | NO  | allow_read=True,  | allow_read=False, |
    |                                        | TLP | allow_write=False | allow_write=False |
    ========================================================================================
    | assignable as tasks                    | X   |                   |                   |
    | assignable as narrowing                | X   |                   |                   |
    | listed on the widget for viewing       | X   | X                 |                   |
    | listed on the widget for improving     | X   |                   |                   |
    | returned from the api read operations  | X   | X                 |                   |
    | upload / write operations from the api | X   |                   |                   |
    | show up on the start dialog            | X   |                   |                   |
    +----------------------------------------+-----+-------------------+-------------------+

    Remember, this table only applies if preferred=False.  If the language is
    preferred the "restriction" attributes are effectively garbage.  Maybe we
    should make the column nullable to make this more clear?

    allow_read=True, allow_write=True, preferred=False is invalid.  Just remove
    the row all together.

    """
    team = models.ForeignKey(Team, related_name="lang_preferences")
    language_code = models.CharField(max_length=16)

    allow_reads = models.BooleanField()
    allow_writes = models.BooleanField()
    preferred = models.BooleanField(default=False)

    objects = TeamLanguagePreferenceManager()

    class Meta:
        unique_together = ('team', 'language_code')


    def clean(self, *args, **kwargs):
        if self.allow_reads and self.allow_writes:
            raise ValidationError("No sense in having all allowed, just remove the preference for this language.")

        if self.preferred and (self.allow_reads or self.allow_writes):
            raise ValidationError("Cannot restrict a preferred language.")

        super(TeamLanguagePreference, self).clean(*args, **kwargs)

    def __unicode__(self):
        return u"%s preference for team %s" % (self.language_code, self.team)


post_save.connect(TeamLanguagePreference.objects.on_changed, TeamLanguagePreference)


# TeamNotificationSettings
class TeamNotificationSettingManager(models.Manager):
    def notify_team(self, team_pk, event_name, **kwargs):
        """Notify the given team of a given event.

        Finds the matching notification settings for this team, instantiates
        the notifier class, and sends the appropriate notification.

        If the notification settings has an email target, sends an email.

        If the http settings are filled, then sends the request.

        This can be ran as a Celery task, as it requires no objects to be passed.

        """
        try:
            team = Team.objects.get(pk=team_pk)
        except Team.DoesNotExist:
            logger.error("A pk for a non-existent team was passed in.",
                         extra={"team_pk": team_pk, "event_name": event_name})
            return

        try:
            if team.partner:
                notification_settings = self.get(partner=team.partner)
            else:
                notification_settings = self.get(team=team)
        except TeamNotificationSetting.DoesNotExist:
            return

        notification_settings.notify(event_name, **kwargs)


class TeamNotificationSetting(models.Model):
    """Info on how a team should be notified of changes to its videos.

    For now, a team can be notified by having a http request sent with the
    payload as the notification information.  This cannot be hardcoded since
    teams might have different urls for each environment.

    Some teams have strict requirements on mapping video ids to their internal
    values, and also their own language codes. Therefore we need to configure
    a class that can do the correct mapping.

    TODO: allow email notifications

    """
    EVENT_VIDEO_NEW = "video-new"
    EVENT_VIDEO_EDITED = "video-edited"
    EVENT_LANGUAGE_NEW = "language-new"
    EVENT_LANGUAGE_EDITED = "language-edit"
    EVENT_LANGUAGE_DELETED = "language-deleted"
    EVENT_SUBTITLE_NEW = "subs-new"
    EVENT_SUBTITLE_APPROVED = "subs-approved"
    EVENT_SUBTITLE_REJECTED = "subs-rejected"
    EVENT_APPLICATION_NEW = 'application-new'

    team = models.OneToOneField(Team, related_name="notification_settings",
            null=True, blank=True)
    partner = models.OneToOneField('Partner',
        related_name="notification_settings",  null=True, blank=True)

    # the url to post the callback notifing partners of new video activity
    request_url = models.URLField(blank=True, null=True)
    basic_auth_username = models.CharField(max_length=255, blank=True, null=True)
    basic_auth_password = models.CharField(max_length=255, blank=True, null=True)

    # not being used, here to avoid extra migrations in the future
    email = models.EmailField(blank=True, null=True)

    # integers mapping to classes, see unisubs-integration/notificationsclasses.py
    notification_class = models.IntegerField(default=1,)

    objects = TeamNotificationSettingManager()

    def get_notification_class(self):
        try:
            from notificationclasses import NOTIFICATION_CLASS_MAP

            return NOTIFICATION_CLASS_MAP[self.notification_class]
        except ImportError:
            logger.exception("Apparently unisubs-integration is not installed")

    def notify(self, event_name,  **kwargs):
        """Resolve the notification class for this setting and fires notfications."""
        notification_class = self.get_notification_class()

        if not notification_class:
            logger.error("Could not find notification class %s" % self.notification_class)
            return

        notification = notification_class(self.team, self.partner,
                event_name,  **kwargs)

        if self.request_url:
            success, content = notification.send_http_request(
                self.request_url,
                self.basic_auth_username,
                self.basic_auth_password
            )
            return success, content
        # FIXME: spec and test this, for now just return
        return

    def __unicode__(self):
        if self.partner:
            return u'NotificationSettings for partner %s' % self.partner
        return u'NotificationSettings for team %s' % self.team


class BillingReport(models.Model):
    # use BillingRecords to signify completed work
    TYPE_BILLING_RECORD = 2
    # use approval tasks to signify completed work
    TYPE_APPROVAL = 3
    # Like TYPE_APPROVAL, but centered on the users who subtitle/review the
    # work
    TYPE_APPROVAL_FOR_USERS = 4
    TYPE_CHOICES = (
        (TYPE_BILLING_RECORD, 'Crowd sourced'),
        (TYPE_APPROVAL, 'Professional services'),
        (TYPE_APPROVAL_FOR_USERS, 'On-demand translators'),
    )
    teams = models.ManyToManyField(Team, related_name='billing_reports')
    start_date = models.DateField()
    end_date = models.DateField()
    csv_file = S3EnabledFileField(blank=True, null=True,
            upload_to='teams/billing/')
    processed = models.DateTimeField(blank=True, null=True)
    type = models.IntegerField(choices=TYPE_CHOICES,
                               default=TYPE_BILLING_RECORD)

    def __unicode__(self):
        if hasattr(self, 'id') and self.id is not None:
            team_count = self.teams.all().count()
        else:
            team_count = 0
        return "%s teams (%s - %s)" % (team_count,
                self.start_date.strftime('%Y-%m-%d'),
                self.end_date.strftime('%Y-%m-%d'))

    def _get_approved_tasks(self):
        return Task.objects.complete_approve().filter(
            approved=Task.APPROVED_IDS['Approved'],
            team__in=self.teams.all(),
            completed__range=(self.start_date, self.end_date))

    def generate_rows_type_approval(self):
        header = (
            'Team',
            'Video Title',
            'Video ID',
            'Language',
            'Minutes',
            'Original',
            'Translation?',
            'Approver',
        )
        rows = [header]
        for approve_task in self._get_approved_tasks():
            video = approve_task.team_video.video
            version = approve_task.new_subtitle_version
            language = version.subtitle_language
            subtitle_task = (Task.objects.complete_subtitle_or_translate()
                             .filter(team_video=approve_task.team_video,
                                     language=approve_task.language)
                             .order_by('-completed'))[0]
            rows.append((
                approve_task.team.name,
                video.title_display(),
                video.video_id,
                approve_task.language,
                get_minutes_for_version(version, True),
                language.is_primary_audio_language(),
                subtitle_task.type==Task.TYPE_IDS['Translate'],
                unicode(approve_task.assignee),
            ))

        return rows

    def generate_rows_type_approval_for_users(self):
        header = (
            'User',
            'Task Type',
            'Team',
            'Video Title',
            'Video ID',
            'Language',
            'Minutes',
            'Original',
            'Approver',
            'Note',
        )
        data_rows = []
        for approve_task in self._get_approved_tasks():
            video = approve_task.team_video.video
            version = approve_task.new_subtitle_version
            language = version.subtitle_language

            all_tasks = []
            try:
                all_tasks.append((Task.objects.complete_subtitle_or_translate()
                                  .filter(team_video=approve_task.team_video,
                                          language=approve_task.language)
                                  .order_by('-completed'))[0])
            except IndexError:
                # no subtitling task, probably the review task was manually
                # created.
                pass
            try:
                all_tasks.append((Task.objects.complete_review()
                                  .filter(team_video=approve_task.team_video,
                                          language=approve_task.language)
                                  .order_by('-completed'))[0])
            except IndexError:
                # review not enabled
                pass

            for task in all_tasks:
                data_rows.append((
                    unicode(task.assignee),
                    task.get_type_display(),
                    approve_task.team.name,
                    video.title_display(),
                    video.video_id,
                    language.language_code,
                    get_minutes_for_version(version, False),
                    language.is_primary_audio_language(),
                    unicode(approve_task.assignee),
                    unicode(task.body)))

        data_rows.sort(key=lambda row: row[0])
        return [header] + data_rows

    def generate_rows_type_billing_record(self):
        rows = []
        for i,team in enumerate(self.teams.all()):
            rows = rows + BillingRecord.objects.csv_report_for_team(team,
                self.start_date, self.end_date, add_header=i == 0)
        return rows

    def generate_rows(self):
        if self.type == BillingReport.TYPE_BILLING_RECORD:
            rows = self.generate_rows_type_billing_record()
        elif self.type == BillingReport.TYPE_APPROVAL:
            rows = self.generate_rows_type_approval()
        elif self.type == BillingReport.TYPE_APPROVAL_FOR_USERS:
            rows = self.generate_rows_type_approval_for_users()
        else:
            raise ValueError("Unknown type: %s" % self.type)
        return rows

    def convert_unicode_to_utf8(self, rows):
        def _convert(value):
            if isinstance(value, unicode):
                return value.encode("utf-8")
            else:
                return value
        return [tuple(_convert(v) for v in row) for row in rows]

    def process(self):
        """
        Generate the correct rows (including headers), saves it to a tempo file,
        then set's that file to the csv_file property, which if , using the S3
        storage will take care of exporting it to s3.
        """
<<<<<<< HEAD
        try:
            rows = self.generate_rows()
        except StandardError:
            logger.error("Error generating billing report: (id: %s)", self.id)
            self.csv_file = None
        else:
            self.csv_file = self.make_csv_file(rows)
        self.processed = datetime.datetime.utcnow()
        self.save()

    def make_csv_file(self, rows):
        fn = '/tmp/bill-%s-teams-%s-%s-%s-%s.csv' % (
            self.teams.all().count(),
            self.start_str, self.end_str,
            self.get_type_display(), self.pk)
=======
        rows = self.generate_rows()
        rows = self.convert_unicode_to_utf8(rows)
        fn = '/tmp/bill-%s-teams-%s-%s-%s-%s.csv' % (self.teams.all().count(),
                                               self.start_str, self.end_str,
                                               self.get_type_display(), self.pk)
>>>>>>> 9f48ddea

        with open(fn, 'w') as f:
            writer = csv.writer(f)
            writer.writerows(rows)

        return File(open(fn, 'r'))

    @property
    def start_str(self):
        return self.start_date.strftime("%Y%m%d")

    @property
    def end_str(self):
        return self.end_date.strftime("%Y%m%d")

class BillingReportGenerator(object):
    def __init__(self, all_records, add_header=True):
        if add_header:
            self.rows = [self.header()]
        else:
            self.rows = []

        all_records = list(all_records)

        self.make_language_number_map(all_records)
        self.make_languages_without_records(all_records)

        for video, records in groupby(all_records, lambda r: r.video):
            records = list(records)
            for lang in self.languages_without_records.get(video.id, []):
                self.rows.append(
                    self.make_row_for_lang_without_record(video, lang))
            for r in records:
                self.rows.append(self.make_row(video, r))

    def header(self):
        return [
            'Video Title',
            'Video ID',
            'Language',
            'Minutes',
            'Original',
            'Language number',
            'Team',
            'Created',
            'Source',
            'User',
        ]

    def make_row(self, video, record):
        return [
            video.title_display(),
            video.video_id,
            record.new_subtitle_language.language_code,
            record.minutes,
            record.is_original,
            self.language_number_map[record.id],
            record.team.slug,
            record.created.strftime('%Y-%m-%d %H:%M:%S'),
            record.source,
            record.user.username,
        ]

    def make_language_number_map(self, records):
        self.language_number_map = {}
        videos = set(r.video for r in records)
        video_counts = dict((v.id, 0) for v in videos)
        qs = (BillingRecord.objects
              .filter(video__in=videos)
              .order_by('created'))
        for record in qs:
            vid = record.video.id
            video_counts[vid] += 1
            self.language_number_map[record.id] = video_counts[vid]

    def make_languages_without_records(self, records):
        self.languages_without_records = {}
        videos = [r.video for r in records]
        language_ids = [r.new_subtitle_language_id for r in records]
        no_billing_record_where = """\
NOT EXISTS (
    SELECT 1
    FROM teams_billingrecord br
    WHERE br.new_subtitle_language_id = subtitles_subtitlelanguage.id
)"""
        qs = (NewSubtitleLanguage.objects
              .filter(video__in=videos, subtitles_complete=True)
              .exclude(id__in=language_ids).
              extra(where=[no_billing_record_where]))
        for lang in qs:
            vid = lang.video_id
            if vid not in self.languages_without_records:
                self.languages_without_records[vid] = [lang]
            else:
                self.languages_without_records[vid].append(lang)

    def make_row_for_lang_without_record(self, video, language):
        return [
            video.title_display(),
            video.video_id,
            language.language_code,
            0,
            language.is_primary_audio_language(),
            0,
            'unknown',
            language.created.strftime('%Y-%m-%d %H:%M:%S'),
            'unknown',
            'unknown',
        ]

class BillingRecordManager(models.Manager):

    def data_for_team(self, team, start, end):
        return self.filter(team=team, created__gte=start, created__lte=end)

    def csv_report_for_team(self, team, start, end, add_header=True):
        all_records = self.data_for_team(team, start, end)
        generator = BillingReportGenerator(all_records, add_header)
        return generator.rows

    def insert_records_for_translations(self, billing_record):
        """
        IF you've translated from an incomplete language, and later on that
        language is completed, we must check if any translations are now
        complete and therefore should have billing records with them
        """
        translations = billing_record.new_subtitle_language.get_dependent_subtitle_languages()
        inserted = []
        for translation in translations:
            version = translation.get_tip(public=False)
            if version:
               inserted.append(self.insert_record(version))
        return filter(bool, inserted)

    def insert_record(self, version):
        """
        Figures out if this version qualifies for a billing record, and
        if so creates one. This should be self contained, e.g. safe to call
        for any version. No records should be created if not needed, and it
        won't create multiples.

        If this language has translations it will check if any of those are now
        eligible for BillingRecords and create one accordingly.
        """
        from teams.models import BillingRecord

        celery_logger.debug('insert billing record')

        language = version.subtitle_language
        video = language.video
        tv = video.get_team_video()

        if not tv:
            celery_logger.debug('not a team video')
            return

        if not language.is_complete_and_synced(public=False):
            celery_logger.debug('language not complete')
            return


        try:
            # we already have a record
            previous_record = BillingRecord.objects.get(video=video,
                            new_subtitle_language=language)
            # make sure we update it
            celery_logger.debug('a billing record for this language exists')
            previous_record.is_original = \
                video.primary_audio_language_code == language.language_code
            previous_record.save()
            return
        except BillingRecord.DoesNotExist:
            pass


        if NewSubtitleVersion.objects.filter(
                subtitle_language=language,
                created__lt=BILLING_CUTOFF).exclude(
                pk=version.pk).exists():
            celery_logger.debug('an older version exists')
            return

        is_original = language.is_primary_audio_language()
        source = version.origin
        team = tv.team

        new_record = BillingRecord.objects.create(
            video=video,
            new_subtitle_version=version,
            new_subtitle_language=language,
            is_original=is_original, team=team,
            created=version.created,
            source=source,
            user=version.author)
        from_translations = self.insert_records_for_translations(new_record)
        return new_record, from_translations


def get_minutes_for_version(version, round_up_to_integer):
    """
    Return the number of minutes the subtitles specified in version
    """
    subs = version.get_subtitles()

    if len(subs) == 0:
        return 0

    for sub in subs:
        if sub.start_time is not None:
            start_time = sub.start_time
            break
        # we shouldn't have an end time set without a start time, but handle
        # it just in case
        if sub.end_time is not None:
            start_time = sub.end_time
            break
    else:
        return 0

    for sub in reversed(subs):
        if sub.end_time is not None:
            end_time = sub.end_time
            break
        # we shouldn't have an end time not set, but check for that just in
        # case
        if sub.start_time is not None:
            end_time = sub.start_time
            break
    else:
        return 0

    duration_seconds =  (end_time - start_time) / 1000.0
    minutes = duration_seconds/60.0
    if round_up_to_integer:
        minutes = int(ceil(minutes))
    return minutes

class BillingRecord(models.Model):
    video = models.ForeignKey(Video)

    subtitle_version = models.ForeignKey(SubtitleVersion, null=True,
            blank=True)
    new_subtitle_version = models.ForeignKey(NewSubtitleVersion, null=True,
            blank=True)

    subtitle_language = models.ForeignKey(SubtitleLanguage, null=True,
            blank=True)
    new_subtitle_language = models.ForeignKey(NewSubtitleLanguage, null=True,
            blank=True)

    minutes = models.FloatField(blank=True, null=True)
    is_original = models.BooleanField()
    team = models.ForeignKey(Team)
    created = models.DateTimeField()
    source = models.CharField(max_length=255)
    user = models.ForeignKey(User)

    objects = BillingRecordManager()

    class Meta:
        unique_together = ('video', 'new_subtitle_language')


    def __unicode__(self):
        return "%s - %s" % (self.video.video_id,
                self.new_subtitle_language.language_code)

    def save(self, *args, **kwargs):
        if not self.minutes and self.minutes != 0.0:
            self.minutes = self.get_minutes()

        assert self.minutes is not None

        return super(BillingRecord, self).save(*args, **kwargs)

    def get_minutes(self):
        return get_minutes_for_version(self.new_subtitle_version, True)

class Partner(models.Model):
    name = models.CharField(_(u'name'), max_length=250, unique=True)
    slug = models.SlugField(_(u'slug'), unique=True)
    can_request_paid_captions = models.BooleanField(default=False)

    # The `admins` field specifies users who can do just about anything within
    # the partner realm.
    admins = models.ManyToManyField('auth.CustomUser',
            related_name='managed_partners', blank=True, null=True)

    def __unicode__(self):
        return self.name

    def is_admin(self, user):
        return user in self.admins.all()
<|MERGE_RESOLUTION|>--- conflicted
+++ resolved
@@ -2688,7 +2688,6 @@
         then set's that file to the csv_file property, which if , using the S3
         storage will take care of exporting it to s3.
         """
-<<<<<<< HEAD
         try:
             rows = self.generate_rows()
         except StandardError:
@@ -2700,18 +2699,11 @@
         self.save()
 
     def make_csv_file(self, rows):
+        rows = self.convert_unicode_to_utf8(rows)
         fn = '/tmp/bill-%s-teams-%s-%s-%s-%s.csv' % (
             self.teams.all().count(),
             self.start_str, self.end_str,
             self.get_type_display(), self.pk)
-=======
-        rows = self.generate_rows()
-        rows = self.convert_unicode_to_utf8(rows)
-        fn = '/tmp/bill-%s-teams-%s-%s-%s-%s.csv' % (self.teams.all().count(),
-                                               self.start_str, self.end_str,
-                                               self.get_type_display(), self.pk)
->>>>>>> 9f48ddea
-
         with open(fn, 'w') as f:
             writer = csv.writer(f)
             writer.writerows(rows)
