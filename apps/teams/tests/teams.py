# -*- coding: utf-8 -*-

import os, re, json
from datetime import datetime, timedelta, date

from django.core import mail
from django.core.urlresolvers import reverse
from django.conf import settings
from django.contrib.contenttypes.models import ContentType

from django.db.models import ObjectDoesNotExist, Q
from django.test import TestCase

from auth.models import CustomUser as User
from apps.teams import tasks
from apps.teams import moderation_const as MODERATION
from apps.teams.forms import InviteForm
from apps.teams.permissions import add_role
from apps.teams.tests.teamstestsutils import refresh_obj, reset_solr
from apps.teams.models import (
    Team, Invite, TeamVideo, Application, TeamMember,
    TeamLanguagePreference, Project, Partner, TeamNotificationSetting
)
from apps.teams.templatetags import teams_tags
from apps.videos.search_indexes import VideoIndex
from apps.videos import metadata_manager
from apps.videos.models import Video, SubtitleLanguage, SubtitleVersion
from messages.models import Message
from widget.tests import create_two_sub_session, RequestMockup

from subtitles.pipeline import add_subtitles
from subtitles import models as sub_models

from utils import test_utils, test_factories
from haystack.query import SearchQuerySet

LANGUAGE_RE = re.compile(r"S_([a-zA-Z\-]+)")


def fix_teams_roles(teams=None):
    for t in teams or Team.objects.all():
       for member in t.members.all():
           add_role(t, member.user,  t.members.all()[0], member.role)


class TestNotification(TestCase):

    def setUp(self):
        fix_teams_roles()
        self.team = test_factories.create_team()
        self.user = test_factories.create_user()
        self.tm = TeamMember(team=self.team, user=self.user)
        self.tm.save()
        self.tv1 = test_factories.create_team_video(self.team, self.user)
        self.tv2 = test_factories.create_team_video(self.team, self.user)

    def test_new_team_video_notification(self):
        #check initial data
        self.assertEqual(self.team.teamvideo_set.count(), 2)
        self.assertEqual(self.team.users.count(), 1)


        #mockup for send_templated_email to test context of email
        import utils

        send_templated_email = utils.send_templated_email

        def send_templated_email_mockup(to, subject, body_template, body_dict, *args, **kwargs):
            send_templated_email_mockup.context = body_dict
            send_templated_email(to, subject, body_template, body_dict, *args, **kwargs)

        utils.send_templated_email = send_templated_email_mockup
        reload(tasks)

        #test notification about two new videos
        TeamVideo.objects.filter(pk__in=[self.tv1.pk, self.tv2.pk]).update(created=datetime.today())
        self.assertEqual(TeamVideo.objects.filter(created__gt=self.team.last_notification_time).count(), 2)
        mail.outbox = []
        self.user.notify_by_email = True
        self.user.save()
        tasks.add_videos_notification.delay()
        self.team = Team.objects.get(pk=self.team.pk)
        self.assertEqual(len(mail.outbox), 1)

        self.assertIn(self.user.email, mail.outbox[0].to[0] )
        self.assertEqual(len(send_templated_email_mockup.context['team_videos']), 2)

        self.user.notify_by_email = False
        self.user.save()
        #test if user turn off notification
        self.user.is_active = False
        self.user.save()
        mail.outbox = []
        tasks.add_videos_notification.delay()
        self.team = Team.objects.get(pk=self.team.pk)
        self.assertEqual(len(mail.outbox), 0)

        self.user.is_active = True
        self.user.notify_by_email = False
        self.user.save()
        mail.outbox = []
        tasks.add_videos_notification.delay()
        self.team = Team.objects.get(pk=self.team.pk)
        self.assertEqual(len(mail.outbox), 0)


        self.tm.save()

        self.user.notify_by_email = True
        self.user.save()
        #test notification if one video is new
        created_date = self.team.last_notification_time + timedelta(seconds=10)
        TeamVideo.objects.filter(pk=self.tv1.pk).update(created=created_date)

        self.assertEqual(TeamVideo.objects.filter(created__gt=self.team.last_notification_time).count(), 1)
        mail.outbox = []
        tasks.add_videos_notification.delay()
        self.team = Team.objects.get(pk=self.team.pk)
        self.assertEqual(len(mail.outbox), 1)
        self.assertEqual(len(send_templated_email_mockup.context['team_videos']), 1)
        self.assertEqual(send_templated_email_mockup.context['team_videos'][0], self.tv1)

        #test notification if all videos are already old
        created_date = self.team.last_notification_time - timedelta(seconds=10)
        TeamVideo.objects.filter(team=self.team).update(created=created_date)
        self.assertEqual(TeamVideo.objects.filter(created__gt=self.team.last_notification_time).count(), 0)
        mail.outbox = []
        tasks.add_videos_notification.delay()
        self.team = Team.objects.get(pk=self.team.pk)
        self.assertEqual(len(mail.outbox), 0)

    def test_notify_lookup(self):
        p = Partner.objects.create(name='p', slug='p')
        t1 = Team.objects.create(name='t1', slug='t1', partner=p)
        t2 = Team.objects.create(name='t2', slug='t2')
        t3 = Team.objects.create(name='t3', slug='t3')
        t4 = Team.objects.create(name='t4', slug='t4')

        TeamNotificationSetting.objects.create(partner=p)
        TeamNotificationSetting.objects.create(team=t2)
        TeamNotificationSetting.objects.create(team=t4)

        TeamNotificationSetting.objects.notify_team(t1.pk, 'x')
        TeamNotificationSetting.objects.notify_team(t2.pk, 'x')
        TeamNotificationSetting.objects.notify_team(t3.pk, 'x')


class TeamVideoTest(TestCase):

    def setUp(self):
        self.auth = {
            "username": u"admin",
            "password": u"admin"
        }

        self.user = test_factories.create_user(**self.auth)
        self.team = test_factories.create_team()

        test_factories.create_team_member(self.team, self.user,
                                          role=TeamMember.ROLE_ADMIN)
        reset_solr()

    def _get_team_videos(self):
        return SearchQuerySet().models(TeamVideo).filter(owned_by_team_id=self.team.pk)

    def _search_for_video(self, team_video):
        qs = VideoIndex.public().filter(title=team_video.video_title_exact)

        if not qs:
            return False

        for video in qs:
            if video.video_id == team_video.video_id:
                return True

        return False

    def test_save_updates_is_visible(self):
        videos = self._get_team_videos()
        self.assertTrue(False not in [v.is_public for v in videos])

        self.client.login(**self.auth)

        url = reverse("teams:settings_basic", kwargs={"slug": self.team.slug})

        response = self.client.get(url)
        self.failUnlessEqual(response.status_code, 200)

        data = {
            "name": u"New team",
            "is_visible": u"0",
            "description": u"testing",
        }

        response = self.client.post(url, data, follow=True)
        test_utils.update_search_index.run_original()
        self.failUnlessEqual(response.status_code, 200)
        self.assertFalse(Team.objects.get(id=1).is_visible)

        videos = self._get_team_videos()

        for video in videos:
            self.assertFalse(video.is_public)
            self.assertFalse(self._search_for_video(video))

        data['is_visible'] = u'1'

        response = self.client.post(url, data, follow=True)
        test_utils.update_search_index.run_original()
        self.failUnlessEqual(response.status_code, 200)
        self.assertTrue(Team.objects.get(id=1).is_visible)

        videos = self._get_team_videos()

        for video in videos:
            self.assertTrue(video.is_public)
            self.assertTrue(self._search_for_video(video))

    def test_wrong_project_team_fails(self):
        project = test_factories.create_project(self.team,
                                                name="One Project")
        team_video = test_factories.create_team_video(self.team, self.user,
                                 description="", project=project)

        other_team = test_factories.create_team()
        other_project = test_factories.create_project(other_team,
                                                      name="Other Project")

        team_video.project = other_project

        self.assertNotEquals(team_video.project, project)
        self.assertNotEquals(team_video.project.team, self.team)

        try:
            team_video.save()
            self.fail("Assertion for team + project did not work")
        except AssertionError:
            pass


class TeamsTest(TestCase):

    def setUp(self):
        fix_teams_roles()
        self.auth = {
            "username": u"admin",
            "password": u"admin"
        }
        self.user = test_factories.create_user(username=u'admin',
                                               password=u'admin',
                                               is_staff=True,
                                               is_superuser=True)
        reset_solr()

    def _add_team_video(self, team, language, video_url):
        mail.outbox = []
        data = {
            "description": u"",
            "language": language,
            "video_url": video_url,
            "thumbnail": u"",
        }

        if team.has_projects:
            data['project'] = team.project_set.exclude(slug='_root')[0].pk
        else:
            data['project'] = team.default_project.pk

        old_count = TeamVideo.objects.count()
        old_video_count = Video.objects.count()

        url = reverse("teams:add_video", kwargs={"slug": team.slug})
        # the lowest permission level where one can add videos
        member = team.members.get(user=self.user)
        member.role = TeamMember.ROLE_MANAGER
        member.save()
        self.client.post(url, data)
        new_count = TeamVideo.objects.count()
        self.assertEqual(old_count+1, new_count)

        if Video.objects.count() > old_video_count:
            created_video = Video.objects.order_by('-created')[0]
            self.assertEqual(self.user, created_video.user)

    def _set_my_languages(self, *args):
        from auth.models import UserLanguage
        for ul in self.user.userlanguage_set.all():
            ul.delete()
        for lang in args:
            ul = UserLanguage(
                user=self.user,
                language=lang)
            ul.save()
        self.user = User.objects.get(id=self.user.id)

    def _create_new_team_video(self):
        self.client.login(**self.auth)
        response = self.client.get(reverse("teams:create"))

        data = {
            "description": u"",
            "video_url": u"",
            "membership_policy": u"4",
            "video_policy": u"1",
            "logo": u"",
            "slug": u"new-team",
            "name": u"New team",

        }

        response = self.client.post(reverse("teams:create"), data)
        self.assertEqual(response.status_code, 302)

        team = Team.objects.get(slug=data['slug'])

        self._add_team_video(team, u'en', u"http://videos.mozilla.org/firefox/3.5/switch/switch.ogv")

        tv = TeamVideo.objects.order_by('-id')[0]

        return team, tv

    def _make_data(self, video_id, lang):

        return {
            'language': lang,
            'video': video_id,
            'subtitles': open(os.path.join(settings.PROJECT_ROOT, "apps", 'videos', 'fixtures' ,'test.srt'))
            }

    def _tv_search_record_list(self, team):
        test_utils.update_team_video.run_original()
        url = reverse("teams:detail", kwargs={"slug": team.slug})
        response = self.client.get(url)
        return response.context['team_video_md_list']

    def _complete_search_record_list(self, team):
        url = reverse("teams:detail", kwargs={"slug": team.slug})
        response = self.client.get(url)
        return response.context['team_video_md_list']

    def test_team_join_leave(self):
        team = test_factories.create_team()
        manager = test_factories.create_user()
        test_factories.create_team_member(team, manager)

        join_url = reverse('teams:join_team', args=[team.slug])
        leave_url = reverse('teams:leave_team', args=[team.slug])

        self.client.login(**self.auth)

        #---------------------------------------
        self.assertTrue(team.is_open())
        self.assertFalse(team.is_member(self.user))
        TeamMember.objects.filter(team=team, user=self.user).delete()
        self.assertFalse(team.is_member(self.user))
        response = self.client.get(join_url)
        self.assertEqual(response.status_code, 302)
        self.assertTrue(team.is_member(self.user))

        #---------------------------------------
        response = self.client.get(leave_url)
        self.assertEqual(response.status_code, 302)
        self.assertFalse(team.is_member(self.user))

        #---------------------------------------
        team.membership_policy = Team.INVITATION_BY_MANAGER
        team.save()
        self.assertFalse(team.is_open())
        response = self.client.get(join_url)
        self.assertEqual(response.status_code, 302)
        self.assertFalse(team.is_member(self.user))

    def test_add_video(self):
        self.client.login(**self.auth)

        team = test_factories.create_team()
        self.assertEqual(team.users.count(), 0)
        test_factories.create_team_member(team, self.user)
        self.assertEqual(team.users.count(), 1)

        for tm in team.members.all():
            tm.notify_by_email = True
            tm.save()
            tm.user.is_active = True
            tm.user.notify_by_email = True
            tm.user.save()

        self._add_team_video(team, u'en', u"http://videos.mozilla.org/firefox/3.5/switch/switch.ogv")

    def test_team_video_delete(self):
        #this test can fail only on MySQL
        team = test_factories.create_team()
        video = test_factories.create_video()
        tv = test_factories.create_team_video(team, self.user, video)

        # create a few languages with subs
        from videos.tests.videotestutils import create_langs_and_versions
        video.is_public = False
        video.moderated_by = team
        video.save()
        langs = ["en" ,"es", 'fr', 'pt-br']
        versions = create_langs_and_versions(video, langs)
        for v in versions:
            v.moderation_status = MODERATION.WAITING_MODERATION
        tv.delete()
        try:
            TeamVideo.objects.get(pk=tv.pk)
            self.fail()
        except TeamVideo.DoesNotExist:
            pass
        video = refresh_obj(video)
        for lang in langs:
            l = video.subtitle_language(lang)
            self.assertTrue(l.version())
            self.assertTrue(l.get_num_versions())
        self.assertTrue(video.is_public)
        self.assertEqual(video.moderated_by, None)

    def test_complete_contents(self):
        #request = RequestMockup(User.objects.all()[0])
        request = RequestMockup(self.user)
        create_two_sub_session(request, completed=True)

        team, new_team_video = self._create_new_team_video()
        video = Video.objects.get(id=new_team_video.video.id)

        # We have to update the metadata here to make sure the video is marked
        # as complete for Solr.
        metadata_manager.update_metadata(video.pk)

        reset_solr()

        search_record_list = self._complete_search_record_list(team)
        self.assertEqual(1, len(search_record_list))
        search_record = search_record_list[0]
        self.assertEqual(1, len(search_record.video_completed_langs))
        self.assertEqual('en', search_record.video_completed_langs[0])

    def test_detail_contents_after_edit(self):
        # make sure edits show up in search result from solr
        self.client.login(**self.auth)
        team = test_factories.create_team()
        test_factories.create_team_member(team, self.user)
        tv = test_factories.create_team_video(team, self.user,
                                              description='')
        data = {
            "languages-MAX_NUM_FORMS": u"",
            "languages-INITIAL_FORMS": u"0",
            "title": u"change title",
            "languages-0-language": u"el",
            "languages-0-id": u"",
            "languages-TOTAL_FORMS": u"1",
            "languages-0-completed": u"on",
            "thumbnail": u"",
            "description": u"and descriptionnn",
            "project": team.default_project.pk,

        }
        url = reverse("teams:team_video", kwargs={"team_video_pk": tv.pk})
        response = self.client.post(url, data)
        self.assertRedirects(response, reverse("teams:team_video", kwargs={"team_video_pk": tv.pk}))

        reset_solr()

        tv = team.teamvideo_set.get(pk=1)
        team_video_search_records = self._tv_search_record_list(team)

        team_video = [team_video for team_video in team_video_search_records if team_video.team_video_pk == tv.pk][0]
        self.assertEquals('and descriptionnn', team_video.description)

    def test_detail_contents_after_remove(self):
        # make sure removals show up in search result from solr
        self.client.login(**self.auth)
        team = test_factories.create_team()
        test_factories.create_team_member(team, self.user)
        tv = test_factories.create_team_video(team, self.user)
        num_team_videos = len(self._tv_search_record_list(team))

        url = reverse("teams:remove_video", kwargs={"team_video_pk": tv.pk})
        self.client.post(url)

        self.assertEquals(num_team_videos - 1, len(self._tv_search_record_list(team)))

    def test_detail_contents(self):
        team, new_team_video = self._create_new_team_video()

        reset_solr()

        # The video should be in the list.
        record_list = self._tv_search_record_list(team)
        self.assertEqual(1, len(record_list))
        self.assertEqual(new_team_video.video.video_id, record_list[0].video_id)

    def test_detail_contents_original_subs(self):
        team, new_team_video = self._create_new_team_video()

        # upload some subs to the new video. make sure it still appears.
        data = self._make_data(new_team_video.video.id, 'en')
        response = self.client.post(reverse('videos:upload_subtitles'), data)

        reset_solr()

        url = reverse("teams:detail", kwargs={"slug": team.slug})
        response = self.client.get(url)

        # The video should be in the list.
        self.assertEqual(1, len(response.context['team_video_md_list']))

        # but we should see no "no work" message
        self.assertTrue('allow_noone_language' not in response.context or \
                            not response.context['allow_noone_language'])

    def test_detail_contents_unrelated_video(self):
        from videos.models import SubtitleLanguage

        team, new_team_video = self._create_new_team_video()
        en = SubtitleLanguage(video=new_team_video.video, language='en')
        en.is_original = True
        en.is_complete = True
        en.save()
        self._set_my_languages('en', 'ru')
        # now add a Russian video with no subtitles.
        self._add_team_video(
            team, u'ru',
            u'http://upload.wikimedia.org/wikipedia/commons/6/61/CollateralMurder.ogv')

        reset_solr()

        team = Team.objects.get(id=team.id)

        self.assertEqual(2, team.teamvideo_set.count())

        # both videos should be in the list
        search_record_list = self._tv_search_record_list(team)
        self.assertEqual(2, len(search_record_list))

        # but the one with en subs should be second, since it was added earlier
        self.assertEqual(new_team_video, search_record_list[1].object)

    def test_one_tvl(self):
        team, new_team_video = self._create_new_team_video()
        reset_solr()
        self._set_my_languages('ko')
        url = reverse("teams:detail", kwargs={"slug": team.slug})
        response = self.client.get(url)
        self.assertEqual(1, len(response.context['team_video_md_list']))

    def test_no_dupes_without_buttons(self):
        team, new_team_video = self._create_new_team_video()
        self._set_my_languages('ko', 'en')

        self.client.post(
            reverse('videos:upload_subtitles'),
            self._make_data(new_team_video.video.id, 'en'))

        self.client.post(
            reverse('videos:upload_subtitles'),
            self._make_data(new_team_video.video.id, 'es'))

        reset_solr()

        url = reverse("teams:detail", kwargs={"slug": team.slug})
        response = self.client.get(url)
        self.assertEqual(1, len(response.context['team_video_md_list']))

    def test_team_create_with_video(self):
        self.client.login(**self.auth)

        response = self.client.get(reverse("teams:create"))
        self.failUnlessEqual(response.status_code, 200)

        data = {
            "description": u"",
            "video_url": u"http://www.youtube.com/watch?v=OFaWxcH6I9E",
            "membership_policy": u"4",
            "video_policy": u"1",
            "logo": u"",
            "slug": u"new-team-with-video",
            "name": u"New team with video"
        }
        response = self.client.post(reverse("teams:create"), data)
        self.failUnlessEqual(response.status_code, 302)
        team = Team.objects.get(slug=data['slug'])
        self.assertTrue(team.video)
        self.assertEqual(team.video.user, self.user)
        self.assertTrue(team.video.title)

    def test_all_views(self):
        self.client.login(**self.auth)

        team = Team(
           slug="new-team",
            membership_policy=4,
            video_policy =1,
           name="New-name")
        team.save()
        tm = TeamMember.objects.create_first_member(team, self.user)
        #------- create ----------

        data = {
            "description": u"",
            "video_url": u"",
            "membership_policy": u"4",
            "video_policy": u"1",
            "logo": u"",
            "slug": u"new-team",
            "name": u"New team"
        }

        #---------- index -------------
        response = self.client.get(reverse("teams:index"))
        self.failUnlessEqual(response.status_code, 200)

        response = self.client.get(reverse("teams:index"), {'q': 'vol'})
        self.failUnlessEqual(response.status_code, 200)

        data = {
            "q": u"vol",
            "o": u"date"
        }
        response = self.client.get(reverse("teams:index"), data)
        self.failUnlessEqual(response.status_code, 200)

        response = self.client.get(reverse("teams:index"), {'o': 'my'})
        self.failUnlessEqual(response.status_code, 200)

        #-------------- applications ----------------
        url = reverse("teams:applications", kwargs={"slug": team.slug})
        response = self.client.get(url)
        self.failUnlessEqual(response.status_code, 200)

        #------------ detail ---------------------
        url = reverse("teams:detail", kwargs={"slug": team.slug})
        response = self.client.get(url)
        self.failUnlessEqual(response.status_code, 200)

        url = reverse("teams:detail", kwargs={"slug": team.pk})
        response = self.client.get(url)
        self.failUnlessEqual(response.status_code, 200)

        url = reverse("teams:detail", kwargs={"slug": team.slug})
        response = self.client.get(url)
        self.failUnlessEqual(response.status_code, 200)

        url = reverse("teams:detail", kwargs={"slug": team.slug})
        response = self.client.get(url, {'q': 'Lions'})
        self.failUnlessEqual(response.status_code, 200)

        url = reverse("teams:detail", kwargs={"slug": team.slug})
        response = self.client.get(url, {'q': 'empty result'})
        self.failUnlessEqual(response.status_code, 200)

        #------------ detail members -------------

        url = reverse("teams:detail_members", kwargs={"slug": team.slug})
        response = self.client.get(url)
        self.failUnlessEqual(response.status_code, 200)

        url = reverse("teams:detail_members", kwargs={"slug": team.slug})
        response = self.client.get(url, {'q': 'test'})
        self.failUnlessEqual(response.status_code, 200)

        #-------------members activity ---------------
        #Deprecated
        #url = reverse("teams:members_actions", kwargs={"slug": team.slug})
        #response = self.client.get(url)
        #self.failUnlessEqual(response.status_code, 200)

        #------------- add video ----------------------
        self.client.login(**self.auth)

        data = {
            "languages-MAX_NUM_FORMS": u"",
            "description": u"",
            "language": u"en",
            "title": u"",
            "languages-0-language": u"be",
            "languages-0-id": u"",
            "languages-TOTAL_FORMS": u"1",
            "video_url": u"http://www.youtube.com/watch?v=Hhgfz0zPmH4&feature=grec_index",
            "thumbnail": u"",
            "languages-INITIAL_FORMS": u"0",
            "project":team.default_project.pk,
        }
        tv_len = team.teamvideo_set.count()
        url = reverse("teams:add_video", kwargs={"slug": team.slug})
        response = self.client.post(url, data)
        self.assertEqual(tv_len+1, team.teamvideo_set.count())
        self.assertRedirects(response, reverse("teams:dashboard", kwargs={"slug": team.slug}))

        #-------edit team video -----------------
        team = Team.objects.get(pk=1)
        tv = team.teamvideo_set.get(pk=1)
        tv.description = ''
        tv.save()
        data = {
            "languages-MAX_NUM_FORMS": u"",
            "languages-INITIAL_FORMS": u"0",
            "languages-0-language": u"el",
            "languages-0-id": u"",
            "languages-TOTAL_FORMS": u"1",
            "languages-0-completed": u"on",
            "thumbnail": u"",
            "description": u"and description",
            "author": u"Test Author",
            "creation_date": u"2011-01-01",
            "project": team.default_project.pk
        }
        url = reverse("teams:team_video", kwargs={"team_video_pk": tv.pk})
        response = self.client.post(url, data)
        self.assertRedirects(response, reverse("teams:team_video", kwargs={"team_video_pk": tv.pk}))
        tv = team.teamvideo_set.get(pk=1)
        self.assertEqual(tv.description, u"and description")
        meta = tv.video.metadata()
        self.assertEqual(meta.get('author'), 'Test Author')
        self.assertEqual(meta.get('creation_date'), date(2011, 1, 1))

        #-----------delete video -------------
        url = reverse("teams:remove_video", kwargs={"team_video_pk": tv.pk})
        response = self.client.post(url)
        self.failUnlessEqual(response.status_code, 302)
        try:
            team.teamvideo_set.get(pk=1)
            self.fail()
        except ObjectDoesNotExist:
            pass

        #----------inviting to team-----------
        user2 = test_factories.create_user(password='alerion')

        member = TeamMember.objects.get(user=self.user, team=team)
        member.role = TeamMember.ROLE_OWNER
        member.save()

        data = {
            "user_id": user2.id,
            "message": u"test message",
            "role": TeamMember.ROLE_CONTRIBUTOR,
        }
        user_mail_box_count = Message.objects.unread().filter(user=user2).count()
        invite_url = reverse("teams:invite_members", args=(), kwargs={'slug': team.slug})
        response = self.client.post(invite_url, data, follow=True)
        self.failUnlessEqual(response.status_code, 200)

        self.assertEqual(user_mail_box_count + 1,
                         Message.objects.unread().filter(user=user2).count())


        invite = Invite.objects.get(user__username=user2.username, team=team)
        self.assertEqual(invite.role, TeamMember.ROLE_CONTRIBUTOR)
        self.assertEqual(invite.note, u'test message')

        ct = ContentType.objects.get_for_model(Invite)
        Message.objects.filter(object_pk=invite.pk, content_type=ct, user=user2)

        members_count = team.members.count()

        self.client.login(username = user2.username, password ='alerion')
        url = reverse("teams:accept_invite", kwargs={"invite_pk": invite.pk})
        response = self.client.get(url)

        self.assertEqual(members_count+1, team.members.count())

        self.client.login(**self.auth)

        tm,c = TeamMember.objects.get_or_create(user=self.user, team=team)
        tm.role = TeamMember.ROLE_ADMIN
        tm.save()
        url = reverse("teams:remove_member", kwargs={"user_pk": user2.pk, "slug": team.slug})
        response = self.client.post(url)
        self.failUnlessEqual(response.status_code, 302)

        self.assertFalse(team.is_member(user2))

        url = reverse("teams:activity", kwargs={"slug": team.slug})
        response = self.client.post(url)
        self.failUnlessEqual(response.status_code, 200)

        self.client.login()
        TeamMember.objects.filter(user=self.user, team=team).delete()
        self.assertFalse(team.is_member(self.user))
        url = reverse("teams:join_team", kwargs={"slug": team.slug})
        response = self.client.post(url)
        self.failUnlessEqual(response.status_code, 302)
        self.assertTrue(team.is_member(self.user))

    def test_fixes(self):
        url = reverse("teams:detail", kwargs={"slug": 'slug-does-not-exist'})
        response = self.client.get(url)
        self.failUnlessEqual(response.status_code, 404)

    def test_is_visible(self):
        hidden  = Team(name='secret', slug='secret', is_visible=False)
        hidden.save()
        teams = Team.objects.all()
        url = reverse("teams:detail", kwargs={"slug":hidden.slug})
        response = self.client.get(url)
        self.assertEqual(response.status_code, 404)
        url = reverse("teams:index")

        response = self.client.get(url)
        teams = response.context['teams_list']
        self.assertTrue(len(teams) < 10)
        teams_pks = [t.pk for t in teams]
        print teams_pks, hidden.pk

        self.assertNotIn(hidden.pk, teams_pks)

    def test_search_with_utf8(self):
        title = (u'\u041f\u0435\u0442\u0443\u0445 '
                 u'\u043e\u0442\u0436\u0438\u0433\u0430\u0435\u0442!!!')
        # "Петух отжигает!!!"
        team = test_factories.create_team()
        test_factories.create_team_member(team, self.user)
        video = test_factories.create_video(title=title)

        self.assertTrue(video.get_team_video() is None)

        team_video, _ = TeamVideo.objects.get_or_create(video=video, team=team,
                                                        added_by=self.user)
        test_utils.update_team_video.run_original()
        url = reverse("teams:detail", kwargs={"slug": team.slug})
        response = self.client.get(url + u"?q=" + title)
        videos = response.context['team_video_md_list']

        self.assertEquals(len(videos), 1)

        video = videos[0]

        self.assertEquals(video.title, title)

from apps.teams.rpc import TeamsApiClass
from utils.rpc import Error, Msg
from django.contrib.auth.models import AnonymousUser


class TestJqueryRpc(TestCase):

    def setUp(self):
        fix_teams_roles()
        self.team = Team(name='Test', slug='test')
        self.team.save()
        self.user = User.objects.all()[:1].get()
        self.rpc = TeamsApiClass()

    def test_promote_user(self):
        other_user = User.objects.exclude(pk=self.user.pk)[:1].get()
        user_tm = TeamMember(team=self.team, user=self.user)
        user_tm.save()
        other_user_tm = TeamMember(team=self.team, user=other_user)
        other_user_tm.save()

        self.assertEqual(other_user_tm.role, TeamMember.ROLE_CONTRIBUTOR)
        self.assertEqual(user_tm.role, TeamMember.ROLE_CONTRIBUTOR)

        response = self.rpc.promote_user(self.team.pk, other_user_tm.pk, TeamMember.ROLE_MANAGER, AnonymousUser())
        if not isinstance(response, Error):
            self.fail('Anonymouse user is not member of team')

        response = self.rpc.promote_user(self.team.pk, other_user_tm.pk, TeamMember.ROLE_MANAGER, self.user)
        if not isinstance(response, Error):
            self.fail('User should be manager')

        user_tm.role = TeamMember.ROLE_MANAGER
        user_tm.save()

        NEW_ROLE = TeamMember.ROLE_CONTRIBUTOR
        response = self.rpc.promote_user(self.team.pk, other_user_tm.pk, NEW_ROLE, self.user)
        self.assertTrue(isinstance(response, Msg))
        other_user_tm = refresh_obj(other_user_tm)
        self.assertEqual(other_user_tm.role, NEW_ROLE)

        response = self.rpc.promote_user(self.team.pk, user_tm.pk, TeamMember.ROLE_CONTRIBUTOR, self.user)
        if not isinstance(response, Error):
            self.fail('Can\'t promote yourself')

        response = self.rpc.promote_user(self.team.pk, other_user_tm.pk, 'undefined role 123456', self.user)
        if not isinstance(response, Error):
            self.fail('Incorrect role')

        response = self.rpc.promote_user(self.team.pk, 123456, TeamMember.ROLE_MANAGER, self.user)
        if not isinstance(response, Error):
            self.fail('Undefined team member')

        undefined_team_pk = 123456
        self.assertFalse(Team.objects.filter(pk=undefined_team_pk))
        response = self.rpc.promote_user(undefined_team_pk, other_user_tm.pk, TeamMember.ROLE_MANAGER, self.user)
        if not isinstance(response, Error):
            self.fail('Undefined team')

    def test_create_application(self):
        response = self.rpc.create_application(self.team.pk, 'Note', AnonymousUser())
        if not isinstance(response, Error):
            self.fail('User should be authenticated')
        #---------------------------------------

        response = self.rpc.create_application(None, 'Note', self.user)
        if not isinstance(response, Error):
            self.fail('Undefined team')
        #---------------------------------------
        self.team.membership_policy = Team.INVITATION_BY_MANAGER
        self.team.save()

        response = self.rpc.create_application(self.team.pk, 'Note', self.user)
        if not isinstance(response, Error):
            self.fail('Team is not opened')
        #---------------------------------------
        self.team.membership_policy = Team.OPEN
        self.team.save()

        self.assertFalse(self.team.is_member(self.user))

        response = self.rpc.create_application(self.team.pk, 'Note', self.user)

        if isinstance(response, Error):
            self.fail(response)

        self.assertTrue(self.team.is_member(self.user))
        #---------------------------------------
        self.team.members.filter(user=self.user).delete()

        self.team.membership_policy = Team.APPLICATION
        self.team.save()

        self.assertFalse(Application.objects.filter(user=self.user, team=self.team).exists())
        response = self.rpc.create_application(self.team.pk, 'Note', self.user)

        if isinstance(response, Error):
            self.fail(response)

        self.assertFalse(self.team.is_member(self.user))
        self.assertTrue(Application.objects.filter(user=self.user, team=self.team).exists())
        #---------------------------------------


class TeamsDetailQueryTest(TestCase):

    def setUp(self):
        fix_teams_roles()
        self.auth = {
            "username": u"admin",
            "password": u"admin"
        }
        self.user = test_factories.create_user(**self.auth)

        self.client.login(**self.auth)
        from apps.testhelpers.views import _create_videos, _create_team_videos
        fixture_path = os.path.join(settings.PROJECT_ROOT, "apps", "videos", "fixtures", "teams-list.json")
        data = json.load(open(fixture_path))
        self.videos = _create_videos(data, [self.user])
        self.team, created = Team.objects.get_or_create(name="test-team", slug="test-team")
        self.tvs = _create_team_videos( self.team, self.videos, [self.user])
        reset_solr()

    def _set_my_languages(self, *args):
        from auth.models import UserLanguage
        for ul in self.user.userlanguage_set.all():
            ul.delete()
        for lang in args:
            ul = UserLanguage(
                user=self.user,
                language=lang)
            ul.save()
        self.user = User.objects.get(id=self.user.id)

    def _debug_videos(self):
        from apps.testhelpers.views import debug_video
        return "\n".join([debug_video(v) for v in self.team.videos.all()])

    def _create_rdm_video(self, i):
        video, created = Video.get_or_create_for_url("http://www.example.com/%s.mp4" % i)
        return video

    def test_multi_query(self):
        team, created = Team.objects.get_or_create(slug='arthur')
        team.videos.all().delete()
        from utils import multi_query_set as mq
        created_tvs = [TeamVideo.objects.get_or_create(team=team, added_by=User.objects.all()[0], video=self._create_rdm_video(x) )[0] for x in xrange(10,30)]
        created_pks = [x.pk for x in created_tvs]
        multi = mq.MultiQuerySet(*[TeamVideo.objects.filter(pk=x) for x in created_pks])
        self.assertTrue([x.pk for x in multi] == created_pks)


class TestLanguagePreference(TestCase):
    def setUp(self):
        fix_teams_roles()
        self.team = test_factories.create_team()
        self.langs_set = set([x[0] for x in settings.ALL_LANGUAGES])
        from apps.teams.cache import invalidate_lang_preferences
        invalidate_lang_preferences(self.team)

    def test_readable_lang(self):
        # no tlp, should be all languages
        generated =TeamLanguagePreference.objects._generate_readable(self.team )
        cached =TeamLanguagePreference.objects.get_readable(self.team )
        self.assertItemsEqual(self.langs_set, generated )
        self.assertItemsEqual(self.langs_set, cached )
        # create one blocked
        tlp  = TeamLanguagePreference(team=self.team, language_code="en")
        tlp.save()
        # test generation
        generated =TeamLanguagePreference.objects._generate_readable(self.team )
        #test cache
        cached =TeamLanguagePreference.objects.get_readable(self.team )
        self.assertEquals(len(self.langs_set), len(generated)+1)
        self.assertEquals(len(self.langs_set), len(cached)+1)
        self.assertIn("en" , self.langs_set)
        self.assertNotIn("en" , generated)
        self.assertNotIn("en" , cached)

    def test_writable_lang(self):
        # no tlp, should be all languages
        generated =TeamLanguagePreference.objects._generate_writable(self.team )
        cached =TeamLanguagePreference.objects.get_writable(self.team )
        self.assertItemsEqual(self.langs_set, generated )
        self.assertItemsEqual(self.langs_set, cached )
        # create one blocked
        tlp  = TeamLanguagePreference(team=self.team, language_code="en")
        tlp.save()
        # test generation
        generated =TeamLanguagePreference.objects._generate_writable(self.team )
        #test cache
        cached =TeamLanguagePreference.objects.get_writable(self.team )
        self.assertEquals(len(self.langs_set), len(generated)+1)
        self.assertEquals(len(self.langs_set), len(cached)+1)
        self.assertIn("en" , self.langs_set)
        self.assertNotIn("en" , generated)
        self.assertNotIn("en" , cached)

    def test_preferred_lang(self):
        # No preference, so no languages should be preferred.
        generated = TeamLanguagePreference.objects._generate_preferred(self.team)
        cached = TeamLanguagePreference.objects.get_preferred(self.team)
        self.assertItemsEqual([], generated)
        self.assertItemsEqual([], cached)

        # Create one preferred.
        tlp = TeamLanguagePreference(team=self.team, language_code="en", preferred=True)
        tlp.save()

        # Check everything.
        generated = TeamLanguagePreference.objects._generate_preferred(self.team)
        cached = TeamLanguagePreference.objects.get_preferred(self.team)

        self.assertItemsEqual(["en"], generated)
        self.assertItemsEqual(["en"], cached)

        # Make sure this preferred language doesn't show up as a blocker.
        generated = TeamLanguagePreference.objects._generate_readable(self.team)
        cached = TeamLanguagePreference.objects.get_readable(self.team)

        self.assertIn("en", generated)
        self.assertIn("en", cached)

        generated = TeamLanguagePreference.objects._generate_writable(self.team)
        cached = TeamLanguagePreference.objects.get_writable(self.team)

        self.assertIn("en", generated)
        self.assertIn("en", cached)


class TestInvites(TestCase):

    def setUp(self):
        self.user = User.objects.filter(notify_by_message=True)[0]
        self.user.set_password(self.user.username)
        self.user.save()
        self.owner = User.objects.filter(notify_by_message=True)[1]
        self.team = Team.objects.create(name='test-team', slug='test-team', membership_policy=Team.APPLICATION)
        TeamMember.objects.create(user=self.owner, role=TeamMember.ROLE_ADMIN, team=self.team)

    def test_invite_invalid_after_accept(self):
        invite_form = InviteForm(self.team, self.owner, {
            'user_id': self.user.pk,
            'message': 'Subtitle ALL the things!',
            'role':'contributor',
        })
        invite_form.is_valid()
        self.assertFalse(invite_form.errors)
        self.assertEquals(Message.objects.for_user(self.user).count(), 0)
        invite = invite_form.save()
        # user has the invitation message on their inbox now
        self.assertEquals(Message.objects.for_user(self.user).count(), 1)
        invite.accept()
        self.assertTrue(self.team.members.filter(user=self.user).exists())
        self.team.members.filter(user=self.user).delete()
        # now the invite re-accepts:
        self.client.login(
            username=self.user.username,
            password=self.user.username
        )
        url = reverse("teams:accept_invite", args=(invite.pk,))
        response  = self.client.get(url)
        self.assertEqual(response.status_code, 500)
        self.assertIn( 'error_msg', response.context)
        self.assertFalse(self.team.members.filter(user=self.user).exists())

    def test_invite_invalid_after_deny(self):
        invite_form = InviteForm(self.team, self.owner, {
            'user_id': self.user.pk,
            'message': 'Subtitle ALL the things!',
            'role':'contributor',
        })
        invite_form.is_valid()
        self.assertFalse(invite_form.errors)
        self.assertEquals(Message.objects.for_user(self.user).count(), 0)
        invite = invite_form.save()
        # user has the invitation message on their inbox now
        invite.deny()
        self.assertFalse(self.team.members.filter(user=self.user).exists())
        # now the invite re-accepts:
        url = reverse("teams:deny_invite", args=(invite.pk,))
        self.client.login(
            username=self.user.username,
            password=self.user.username
        )
        response  = self.client.get(url)
        self.assertEqual(response.status_code, 500)
        self.assertIn( 'error_msg', response.context)
        self.assertFalse(self.team.members.filter(user=self.user).exists())

    def test_invite_after_removal(self):
        invite_form = InviteForm(self.team, self.owner, {
            'user_id': self.user.pk,
            'message': 'Subtitle ALL the things!',
            'role': TeamMember.ROLE_MANAGER,
        })
        invite_form.is_valid()
        self.assertFalse(invite_form.errors)
        self.assertEquals(Message.objects.for_user(self.user).count(), 0)
        invite = invite_form.save()
        # user has the invitation message on their inbox now
        invite.accept()
        self.assertTrue(self.team.members.filter(user=self.user).exists())
        self.team.members.filter(user=self.user).delete()
        # now the invite re-accepts:
        self.client.login(
            username=self.user.username,
            password=self.user.username
        )
        # acn't accept twice:
        # must import as team.models, not app.teams.models
        # else the module signature won't match
        from ..teams.models import InviteExpiredException
        self.assertRaises(InviteExpiredException, invite.accept)
        self.assertFalse(self.team.members.filter(user=self.user, team=self.team).exists())
        # re-invite
        invite_form = InviteForm(self.team, self.owner, {
            'user_id': self.user.pk,
            'message': 'Subtitle ALL the things!',
            'role': TeamMember.ROLE_CONTRIBUTOR,
        })
        invite_form.is_valid()
        self.assertFalse( invite_form.errors)
        invite = invite_form.save()
        url = reverse("teams:accept_invite", args=(invite.pk,))
        response  = self.client.get(url)
        self.assertEqual(response.status_code, 302)
        self.assertTrue(self.team.members.filter(user=self.user, team=self.team).exists())


    def test_invite_after_leaving(self):
        # user is invited
        invite_form = InviteForm(self.team, self.owner, {
            'user_id': self.user.pk,
            'message': 'Subtitle ALL the things!',
            'role': TeamMember.ROLE_MANAGER,
        })
        invite_form.is_valid()
        self.assertFalse(invite_form.errors)
        self.assertEquals(Message.objects.for_user(self.user).count(), 0)
        invite = invite_form.save()
        # user has the invitation message on their inbox now
        # user accepts
        invite.accept()
        self.assertTrue(self.team.members.filter(user=self.user).exists())
        # now the invite re-accepts, should fail
        self.client.login(
            username=self.user.username,
            password=self.user.username
        )

        url = reverse("teams:accept_invite", args=(invite.pk,))
        response  = self.client.get(url)
        self.assertEqual(response.status_code, 500)
        self.assertTrue(self.team.members.filter(user=self.user, team=self.team).exists())

        # user leaves team
        url = reverse("teams:leave_team", args=(self.team.slug,))
        response  = self.client.get(url)
        self.assertEqual(response.status_code, 302)
        self.assertFalse(self.team.members.filter(user=self.user, team=self.team).exists())


        # user tries to re-accept old invite - fails
        url = reverse("teams:accept_invite", args=(invite.pk,))
        response  = self.client.get(url)
        self.assertEqual(response.status_code, 500)
        self.assertFalse(self.team.members.filter(user=self.user, team=self.team).exists())
        # user is re-invited, should work


        invite_form = InviteForm(self.team, self.owner, {
            'user_id': self.user.pk,
            'message': 'Subtitle ALL the things!',
            'role': TeamMember.ROLE_MANAGER,
        })
        invite_form.is_valid()
        self.assertFalse(invite_form.errors)
        self.assertEquals(Message.objects.for_user(self.user).count(), 3)
        invite = invite_form.save()
        # user has the invitation message on their inbox now
        # user accepts
        url = reverse("teams:accept_invite", args=(invite.pk,))
        response  = self.client.get(url)
        self.assertEqual(response.status_code, 302)
        self.assertTrue(self.team.members.filter(user=self.user, team=self.team).exists())


class TestApplication(TestCase, test_utils.TestCaseMessagesMixin):
    def setUp(self):
        self.team, c = Team.objects.get_or_create(name='test', slug='test',membership_policy=Team.APPLICATION )
        self.owner = User.objects.create(username='test-owner')
        self.owner.set_password('test')
        self.owner.save()
        TeamMember.objects.create(team=self.team, user=self.owner, role=TeamMember.ROLE_OWNER)

        self.applicant = User.objects.create(username='test-applicant')
        self.applicant.set_password('test')
        self.applicant.save()


        self.rpc = TeamsApiClass()

    def _send_application(self):
        self._login(False)
        # if te team member left, he can auto join
        should_auto_join = False
        try:
            application = Application.objects.get(team=self.team,user=self.applicant)
            should_auto_join = application.status  == Application.STATUS_MEMBER_LEFT
        except Application.DoesNotExist:
            application = None

        response = self.rpc.create_application(self.team.pk, 'Note', self.applicant)
        if isinstance(response, Error):
            self.fail(response)
        if not should_auto_join:
            self.assertFalse(self.team.is_member(self.applicant))
            self.assertTrue(Application.objects.filter(user=self.applicant, team=self.team, status=Application.STATUS_PENDING).exists())
            self.assertTrue(Application.objects.open(user=self.applicant, team=self.team).exists())
        else:
            self.assertTrue(self.team.is_member(self.applicant))
            self.assertTrue(Application.objects.filter(user=self.applicant, team=self.team, status=Application.STATUS_APPROVED).exists())
        return Application.objects.get(pk=application.pk) if application else Application.objects.order_by('-pk')[0]

    def _login(self, as_owner):
        username = self.owner.username if as_owner else self.applicant.username
        self.assertTrue(self.client.login(username=username, password='test'))

    def _approve(self, application):
        self._login(True)
        #num_messages = self._getMessagesCount(level=LEVEL_SUCCESS)
        url = reverse("teams:approve_application", args=(self.team.slug, application.pk))
        response = self.client.post(url, follow=True)
        self.assertEqual(response.redirect_chain[0][1], 302)
        self.assertEqual(response.status_code, 200)

    def _deny(self, application):
        self._login(True)
        #num_messages = self._getMessagesCount(level=LEVEL_SUCCESS)
        url = reverse("teams:deny_application", args=(self.team.slug, application.pk))
        response = self.client.post(url, follow=True)
        self.assertEqual(response.redirect_chain[0][1], 302)
        self.assertEqual(response.status_code, 200)



    def _leave_team(self, user):
        url = reverse("teams:leave_team", args=(self.team.slug,))
        self.client.post(url)

    def _remove_member(self, user):
        self._login(True)
        member_count = self.team.members.count()
        url = reverse("teams:remove_member", args=(self.team.slug,user.pk))
        self.client.post(url)
        self.assertEqual(member_count -1, self.team.members.count())


    def test_user_leaves(self):
        # user applies
        application = self._send_application()
        # owner approves
        self._approve(application)
        # is member!
        self.assertTrue(self.team.is_member(self.applicant))
        # cannot apply again
        self.assertFalse(teams_tags.can_apply(self.team, self.applicant))
        # regular application inbox is empty
        self.assertEquals(Application.objects.open(team=self.team).count(), 0)
        # applicant leaves team
        self.client.logout()
        self._login(False)
        self._leave_team(self.applicant)

        self.assertFalse(Application.objects.filter(team=self.team, status=Application.STATUS_APPROVED).exists())
        self.assertTrue(Application.objects.filter(team=self.team, status=Application.STATUS_MEMBER_LEFT).exists())
        # applicant is not member
        self.assertFalse(self.team.is_member(self.applicant))
        # application can join again
        self.assertTrue(teams_tags.can_apply(self.team, self.applicant))
        application = self._send_application()

        # applicant is a team member again
        self.assertTrue(self.team.is_member(self.applicant))

    def test_user_removed(self):
        # user applies
        application = self._send_application()
        # owner approves
        self._approve(application)
        # is member!
        self.assertTrue(self.team.is_member(self.applicant))
        # cannot apply again
        self.assertFalse(teams_tags.can_apply(self.team, self.applicant))
        # regular application inbox is empty
        self.assertEquals(Application.objects.open(team=self.team).count(), 0)
        # applicant leaves team
        self.client.logout()
        self._login(True)
        self._remove_member(self.applicant)

        self.assertFalse(Application.objects.filter(team=self.team, status=Application.STATUS_APPROVED).exists())
        self.assertTrue(Application.objects.filter(team=self.team, status=Application.STATUS_MEMBER_REMOVED).exists())
        # applicant is not member
        self.assertFalse(self.team.is_member(self.applicant))
        # application can join again
        self.assertFalse(teams_tags.can_apply(self.team, self.applicant))
        self._login(False)
        response = self.rpc.create_application(self.team.pk, 'Note', self.applicant)
        # removed user, cannot send application again
        self.assertTrue( isinstance(response, Error))


    def test_denied_kills_it(self):
        # user applies
        application = self._send_application()
        # owner approves
        self._deny(application)
        # is member!
        self.assertFalse(self.team.is_member(self.applicant))
        # cannot apply again
        self.assertFalse(teams_tags.can_apply(self.team, self.applicant))
        # regular application inbox is empty
        self.assertEquals(Application.objects.open(team=self.team).count(), 0)
        # applicant leaves team
        self.assertTrue(Application.objects.filter(team=self.team, status=Application.STATUS_DENIED).exists())
        # applicant is not member
        self.assertFalse(self.team.is_member(self.applicant))
        # application can join again
        self._login(False)
        response = self.rpc.create_application(self.team.pk, 'Note', self.applicant)
        # removed user, cannot send application again
        self.assertTrue( isinstance(response, Error))


    def test_can_apply(self):
        # user is already a memeber, can't apply
        self.assertFalse(Application.objects.can_apply(self.team, self.owner))
        # if has bad application or is already a member
        self.assertTrue(Application.objects.can_apply(self.team, self.applicant))
        # create applications where team owners have already blocked the user or are still waiting
        for app_status in [Application.STATUS_MEMBER_REMOVED, Application.STATUS_DENIED, Application.STATUS_PENDING]:
            application = Application.objects.create(status=app_status, team=self.team, user=self.applicant)
            self.assertFalse(Application.objects.can_apply(self.team, self.applicant))
            application.delete()


class PartnerTest(TestCase):

    def test_is_admin(self):
        partner = Partner.objects.create(name='Le Partner', slug='partner')
        user = User.objects.get(username='adam')

        self.assertFalse(partner.is_admin(user))
        partner.admins.add(user)
        self.assertTrue(partner.is_admin(user))


class BillingTest(TestCase):

    def setUp(self):
        fix_teams_roles()
        self.auth = {
            "username": u"admin",
            "password": u"admin"
        }
        self.user = test_factories.create_user(**self.auth)

        self.client.login(**self.auth)
        from apps.testhelpers.views import _create_videos, _create_team_videos
        fixture_path = os.path.join(settings.PROJECT_ROOT, "apps", "videos", "fixtures", "teams-list.json")
        data = json.load(open(fixture_path))
        self.videos = _create_videos(data, [self.user])
        self.team, created = Team.objects.get_or_create(name="test-team", slug="test-team")
        self.tvs = _create_team_videos( self.team, self.videos, [self.user])
        reset_solr()

    def test_approved(self):
        # TODO: Closing this up to unblock a merge
        return
        from apps.teams.models import Workflow, BillingReport
        # from apps.teams.moderation_const import APPROVED

        self.assertEquals(0, Workflow.objects.count())

        team = test_factories.create_team(workflow_enabled=True)
        user = test_factories.create_user()
        team_member = test_factories.create_team_member(team, user)
        video = test_factories.create_video()
        team_video = test_factories.create_team_video(team, user, video)

        Workflow.objects.create(team=team, approve_allowed=20)

        self.assertEquals(1, Workflow.objects.count())
        self.assertTrue(team.get_workflow().approve_enabled)

        language = SubtitleLanguage.objects.create(video=video, language="en")

        subs = [
            (0, 1000, 'hello', {}),
            (2000, 3000, 'world', {})
        ]

        for i in range(1, 10):
            add_subtitles(language.video, language.language, subs)

        # v1 = sub_models.SubtitleVersion.objects.get(
        #         subtitle_language__language_code='en',
        #         version_number=3)
        # v2 = sub_models.SubtitleVersion.objects.get(
        #         subtitle_language__language_code='en',
        #         version_number=6)

        # v1.moderation_status = APPROVED
        # v1.save()
        # v2.moderation_status = APPROVED
        # v2.save()

        b = BillingReport.objects.create(team=team,
                start_date=date(2012, 1, 1), end_date=date(2012, 1, 2))

        langs = language.video.newsubtitlelanguage_set.all()
        c = langs[0]
        d = team.created - timedelta(days=5)
        SubtitleVersion.objects.create(subtitle_language=c, version_number=0,
                note='From youtube', created=d)

        self.assertTrue(len(langs) > 0)
        created, imported, _ = b._get_lang_data(langs, datetime(2012, 1, 1, 13, 30, 0))

        self.assertTrue(len(created) > 0)

        v = created[0][1]
        self.assertEquals(v.version_number, 3)

        team.workflow_enabled = False
        team.save()

        created, imported, _ = b._get_lang_data(langs, datetime(2012, 1, 1, 13, 30, 0))
        self.assertEquals(1, len(created))
        v = created[0][1]
        self.assertEquals(v.version_number, 9)

    def test_get_imported(self):
        # TODO: Closing this up to unblock a merge
        return
        from apps.teams.models import BillingReport
        team = Team.objects.all()[0]
        video = Video.objects.all()[0]

        team_created = team.created

        b = BillingReport.objects.create(team=team,
                start_date=date(2012, 1, 1), end_date=date(2012, 1, 2))

        SubtitleLanguage.objects.all().delete()

        sl_en = SubtitleLanguage.objects.create(video=video, language_code='en')
        sl_cs = SubtitleLanguage.objects.create(video=video, language_code='cs')
        sl_fr = SubtitleLanguage.objects.create(video=video, language_code='fr')
        sl_es = SubtitleLanguage.objects.create(video=video, language_code='es')
        SubtitleLanguage.objects.create(video=video, language_code='ru')

        before_team_created = team_created - timedelta(days=10)
        after_team_created = team_created + timedelta(days=10)

<<<<<<< HEAD
        SubtitleVersion.objects.create(subtitle_language=sl_fr,
                created=before_team_created, note='From youtube',
                version_number=0)

        SubtitleVersion.objects.create(subtitle_language=sl_fr,
                created=after_team_created,
                version_number=1)
=======
        # Imported
        SubtitleVersion.objects.create(language=sl_fr,
                datetime_started=before_team_created, note='From youtube',
                version_no=0)

        # Created
        SubtitleVersion.objects.create(language=sl_fr,
                datetime_started=after_team_created,
                version_no=1)
>>>>>>> 8f1ba5d5

        SubtitleVersion.objects.create(subtitle_language=sl_en,
                created=before_team_created, note='From youtube',
                version_number=0)

<<<<<<< HEAD
        SubtitleVersion.objects.create(subtitle_language=sl_es,
                created=before_team_created,
                version_number=0)

        SubtitleVersion.objects.create(subtitle_language=sl_cs,
                created=after_team_created, note='From youtube',
                version_number=0)
=======
        # Imported
        SubtitleVersion.objects.create(language=sl_es,
                datetime_started=before_team_created,
                version_no=0)

        # Imported
        SubtitleVersion.objects.create(language=sl_cs,
                datetime_started=after_team_created, note='From youtube',
                version_no=0)
>>>>>>> 8f1ba5d5

        # Done with setup, let's test things

        languages = sub_models.SubtitleLanguage.objects.all()
        imported, crowd_created = b._separate_languages(languages)

        self.assertEquals(len(imported), 3)
        imported_pks = [i.pk for i in imported]
        self.assertTrue(sl_fr.pk in imported_pks)
        self.assertTrue(sl_es.pk in imported_pks)
        self.assertTrue(sl_cs.pk in imported_pks)<|MERGE_RESOLUTION|>--- conflicted
+++ resolved
@@ -1496,7 +1496,6 @@
         before_team_created = team_created - timedelta(days=10)
         after_team_created = team_created + timedelta(days=10)
 
-<<<<<<< HEAD
         SubtitleVersion.objects.create(subtitle_language=sl_fr,
                 created=before_team_created, note='From youtube',
                 version_number=0)
@@ -1504,23 +1503,11 @@
         SubtitleVersion.objects.create(subtitle_language=sl_fr,
                 created=after_team_created,
                 version_number=1)
-=======
-        # Imported
-        SubtitleVersion.objects.create(language=sl_fr,
-                datetime_started=before_team_created, note='From youtube',
-                version_no=0)
-
-        # Created
-        SubtitleVersion.objects.create(language=sl_fr,
-                datetime_started=after_team_created,
-                version_no=1)
->>>>>>> 8f1ba5d5
 
         SubtitleVersion.objects.create(subtitle_language=sl_en,
                 created=before_team_created, note='From youtube',
                 version_number=0)
 
-<<<<<<< HEAD
         SubtitleVersion.objects.create(subtitle_language=sl_es,
                 created=before_team_created,
                 version_number=0)
@@ -1528,17 +1515,6 @@
         SubtitleVersion.objects.create(subtitle_language=sl_cs,
                 created=after_team_created, note='From youtube',
                 version_number=0)
-=======
-        # Imported
-        SubtitleVersion.objects.create(language=sl_es,
-                datetime_started=before_team_created,
-                version_no=0)
-
-        # Imported
-        SubtitleVersion.objects.create(language=sl_cs,
-                datetime_started=after_team_created, note='From youtube',
-                version_no=0)
->>>>>>> 8f1ba5d5
 
         # Done with setup, let's test things
 
