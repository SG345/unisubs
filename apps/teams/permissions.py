--- conflicted
+++ resolved
@@ -808,12 +808,7 @@
 
 
 def can_delete_project(user, team, project):
-<<<<<<< HEAD
     return can_edit_project(team, user, project)
 
-
 def can_create_team(user):
-    return user.is_partner
-=======
-    return can_edit_project(team, user, project)
->>>>>>> 84ec7e4b
+    return user.is_partner