# -*- coding: utf-8 -*-
import os
import time

<<<<<<< HEAD
from caching.tests.utils import assert_invalidates_model_cache
=======
>>>>>>> b288098c
from ted import tasks
from videos.models import Video
from utils.factories import *
from subtitles.pipeline import add_subtitles
from webdriver_testing.webdriver_base import WebdriverTestCase
from webdriver_testing.pages.site_pages.teams_dir_page import TeamsDirPage
from webdriver_testing.pages.site_pages.teams.tasks_tab import TasksTab
from webdriver_testing.pages.site_pages.teams.videos_tab import VideosTab
#from webdriver_testing.data_factories import *
from webdriver_testing.pages.editor_pages import subtitle_editor
from webdriver_testing import data_helpers
from webdriver_testing.pages.site_pages import video_page
from webdriver_testing.pages.site_pages import video_language_page
from webdriver_testing.pages.site_pages import editor_page
from webdriver_testing.pages.site_pages import site_modals
from webdriver_testing.pages.site_pages import edit_video_page

class TestCaseModeratedVideoTitles(WebdriverTestCase):    
    NEW_BROWSER_PER_TEST_CASE = False

    @classmethod
    def setUpClass(cls):
        super(TestCaseModeratedVideoTitles, cls).setUpClass()
        cls.data_utils = data_helpers.DataHelpers()
        cls.admin_video_pg = edit_video_page.EditVideoPage(cls)
        cls.tasks_tab = TasksTab(cls)
        cls.videos_tab = VideosTab(cls)
        cls.video_pg = video_page.VideoPage(cls)

        cls.modal = site_modals.SiteModals(cls)
        cls.editor_pg = editor_page.EditorPage(cls)
        cls.video_lang_pg = video_language_page.VideoLanguagePage(cls)

        cls.staff = UserFactory(is_staff=True, is_superuser=True)
        cls.admin = UserFactory()
        cls.manager = UserFactory()
        cls.member = UserFactory()
        cls.team = TeamFactory(admin=cls.admin,
                               manager=cls.manager,
                               member=cls.member,
                               workflow_type='O',
                               workflow_enabled=True
                              )

        cls.workflow = WorkflowFactory(
            team = cls.team,
            autocreate_subtitle = True,
            autocreate_translate = False,
            review_allowed = 10,
            approve_allowed = 20)
        #Create a member of the team
        cls.subs_file = os.path.join(os.getcwd(), 'apps','webdriver_testing',
                                    'subtitle_data', 'basic_subs.dfxp')

    def setUp(self):
        self.tasks_tab.open_team_page(self.team.slug)
        self.tasks_tab.handle_js_alert('accept')

    def tearDown(self):
        self.browser.get_screenshot_as_file("%s.png" % self.id())

    @classmethod
    def _create_subs(cls, video, lc, user, complete=False):
        subtitles_1 = [
            (0500,2000, 'Hello there'),
        ]
        subtitles_2 = [
            (0500, 2000, 'Hello there'),
            (3000, 5000, 'Hello there'),
        ]
        add_subtitles(video, lc, subtitles_1)
        add_subtitles(video, lc, subtitles_2,
                      author=user,
                      committer=user,
                      complete=complete,
                      )


    def perform_task(self, task_type, video, action, title=None, edit=None):
        self.tasks_tab.perform_task("%s English Subtitles" % task_type,
                                    video.title)
        if edit == 'upload':
            self.editor_pg.upload_subtitles(self.subs_file)
        if edit == 'type':
            self.editor_pg.edit_sub_line('edit', 1)
        if title:
            self.editor_pg.edit_title(title)
        if action == "approve":
            self.editor_pg.collab_action('Approve')
        elif action == "sendback":
            self.editor_pg.collab_action('Send Back')
        elif action == "draft": 
            self.editor_pg.save('Exit')
        else:
            self.editor_pg.endorse_subs()


    def test_speakername_edit_in_task(self):
        video = TeamVideoFactory(team=self.team,
                                 video__primary_audio_language_code='en'
                                ).video
        self.video_pg.open_video_page(video.video_id)
        self.admin_video_pg.log_in(self.staff.username, 'password')
        self.admin_video_pg.open_edit_video_page(video.id)
        self.admin_video_pg.add_speaker_name('Jerry Garcia')
        self.video_pg.open_video_page(video.video_id)
        self._create_subs(video, 'en', self.member, complete=True)
        self.data_utils.complete_review_task(video.get_team_video(),
                                            20, self.manager)
        self.video_pg.open_video_page(video.video_id)
        self.assertEqual(video.title, self.video_pg.video_title())
        self.data_utils.complete_approve_task(video.get_team_video(),
                                            20, self.manager)

    def test_post_publish_edit(self):
        """Edit title in approve, video title updated after publish """
        video = TeamVideoFactory(team=self.team,
                                 video__primary_audio_language_code='en',
                                ).video
        self._create_subs(video, 'en', self.member, complete=True)
        orig_title = video.title
        self.logger.info(video.title)
        new_title = 'this is a new title'
        self.tasks_tab.log_in(self.manager.username, 'password')
        self.data_utils.complete_review_task(video.get_team_video(), 20, self.manager)
        self.data_utils.complete_approve_task(video.get_team_video(), 20, self.manager)
        self.tasks_tab.log_in(self.admin.username, 'password')
        self.video_lang_pg.open_video_lang_page(video.video_id, 'en')
        self.video_lang_pg.edit_subtitles() 
        self.editor_pg.edit_title(new_title)
<<<<<<< HEAD
        with assert_invalidates_model_cache(video):
            self.editor_pg.collab_action('publish')
=======
        self.editor_pg.collab_action('Publish')
>>>>>>> b288098c
        self.assertEqual(new_title, self.video_pg.video_title())


    def test_approve_edit_title(self):
        """Edit title in approve, video title updated after publish """
        video = TeamVideoFactory(team=self.team,
                                 video__primary_audio_language_code='en'
                                ).video
        self._create_subs(video, 'en', self.member, complete=True)
        orig_title = video.title
        new_title = 'this is a new title'
        self.tasks_tab.log_in(self.manager.username, 'password')
        self.tasks_tab.open_tasks_tab(self.team.slug)
        self.data_utils.complete_review_task(video.get_team_video(), 20, self.manager)
        self.tasks_tab.log_in(self.admin.username, 'password')
        self.tasks_tab.open_tasks_tab(self.team.slug)
        self.perform_task("Approve Original", video, "approve", title=new_title)
        self.assertEqual(new_title, self.video_pg.video_title())

    def test_review_edit_title(self):
        """Edit title in review, video title updated after publish """
        video = TeamVideoFactory(team=self.team,
                                 video__primary_audio_language_code='en'
                                ).video
        self._create_subs(video, 'en', self.member, complete=True)
        orig_title = video.title
        new_title = 'this is a new title'
        self.tasks_tab.log_in(self.manager.username, 'password')
        self.tasks_tab.open_tasks_tab(self.team.slug)
        self.perform_task("Review Original", video, "approve", title=new_title)
        self.assertEqual(video.title, self.video_pg.video_title())
        self.tasks_tab.log_in(self.admin.username, 'password')
        self.tasks_tab.open_tasks_tab(self.team.slug)
        self.perform_task("Approve Original", video, "approve", title=new_title)
        self.video_pg.open_video_page(video.video_id)
        self.assertEqual(new_title, self.video_pg.video_title())

    def test_review_edit_title_reject(self):
        """Edit title in review, video title updated after publish """
        video = TeamVideoFactory(team=self.team,
                                 video__primary_audio_language_code='en'
                                ).video
        self._create_subs(video, 'en', self.member, complete=True)
        orig_title = video.title
        new_title = 'this is a new title'
        self.tasks_tab.log_in(self.manager.username, 'password')
        self.tasks_tab.open_tasks_tab(self.team.slug)
        self.perform_task("Review Original", video, "sendback", title=new_title, edit='type')
        self.tasks_tab.log_in(self.member.username, 'password')
        self.tasks_tab.open_page('teams/%s/tasks/?assignee=me&/'
                                 % self.team.slug)
        self.perform_task("Transcribe", video, "endorse", edit='upload', title=None)
        self.data_utils.complete_review_task(video.get_team_video(), 20, self.manager)
        self.data_utils.complete_approve_task(video.get_team_video(), 20, self.admin)
        self.video_pg.open_video_page(video.video_id)
        self.assertEqual(new_title, self.video_pg.video_title())



    def test_transcribe_edit_title_save_draft(self):
        """Edit title in transcribe, and save a draft """
        video = TeamVideoFactory(team=self.team,
                                 video__primary_audio_language_code='en',
                                 video__title = 'test title'
                                ).video
        new_title = "subtitler edited the title"
        self.tasks_tab.log_in(self.member.username, 'password')
        self.tasks_tab.open_tasks_tab(self.team.slug)
        self.perform_task("Transcribe", video, "draft", title=new_title, edit='upload')
        self.assertEqual(video.title, self.video_pg.video_title())


    def test_youtube_edit_title_save_draft(self):
        """Edit title in transcribe, and save a draft """
        video = YouTubeVideoFactory(title='Youtube video test',
                                     primary_audio_language_code='en')

        TeamVideoFactory(team=self.team,
                         video=video)
        new_title = "subtitler edited the title"
        self.tasks_tab.log_in(self.member.username, 'password')
        self.tasks_tab.open_tasks_tab(self.team.slug)
        self.perform_task("Transcribe", video, "draft", title=new_title, edit='upload')
        self.assertEqual(video.title, self.video_pg.video_title())

    def test_transcribe_edit_title(self):
        """Edit title in transcribe, video title updated after publish """
        video = TeamVideoFactory(team=self.team,
                                 video__primary_audio_language_code='en',
                                 video__title = 'test title'
                                ).video
        new_title = "subtitler edited the title"
        self.tasks_tab.log_in(self.member.username, 'password')
        self.tasks_tab.open_tasks_tab(self.team.slug)
        self.perform_task("Transcribe", video, "endorse", title=new_title, edit='upload')
        self.assertEqual(video.title, self.video_pg.video_title())
        self.data_utils.complete_review_task(video.get_team_video(), 20, self.manager)
        self.tasks_tab.log_in(self.admin.username, 'password')
        self.tasks_tab.open_tasks_tab(self.team.slug)
        self.perform_task("Approve Original", video, "approve", title=new_title)
        self.video_pg.open_video_page(video.video_id)
        self.assertEqual(new_title, self.video_pg.video_title())

    def test_transcribe_edit_title_reviewer_subs(self):
        """Edit title in transcribe, video title updated after publish """
        video = TeamVideoFactory(team=self.team,
                                 video__primary_audio_language_code='en',
                                ).video
        video.title = 'test'
        video.save()
        new_title = "subtitler edited the title"
        self.tasks_tab.log_in(self.member.username, 'password')
        self.tasks_tab.open_tasks_tab(self.team.slug)
        self.perform_task("Transcribe", video, "endorse", title=new_title, edit='upload')
        self.assertEqual(video.title, self.video_pg.video_title())
        self.tasks_tab.log_in(self.manager.username, 'password')
        self.tasks_tab.open_tasks_tab(self.team.slug)
        self.perform_task("Review Original", video, "approve", title=None, edit='upload')
        self.tasks_tab.log_in(self.admin.username, 'password')
        self.tasks_tab.open_tasks_tab(self.team.slug)
        self.perform_task("Approve Original", video, "approve", title=new_title)
        self.video_pg.open_video_page(video.video_id)
        self.assertEqual(new_title, self.video_pg.video_title())
<|MERGE_RESOLUTION|>--- conflicted
+++ resolved
@@ -2,10 +2,7 @@
 import os
 import time
 
-<<<<<<< HEAD
 from caching.tests.utils import assert_invalidates_model_cache
-=======
->>>>>>> b288098c
 from ted import tasks
 from videos.models import Video
 from utils.factories import *
@@ -136,12 +133,8 @@
         self.video_lang_pg.open_video_lang_page(video.video_id, 'en')
         self.video_lang_pg.edit_subtitles() 
         self.editor_pg.edit_title(new_title)
-<<<<<<< HEAD
         with assert_invalidates_model_cache(video):
             self.editor_pg.collab_action('publish')
-=======
-        self.editor_pg.collab_action('Publish')
->>>>>>> b288098c
         self.assertEqual(new_title, self.video_pg.video_title())
 
 
