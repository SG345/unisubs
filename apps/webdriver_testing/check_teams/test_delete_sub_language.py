import os
from caching.tests.utils import assert_invalidates_model_cache
from django.core import management

from utils.factories import *

from webdriver_testing.webdriver_base import WebdriverTestCase
from webdriver_testing import data_helpers
from webdriver_testing.pages.site_pages.teams.tasks_tab import TasksTab
from webdriver_testing.pages.site_pages import video_language_page
from webdriver_testing.pages.site_pages import video_page
from webdriver_testing.pages.site_pages import watch_page
from webdriver_testing.data_factories import TeamLangPrefFactory
from webdriver_testing.pages.site_pages import editor_page

class TestCaseWorkflows(WebdriverTestCase):
    """TestSuite for display of Delete Subtitle Language button. """
    NEW_BROWSER_PER_TEST_CASE = False

    @classmethod
    def setUpClass(cls):
        super(TestCaseWorkflows, cls).setUpClass()
        cls.data_utils = data_helpers.DataHelpers()
        cls.video_lang_pg = video_language_page.VideoLanguagePage(cls)
        cls.video_pg = video_page.VideoPage(cls)
        cls.admin = UserFactory()
        cls.manager = UserFactory()
        cls.member = UserFactory()
        cls.team = TeamFactory(admin=cls.admin,
                               manager=cls.manager,
                               member=cls.member,
                               workflow_enabled=True,
                               translate_policy=20,
                               subtitle_policy=20)

        cls.basic_team = TeamFactory(admin=cls.admin,
                               manager=cls.manager,
                               member=cls.member,
                               translate_policy=20,
                               subtitle_policy=20)

        cls.workflow = WorkflowFactory(team = cls.team,
                                       autocreate_subtitle=True,
                                       autocreate_translate=True,
                                       approve_allowed = 10, # manager
                                       review_allowed = 10, # peer
                                       )
        lang_list = ['en', 'ru', 'pt-br', 'de', 'sv']
        for language in lang_list:
            TeamLangPrefFactory.create(team=cls.team, language_code=language,
                                       preferred=True)

        cls.subs_dir = os.path.join(os.getcwd(), 'apps', 'webdriver_testing', 
                                    'subtitle_data') 
        cls.rev1 = os.path.join(cls.subs_dir, 'Timed_text.en.srt')
        cls.rev2 = os.path.join(cls.subs_dir, 'Timed_text.rev2.en.srt')
        de = os.path.join(cls.subs_dir, 'Timed_text.rev3.en.srt')

        cls.sv = os.path.join(cls.subs_dir, 'Timed_text.sv.dfxp')

        #Create en source language 2 revisions - approved.
        cls.video, cls.tv = cls._add_team_video()
  
        cls._upload_subtitles(cls.video, 'en', cls.rev1, cls.member, 
                              complete=False)
        cls._upload_subtitles(cls.video, 'en', cls.rev2, cls.member)
        cls.data_utils.complete_review_task(cls.tv, 20, cls.admin)
        cls.data_utils.complete_approve_task(cls.tv, 20, cls.admin)
       
        #Add sv translation, reviewed
        cls._upload_subtitles(cls.video, 'sv', cls.sv, cls.member)
        cls.data_utils.complete_review_task(cls.tv, 20, cls.admin)

        #Add de translation complete waiting review
        cls._upload_subtitles(cls.video, 'de', cls.sv, cls.member)

        #Add ru translation, incomplete.
        cls._upload_subtitles(cls.video, 'ru', cls.sv, cls.member, 
                                complete=False)
        cls.video.subtitle_language('en').clear_tip_cache()
        sl_sv = cls.video.subtitle_language('sv').clear_tip_cache()
        

        cls.video_lang_pg.open_video_lang_page(cls.video.video_id, 'en')


    @classmethod
    def _upload_subtitles(cls, video, lc, subs, user, complete=True):
        data = { 
                     'language_code': lc,
                     'video': video,
                     'subtitles': subs,
                     'complete': complete,
                     'author': user,
                     'committer': user
                    }
        cls.data_utils.add_subs(**data)

    @classmethod
    def _add_team_video(cls):
<<<<<<< HEAD
        video = VideoFactory()
=======
        video = VideoFactory(primary_audio_language_code='en')
>>>>>>> f1cdd1a1
        tv = TeamVideoFactory(team=cls.team, added_by=cls.admin, video=video)
        return video, tv

    def test_delete_button_team_admins(self):
        """Team Admins can Delete Subtitle Language.

        """
        self.video_lang_pg.log_in(self.admin.username, 'password')
        self.video_lang_pg.open_video_lang_page(self.video.video_id, 'en')
        self.assertTrue(self.video_lang_pg.delete_subtitles_language_exists())

    def test_delete_button_team_owners(self):
        """Team Owners can Delete Subtitle Language.

        """
        owner = TeamMemberFactory(team=self.team).user
        self.video_lang_pg.log_in(owner.username, 'password')
        self.video_lang_pg.open_video_lang_page(self.video.video_id, 'en')
        self.assertTrue(self.video_lang_pg.delete_subtitles_language_exists())
        self.video_lang_pg.open_video_lang_page(self.video.video_id, 'sv')
        self.assertTrue(self.video_lang_pg.delete_subtitles_language_exists())


    def test_delete_button_is_staff(self):
        """Site admin (staff) can Delete Subtitle Language.
        """
        staff = UserFactory.create(is_staff=True)
        self.video_lang_pg.log_in(staff.username, 'password')
        self.video_lang_pg.open_video_lang_page(self.video.video_id, 'en')
        self.assertTrue(self.video_lang_pg.delete_subtitles_language_exists())
        self.video_lang_pg.open_video_lang_page(self.video.video_id, 'sv')
        self.assertTrue(self.video_lang_pg.delete_subtitles_language_exists())

    def test_delete_button_non_team(self):
        """Non-team videos have no Delete Subtitle Language button.

        """
        staff = UserFactory.create(is_staff=True)
        self.video_lang_pg.log_in(staff.username, 'password')
        video = self.data_utils.create_video_with_subs(self.admin)

        self.video_lang_pg.open_video_lang_page(video.video_id, 'en')
        self.assertFalse(self.video_lang_pg.delete_subtitles_language_exists())

    def test_delete_button_non_workflow_team(self):
        """Non workflow team videos have Delete Subtitle Language button.

        """
        video = VideoFactory()
        tv = TeamVideoFactory(team=self.basic_team, added_by=self.admin, video=video)
        self._upload_subtitles(video, 'en', self.rev1, self.member)
        staff = UserFactory.create(is_staff=True)
        self.video_lang_pg.log_in(self.admin.username, 'password')

        self.video_lang_pg.open_video_lang_page(video.video_id, 'en')
        self.assertTrue(self.video_lang_pg.delete_subtitles_language_exists())
        video, tv = self._add_team_video()
        self._upload_subtitles(self.video, 'en', self.rev1, self.member)

    def test_delete_button_members(self):
        """Members do not see the Delete Subtitle Language button.

        """
        self.video_lang_pg.log_in(self.member.username, 'password')
        self.video_lang_pg.open_video_lang_page(self.video.video_id, 'en')
        self.assertFalse(self.video_lang_pg.delete_subtitles_language_exists())
        self.video_lang_pg.open_video_lang_page(self.video.video_id, 'sv')
        self.assertFalse(self.video_lang_pg.delete_subtitles_language_exists())


    def test_delete_button_non_members(self):
        """Non-members do not see the Delete Subtitle Language button.

        """
        siteuser = UserFactory.create()
        self.video_lang_pg.log_in(siteuser.username, 'password')
        self.video_lang_pg.open_video_lang_page(self.video.video_id, 'en')
        self.assertFalse(self.video_lang_pg.delete_subtitles_language_exists())
        self.video_lang_pg.open_video_lang_page(self.video.video_id, 'sv')
        self.assertFalse(self.video_lang_pg.delete_subtitles_language_exists())


class TestCaseDeletion(WebdriverTestCase):
    """TestSuite for display of Delete Subtitle Language button. """
    NEW_BROWSER_PER_TEST_CASE = False

    @classmethod
    def setUpClass(cls):
        super(TestCaseDeletion, cls).setUpClass()
        cls.data_utils = data_helpers.DataHelpers()
        cls.video_lang_pg = video_language_page.VideoLanguagePage(cls)
        cls.video_pg = video_page.VideoPage(cls)
        cls.tasks_tab = TasksTab(cls)
        cls.watch_pg = watch_page.WatchPage(cls)
        cls.editor_pg = editor_page.EditorPage(cls)
        cls.admin = UserFactory()
        cls.manager = UserFactory()
        cls.member = UserFactory()
        cls.team = TeamFactory(admin=cls.admin,
                               manager=cls.manager,
                               member=cls.member,
                               workflow_enabled=True,
                               translate_policy=20,
                               subtitle_policy=20,
                               task_assign_policy=10)

        cls.workflow = WorkflowFactory(team = cls.team,
                                       autocreate_subtitle=True,
                                       autocreate_translate=True,
                                       approve_allowed = 10, # manager
                                       review_allowed = 10, # peer
                                       )
        cls.workflow = WorkflowFactory(team = cls.team,
                                       autocreate_subtitle=True,
                                       autocreate_translate=True,
                                       approve_allowed = 10, # manager
                                       review_allowed = 10, # peer
                                       )
        lang_list = ['en', 'ru', 'pt-br', 'de', 'sv']
        for language in lang_list:
            TeamLangPrefFactory.create(team=cls.team, language_code=language,
                                       preferred=True)

        cls.subs_dir = os.path.join(os.getcwd(), 'apps', 'webdriver_testing', 
                                    'subtitle_data') 
        cls.rev1 = os.path.join(cls.subs_dir, 'Timed_text.en.srt')
        cls.rev2 = os.path.join(cls.subs_dir, 'Timed_text.rev2.en.srt')

        cls.sv = os.path.join(cls.subs_dir, 'Timed_text.sv.dfxp')
        ru = os.path.join(cls.subs_dir, 'less_lines.ssa')
        cls.logger.info("""
                         Create video with en as primary audio lang.
                            Subtitle, review and approve.
                            Translate to: 
                                sv: reviewed
                                de: complete, needs review
                                ru: incomplete
                         Delete Subtitle Language en + sv and de.
                         """)

        #Create en source language 2 revisions - approved.
        cls.video, cls.tv = cls._add_team_video()
        cls._upload_subtitles(cls.video, 'en', cls.rev1, cls.member, 
                              complete=False)
        cls._upload_subtitles(cls.video, 'en', cls.rev2, cls.member)
        cls.data_utils.complete_review_task(cls.tv, 20, cls.admin)
        cls.data_utils.complete_approve_task(cls.tv, 20, cls.admin)
       
        #Add sv translation, reviewed
        cls._upload_subtitles(cls.video, 'sv', cls.sv, cls.member)
        cls.data_utils.complete_review_task(cls.tv, 20, cls.admin)

        #Add it translation, reviewed
        cls._upload_subtitles(cls.video, 'it', cls.sv, cls.member)
        cls.data_utils.complete_review_task(cls.tv, 20, cls.admin)

        #Add hr translation, needs review
        cls._upload_subtitles(cls.video, 'hr', cls.sv, cls.member)


        #Add de translation complete waiting review
        cls._upload_subtitles(cls.video, 'de', cls.sv, cls.member)

        #Add ru translation, incomplete.
        cls._upload_subtitles(cls.video, 'ru', cls.sv, cls.member, 
                                complete=False)

        cls.video_lang_pg.open_video_lang_page(cls.video.video_id, 'en')
        cls.video_lang_pg.log_in(cls.admin.username, 'password')
        cls.video_lang_pg.page_refresh()

        #Delete English subtitle language + Swedish and German
       
        cls.video_lang_pg.delete_subtitle_language()
        management.call_command('update_index', interactive=False)
        management.call_command('update_video_metadata')



    def setUp(self):
        self.video_pg.open_video_page(self.video.video_id)
        self.video_pg.handle_js_alert('accept')


    @classmethod
    def _upload_subtitles(cls, video, lc, subs, user, complete=True):
        data = { 
                     'language_code': lc,
                     'video': video,
                     'subtitles': subs,
                     'complete': complete,
                     'author': user,
                     'committer': user
                    }
        cls.data_utils.add_subs(**data)

    @classmethod
    def _add_team_video(cls):
        video = VideoFactory()
        tv = TeamVideoFactory(team=cls.team, added_by=cls.admin, video=video)
        return video, tv

    def test_deleted_source_language_ui(self):
        """Deleted source language no longer listed in the ui.

        """
        self.video.clear_language_cache()
        self.video_pg.open_video_page(self.video.video_id)
        langs = self.video_pg.subtitle_languages()
        self.assertNotIn('English', langs)

    def test_deleted_source_searching(self):
        """Search results don't match deleted transcript text.

        """
        self.watch_pg.open_watch_page()
        test_text = 'This is revision 2'
        results_pg = self.watch_pg.basic_search(test_text)
        self.assertTrue(results_pg.search_has_no_results())

    def test_translation_tasks(self):
        """Tasks from other langs are not deleted.

        """
        self.tasks_tab.open_page('teams/%s/tasks/&assignee=anyone' 
                                 % self.team.slug)
        task = list(self.tv.task_set.filter(language='sv'))
        self.assertEqual(3, len(task))

    def test_deleted_source_tasks(self):
        """Tasks related to deleted language are deleted.

        """
        self.tasks_tab.open_page('teams/%s/tasks/&assignee=anyone' 
                                 % self.team.slug)
        task = list(self.tv.task_set.filter(language='en'))
        self.assertEqual(0, len(task))

    def test_recreate_source_language(self):
        """Create a new task for the language after deletion.

        """ 
        self.tasks_tab.log_in(self.admin.username, 'password')
        self.tasks_tab.page_refresh()
        self.tasks_tab.open_page('teams/{0}/tasks/?team_video={1}'
                                 '&assignee=anyone'.format(
                                 self.team.slug, self.tv.pk))
        self.tasks_tab.add_task('Transcribe')
        self.assertTrue(self.tasks_tab.task_present(
                        'Transcribe Subtitles', self.video.title))<|MERGE_RESOLUTION|>--- conflicted
+++ resolved
@@ -98,11 +98,7 @@
 
     @classmethod
     def _add_team_video(cls):
-<<<<<<< HEAD
-        video = VideoFactory()
-=======
         video = VideoFactory(primary_audio_language_code='en')
->>>>>>> f1cdd1a1
         tv = TeamVideoFactory(team=cls.team, added_by=cls.admin, video=video)
         return video, tv
 
