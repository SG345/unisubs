# Universal Subtitles, universalsubtitles.org
# 
# Copyright (C) 2010 Participatory Culture Foundation
# 
# This program is free software: you can redistribute it and/or modify
# it under the terms of the GNU Affero General Public License as
# published by the Free Software Foundation, either version 3 of the
# License, or (at your option) any later version.
# 
# This program is distributed in the hope that it will be useful,
# but WITHOUT ANY WARRANTY; without even the implied warranty of
# MERCHANTABILITY or FITNESS FOR A PARTICULAR PURPOSE.  See the
# GNU Affero General Public License for more details.
# 
# You should have received a copy of the GNU Affero General Public License
# along with this program.  If not, see 
# http://www.gnu.org/licenses/agpl-3.0.html.

# Note that this file is kept in .gitignore since it contains password information.

from settings import *
from server_local_settings import *

JS_USE_COMPILED = True

DEBUG = False

ADMINS = (
    ('Adam Duston', 'adam@8planes.com'),
    ('Holmes Wilson', 'hwilson@gmail.com'),
    ('universalsubtitles-errors', 'universalsubtitles-errors@pculture.org')
)

if INSTALLATION == DEV:
    SITE_ID = 13
    SITE_NAME = 'unisubsdev'
    FEEDBACK_EMAILS.append('aduston@gmail.com')
    REDIS_DB = "3"
    AWS_QUEUE_PREFIX = 'DEV'
    EMAIL_SUBJECT_PREFIX = '[usubs-dev]'
    SENTRY_TESTING = True
    SOLR_ROOT = '/usr/share/'
<<<<<<< HEAD
    CELERYD_LOG_LEVEL = 'DEBUG'
    CELERY_REDIRECT_STDOUTS = True
    CELERY_REDIRECT_STDOUTS_LEVEL = 'DEBUG'    
=======
    CELERYD_LOG_LEVEL = 'INFO'
    CELERY_REDIRECT_STDOUTS = True
    CELERY_REDIRECT_STDOUTS_LEVEL = 'INFO'    
>>>>>>> c5c1fa78
elif INSTALLATION == STAGING:
    SITE_ID = 14
    SITE_NAME = 'unisubsstaging'
    REDIS_DB = "2"
    AWS_QUEUE_PREFIX = 'STAGING'
    SESSION_ENGINE = 'django.contrib.sessions.backends.cached_db'
    # Tracelyzer instrumentation
    # http://support.tracelytics.com/kb/instrumenting-your-app/instrumenting-django-appsw
    try:
        import oboeware.djangoware
    except ImportError:
        import sys
        print >> sys.stderr, "[oboe] Unable to instrument app and middleware"

    EMAIL_SUBJECT_PREFIX = '[usubs-staging]'
elif INSTALLATION == PRODUCTION:
    SITE_ID = 8
    SITE_NAME = 'unisubs'
    REDIS_DB = "1"
    AWS_QUEUE_PREFIX = 'PRODUCTION'
    SESSION_ENGINE = 'django.contrib.sessions.backends.cached_db'
    EMAIL_SUBJECT_PREFIX = '[usubs-production]'
    EMAIL_BCC_LIST.append('socmedia@pculture.org')
    COMPRESS_STORAGE = 'storages.backends.s3boto.S3BotoStorage'
    ADMINS = (
      ('universalsubtitles-errors', 'universalsubtitles-errors@pculture.org'),
    )

if INSTALLATION == STAGING or INSTALLATION == PRODUCTION:
    uslogging_db = {
        'uslogging': {
            'ENGINE': 'django.db.backends.mysql',
            'NAME': SENTRY_DATABASE_NAME,
            'USER': SENTRY_DATABASE_USER,
            'PASSWORD': SENTRY_DATABASE_PASSWORD,
            'HOST': SENTRY_DATABASE_HOST,
            'PORT': '3306'
            }
        }
    USLOGGING_DATABASE = 'uslogging'
    DATABASE_ROUTERS = ['routers.UnisubsRouter']
    AWS_STORAGE_BUCKET_NAME = DEFAULT_BUCKET
    COMPRESS_STORAGE = 'storages.backends.s3boto.S3BotoStorage'
    COMPRESS_URL = MEDIA_URL
    SOLR_ROOT = '/usr/share/'
else:
    uslogging_db = {}

IGNORE_REDIS = True

ALARM_EMAIL = FEEDBACK_EMAILS

DATABASES = {
    'default': {
        'ENGINE': 'django.db.backends.mysql',
        'NAME': DATABASE_NAME,
        'USER': DATABASE_USER,
        'PASSWORD': DATABASE_PASSWORD,
        'HOST': DATABASE_HOST,
        'PORT': '3306'
        }
    }

DATABASES.update(uslogging_db)

USE_AMAZON_S3 = AWS_ACCESS_KEY_ID and AWS_SECRET_ACCESS_KEY and DEFAULT_BUCKET

BROKER_USER = AWS_ACCESS_KEY_ID
BROKER_PASSWORD = AWS_SECRET_ACCESS_KEY
BROKER_VHOST = AWS_QUEUE_PREFIX

EMAIL_BCC_LIST = EMAIL_BCC_LIST.append('hwilson+notifications@gmail.com')

try:
    from commit import LAST_COMMIT_GUID
except ImportError:
    LAST_COMMIT_GUID = ''



try:
    from settings_local import *
except ImportError:
    pass<|MERGE_RESOLUTION|>--- conflicted
+++ resolved
@@ -40,15 +40,10 @@
     EMAIL_SUBJECT_PREFIX = '[usubs-dev]'
     SENTRY_TESTING = True
     SOLR_ROOT = '/usr/share/'
-<<<<<<< HEAD
     CELERYD_LOG_LEVEL = 'DEBUG'
     CELERY_REDIRECT_STDOUTS = True
     CELERY_REDIRECT_STDOUTS_LEVEL = 'DEBUG'    
-=======
-    CELERYD_LOG_LEVEL = 'INFO'
-    CELERY_REDIRECT_STDOUTS = True
-    CELERY_REDIRECT_STDOUTS_LEVEL = 'INFO'    
->>>>>>> c5c1fa78
+
 elif INSTALLATION == STAGING:
     SITE_ID = 14
     SITE_NAME = 'unisubsstaging'
