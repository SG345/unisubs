# Universal Subtitles, universalsubtitles.org
# 
# Copyright (C) 2010 Participatory Culture Foundation
# 
# This program is free software: you can redistribute it and/or modify
# it under the terms of the GNU Affero General Public License as
# published by the Free Software Foundation, either version 3 of the
# License, or (at your option) any later version.
# 
# This program is distributed in the hope that it will be useful,
# but WITHOUT ANY WARRANTY; without even the implied warranty of
# MERCHANTABILITY or FITNESS FOR A PARTICULAR PURPOSE.  See the
# GNU Affero General Public License for more details.
# 
# You should have received a copy of the GNU Affero General Public License
# along with this program.  If not, see 
# http://www.gnu.org/licenses/agpl-3.0.html.

# Note that this file is kept in .gitignore since it contains password information.

from settings import *
from server_local_settings import *


DEBUG = False

ADMINS = (
    ('Adam Duston', 'adam@8planes.com'),
    ('Craig Zheng', 'craig@pculture.org'),
    ('universalsubtitles-errors', 'universalsubtitles-errors@pculture.org')
)

if INSTALLATION == DEV:
    SITE_ID = 13
    SITE_NAME = 'unisubsdev'
    FEEDBACK_EMAILS.append('aduston@gmail.com')
    REDIS_DB = "3"
    EMAIL_SUBJECT_PREFIX = '[usubs-dev]'
    SENTRY_TESTING = True
    SOLR_ROOT = '/usr/share/'
    BROKER_BACKEND = 'amqplib'
    BROKER_HOST = "localhost"
    BROKER_PORT = 5672
    BROKER_USER = "unisub"
    BROKER_PASSWORD = "unisub"
    BROKER_VHOST = "unisub"
elif INSTALLATION == STAGING:
    SITE_ID = 14
    SITE_NAME = 'unisubsstaging'
    REDIS_DB = "2"
    AWS_QUEUE_PREFIX = 'STAGING'
    SESSION_ENGINE = 'django.contrib.sessions.backends.cached_db'
    # Tracelyzer instrumentation
    # http://support.tracelytics.com/kb/instrumenting-your-app/instrumenting-django-appsw
    try:
        import oboeware.djangoware
    except ImportError:
        import sys
        print >> sys.stderr, "[oboe] Unable to instrument app and middleware"
    EMAIL_SUBJECT_PREFIX = '[usubs-staging]'
    BROKER_USER = AWS_ACCESS_KEY_ID
    BROKER_PASSWORD = AWS_SECRET_ACCESS_KEY
    BROKER_VHOST = AWS_QUEUE_PREFIX    
elif INSTALLATION == PRODUCTION:
    SITE_ID = 8
    SITE_NAME = 'unisubs'
    REDIS_DB = "1"
    AWS_QUEUE_PREFIX = 'PRODUCTION'
    SESSION_ENGINE = 'django.contrib.sessions.backends.cached_db'
    EMAIL_SUBJECT_PREFIX = '[usubs-production]'
    EMAIL_BCC_LIST.append('socmedia@pculture.org')
    COMPRESS_STORAGE = 'storages.backends.s3boto.S3BotoStorage'
    ADMINS = (
      ('universalsubtitles-errors', 'universalsubtitles-errors@pculture.org'),
    )
    BROKER_USER = AWS_ACCESS_KEY_ID
    BROKER_PASSWORD = AWS_SECRET_ACCESS_KEY
    BROKER_VHOST = AWS_QUEUE_PREFIX
    
if INSTALLATION == STAGING or INSTALLATION == PRODUCTION:
    uslogging_db = {
        'uslogging': {
            'ENGINE': 'django.db.backends.mysql',
            'NAME': SENTRY_DATABASE_NAME,
            'USER': SENTRY_DATABASE_USER,
            'PASSWORD': SENTRY_DATABASE_PASSWORD,
            'HOST': SENTRY_DATABASE_HOST,
            'PORT': '3306'
            }
        }
    USLOGGING_DATABASE = 'uslogging'
    DATABASE_ROUTERS = ['routers.UnisubsRouter']
    AWS_STORAGE_BUCKET_NAME = DEFAULT_BUCKET
    COMPRESS_STORAGE = 'storages.backends.s3boto.S3BotoStorage'
    COMPRESS_URL = STATIC_URL
    SOLR_ROOT = '/usr/share/'
else:
    uslogging_db = {}

CELERYD_LOG_LEVEL = 'INFO'
CELERY_REDIRECT_STDOUTS = True
CELERY_REDIRECT_STDOUTS_LEVEL = 'INFO'

RECAPTCHA_PUBLIC = '6LftU8USAAAAADia-hmK1RTJyqXjFf_T5QzqLE9o'

IGNORE_REDIS = True

ALARM_EMAIL = FEEDBACK_EMAILS

DATABASES = {
    'default': {
        'ENGINE': 'django.db.backends.mysql',
        'NAME': DATABASE_NAME,
        'USER': DATABASE_USER,
        'PASSWORD': DATABASE_PASSWORD,
        'HOST': DATABASE_HOST,
        'PORT': '3306'
        }
    }

DATABASES.update(uslogging_db)

USE_AMAZON_S3 = AWS_ACCESS_KEY_ID and AWS_SECRET_ACCESS_KEY and DEFAULT_BUCKET

EMAIL_BCC_LIST = EMAIL_BCC_LIST.append('hwilson+notifications@gmail.com')


try:
    from settings_local import *
except ImportError:
    pass

if USE_AMAZON_S3:
    AWS_BUCKET_NAME = AWS_STORAGE_BUCKET_NAME


COMPRESS_MEDIA = not DEBUG
<<<<<<< HEAD
MEDIA_URL_BASE = MEDIA_URL
=======
STATIC_URL_BASE = STATIC_URL
>>>>>>> 609d30e0
if COMPRESS_MEDIA:
    STATIC_URL += "%s/%s/" % (COMPRESS_OUTPUT_DIRNAME, LAST_COMMIT_GUID.split("/")[1])
<|MERGE_RESOLUTION|>--- conflicted
+++ resolved
@@ -135,10 +135,6 @@
 
 
 COMPRESS_MEDIA = not DEBUG
-<<<<<<< HEAD
-MEDIA_URL_BASE = MEDIA_URL
-=======
 STATIC_URL_BASE = STATIC_URL
->>>>>>> 609d30e0
 if COMPRESS_MEDIA:
     STATIC_URL += "%s/%s/" % (COMPRESS_OUTPUT_DIRNAME, LAST_COMMIT_GUID.split("/")[1])
